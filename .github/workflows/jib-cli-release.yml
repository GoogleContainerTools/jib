--- conflicted
+++ resolved
@@ -26,16 +26,12 @@
 
       - name: Run Gradle release
         run: |
-<<<<<<< HEAD
           git checkout -b cli-release-v${{ github.event.inputs.release_version }}
-=======
-          git checkout -b cli_release_v${{ github.event.inputs.release_version }}
           # TODO: set this to the GitHub user triggering the workflow
->>>>>>> 0301d75d
           git config user.email "chanseok@google.com"
           git config user.name "Chanseok Oh"
           # This creates the tag (e.g., "v0.1.0-cli") and pushes the updated
-          # branch (e.g., "cli_release_v0.1.0") and the new tag.
+          # branch (e.g., "cli-release-v0.1.0") and the new tag.
           ./gradlew jib-cli:release \
             -Prelease.useAutomaticVersion=true \
             -Prelease.releaseVersion=${{ github.event.inputs.release_version }}
@@ -54,13 +50,9 @@
         with:
           # Provided by Actions. No need to create a token.
           github_token: ${{ secrets.GITHUB_TOKEN }}
-<<<<<<< HEAD
           source_branch: cli-release-v${{ github.event.inputs.release_version }}
-=======
-          source_branch: cli_release_v${{ github.event.inputs.release_version }}
           pr_title: "CLI release v${{ github.event.inputs.release_version }}"
           pr_body: "To be merged after the release is complete."
->>>>>>> 0301d75d
     
       - name: Draft GitHub release
         uses: actions/create-release@v1
