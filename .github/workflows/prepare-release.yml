--- conflicted
+++ resolved
@@ -66,11 +66,7 @@
           source_branch: ${{ github.event.inputs.project }}-release-v${{ github.event.inputs.release_version }}
           pr_title: "${{ github.event.inputs.project }} release v${{ github.event.inputs.release_version }}"
           pr_body: "To be merged after the release is complete."
-<<<<<<< HEAD
-          pr_label: "kokoro:run"
-=======
           pr_label: "kokoro:run,PR: Merge After Release"
->>>>>>> 10940ec7
 
       - name: Draft Maven/Gradle GitHub release
         uses: actions/create-release@v1
