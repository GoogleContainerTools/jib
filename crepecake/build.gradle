--- conflicted
+++ resolved
@@ -15,13 +15,8 @@
 
 dependencies {
     compile gradleApi()
-<<<<<<< HEAD
-    compile 'com.google.guava:guava:23.4-jre'
-    compile 'com.google.code.gson:gson:2.8.2'
-=======
     compile 'com.google.guava:guava:23.5-jre'
     compile 'com.fasterxml.jackson.core:jackson-databind:2.9.2'
->>>>>>> 1c8395e7
     testCompile 'junit:junit:4.12'
     testCompile 'org.mockito:mockito-core:2.12.0'
 }
