--- conflicted
+++ resolved
@@ -44,20 +44,12 @@
     gradleVersion = "4.3.1"
 }
 
-<<<<<<< HEAD
-=======
 // Integration tests must be run explicitly
->>>>>>> c40374ad
 task integrationTest(type: Test) {
     testClassesDirs = sourceSets.integrationTest.output.classesDirs
     classpath = sourceSets.integrationTest.runtimeClasspath
 }
-<<<<<<< HEAD
-check.dependsOn integrationTest
-integrationTest.mustRunAfter test
-=======
 integrationTest.dependsOn test
->>>>>>> c40374ad
 
 test {
     testLogging {
