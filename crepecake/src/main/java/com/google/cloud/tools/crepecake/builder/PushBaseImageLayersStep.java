--- conflicted
+++ resolved
@@ -24,12 +24,8 @@
 import java.io.IOException;
 import java.util.concurrent.Callable;
 
-<<<<<<< HEAD
 // TODO: Change into push all layers and first check for existence.
-class PushBaseImageLayersStep implements Step<ImageLayers<CachedLayer>, Void> {
-=======
 class PushBaseImageLayersStep implements Callable<Void> {
->>>>>>> ef165292
 
   private final BuildConfiguration buildConfiguration;
   private final Authorization pushAuthorization;
