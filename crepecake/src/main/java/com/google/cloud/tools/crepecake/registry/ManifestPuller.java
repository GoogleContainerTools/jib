--- conflicted
+++ resolved
@@ -86,15 +86,10 @@
   }
 
   @Override
-<<<<<<< HEAD
   public String getHttpMethod() {
     return HttpMethods.GET;
   }
 
-  @Override
-  public String getActionDescription(String serverUrl, String imageName) {
-    return "pull image manifest for " + serverUrl + "/" + imageName + ":" + imageTag;
-=======
   public String getActionDescription() {
     return "pull image manifest for "
         + registryEndpointProperties.getServerUrl()
@@ -102,6 +97,5 @@
         + registryEndpointProperties.getImageName()
         + ":"
         + imageTag;
->>>>>>> edc10d54
   }
 }