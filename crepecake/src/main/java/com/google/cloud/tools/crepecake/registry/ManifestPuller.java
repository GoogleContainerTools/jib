/*
 * Copyright 2018 Google Inc.
 *
 * Licensed under the Apache License, Version 2.0 (the "License"); you may not
 * use this file except in compliance with the License. You may obtain a copy of
 * the License at
 *
 *      http://www.apache.org/licenses/LICENSE-2.0
 *
 * Unless required by applicable law or agreed to in writing, software
 * distributed under the License is distributed on an "AS IS" BASIS, WITHOUT
 * WARRANTIES OR CONDITIONS OF ANY KIND, either express or implied. See the
 * License for the specific language governing permissions and limitations under
 * the License.
 */

package com.google.cloud.tools.crepecake.registry;

import com.fasterxml.jackson.databind.ObjectMapper;
import com.fasterxml.jackson.databind.node.ObjectNode;
import com.google.api.client.http.HttpMethods;
import com.google.cloud.tools.crepecake.blob.Blobs;
import com.google.cloud.tools.crepecake.http.Request;
import com.google.cloud.tools.crepecake.http.Response;
import com.google.cloud.tools.crepecake.image.json.ManifestTemplate;
import com.google.cloud.tools.crepecake.image.json.UnknownManifestFormatException;
import com.google.cloud.tools.crepecake.image.json.V21ManifestTemplate;
import com.google.cloud.tools.crepecake.image.json.V22ManifestTemplate;
import com.google.cloud.tools.crepecake.json.JsonTemplateMapper;
import java.io.IOException;
import java.net.MalformedURLException;
import java.net.URL;

/** Pulls an image's manifest. */
class ManifestPuller<T extends ManifestTemplate> implements RegistryEndpointProvider<T> {

  private final RegistryEndpointProperties registryEndpointProperties;
  private final String imageTag;
  private final Class<T> manifestTemplateClass;

<<<<<<< HEAD
  ManifestPuller(String imageTag, Class<T> manifestTemplateClass) {
=======
  /**
   * Instantiates a {@link ManifestTemplate} from a JSON string. This checks the {@code
   * schemaVersion} field of the JSON to determine which manifest version to use.
   */
  private static ManifestTemplate getManifestTemplateFromJson(String jsonString)
      throws IOException, UnknownManifestFormatException {
    ObjectNode node = new ObjectMapper().readValue(jsonString, ObjectNode.class);
    if (!node.has("schemaVersion")) {
      throw new UnknownManifestFormatException("Cannot find field 'schemaVersion' in manifest");
    }

    int schemaVersion = node.get("schemaVersion").asInt(-1);
    switch (schemaVersion) {
      case 1:
        return JsonTemplateMapper.readJson(jsonString, V21ManifestTemplate.class);

      case 2:
        return JsonTemplateMapper.readJson(jsonString, V22ManifestTemplate.class);

      case -1:
        throw new UnknownManifestFormatException("`schemaVersion` field is not an integer");

      default:
        throw new UnknownManifestFormatException(
            "Unknown schemaVersion: " + schemaVersion + " - only 1 and 2 are supported");
    }
  }

  ManifestPuller(RegistryEndpointProperties registryEndpointProperties, String imageTag) {
    this.registryEndpointProperties = registryEndpointProperties;
>>>>>>> 34cf853d
    this.imageTag = imageTag;
    this.manifestTemplateClass = manifestTemplateClass;
  }

  @Override
  public void buildRequest(Request.Builder builder) {
    if (manifestTemplateClass.equals(V21ManifestTemplate.class)) {
      builder.setAccept(V21ManifestTemplate.MEDIA_TYPE);
    } else if (manifestTemplateClass.equals(V22ManifestTemplate.class)) {
      builder.setAccept(V22ManifestTemplate.MEDIA_TYPE);
    } else {
      builder.setAccept(V22ManifestTemplate.MEDIA_TYPE + ", " + V21ManifestTemplate.MEDIA_TYPE);
    }
  }

  /** Parses the response body into a {@link ManifestTemplate}. */
  @Override
  public T handleResponse(Response response) throws IOException, UnknownManifestFormatException {
    return getManifestTemplateFromJson(Blobs.writeToString(response.getBody()));
  }

  @Override
  public URL getApiRoute(String apiRouteBase) throws MalformedURLException {
    return new URL(apiRouteBase + "/manifests/" + imageTag);
  }

  @Override
  public String getHttpMethod() {
    return HttpMethods.GET;
  }

  public String getActionDescription() {
    return "pull image manifest for "
        + registryEndpointProperties.getServerUrl()
        + "/"
        + registryEndpointProperties.getImageName()
        + ":"
        + imageTag;
  }

  /**
   * Instantiates a {@link ManifestTemplate} from a JSON string. This checks the {@code
   * schemaVersion} field of the JSON to determine which manifest version to use.
   */
  private T getManifestTemplateFromJson(String jsonString)
      throws IOException, UnknownManifestFormatException {
    ObjectNode node = new ObjectMapper().readValue(jsonString, ObjectNode.class);
    if (!node.has("schemaVersion")) {
      throw new UnknownManifestFormatException("Cannot find field 'schemaVersion' in manifest");
    }

    if (!manifestTemplateClass.equals(ManifestTemplate.class)) {
      return JsonTemplateMapper.readJson(jsonString, manifestTemplateClass);
    }

    int schemaVersion = node.get("schemaVersion").asInt(-1);
    switch (schemaVersion) {
      case 1:
        return manifestTemplateClass.cast(
            JsonTemplateMapper.readJson(jsonString, V21ManifestTemplate.class));

      case 2:
        return manifestTemplateClass.cast(
            JsonTemplateMapper.readJson(jsonString, V22ManifestTemplate.class));

      case -1:
        throw new UnknownManifestFormatException("`schemaVersion` field is not an integer");

      default:
        throw new UnknownManifestFormatException(
            "Unknown schemaVersion: " + schemaVersion + " - only 1 and 2 are supported");
    }
  }
}<|MERGE_RESOLUTION|>--- conflicted
+++ resolved
@@ -38,40 +38,11 @@
   private final String imageTag;
   private final Class<T> manifestTemplateClass;
 
-<<<<<<< HEAD
-  ManifestPuller(String imageTag, Class<T> manifestTemplateClass) {
-=======
-  /**
-   * Instantiates a {@link ManifestTemplate} from a JSON string. This checks the {@code
-   * schemaVersion} field of the JSON to determine which manifest version to use.
-   */
-  private static ManifestTemplate getManifestTemplateFromJson(String jsonString)
-      throws IOException, UnknownManifestFormatException {
-    ObjectNode node = new ObjectMapper().readValue(jsonString, ObjectNode.class);
-    if (!node.has("schemaVersion")) {
-      throw new UnknownManifestFormatException("Cannot find field 'schemaVersion' in manifest");
-    }
-
-    int schemaVersion = node.get("schemaVersion").asInt(-1);
-    switch (schemaVersion) {
-      case 1:
-        return JsonTemplateMapper.readJson(jsonString, V21ManifestTemplate.class);
-
-      case 2:
-        return JsonTemplateMapper.readJson(jsonString, V22ManifestTemplate.class);
-
-      case -1:
-        throw new UnknownManifestFormatException("`schemaVersion` field is not an integer");
-
-      default:
-        throw new UnknownManifestFormatException(
-            "Unknown schemaVersion: " + schemaVersion + " - only 1 and 2 are supported");
-    }
-  }
-
-  ManifestPuller(RegistryEndpointProperties registryEndpointProperties, String imageTag) {
+  ManifestPuller(
+      RegistryEndpointProperties registryEndpointProperties,
+      String imageTag,
+      Class<T> manifestTemplateClass) {
     this.registryEndpointProperties = registryEndpointProperties;
->>>>>>> 34cf853d
     this.imageTag = imageTag;
     this.manifestTemplateClass = manifestTemplateClass;
   }
