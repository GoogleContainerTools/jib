--- conflicted
+++ resolved
@@ -35,7 +35,6 @@
 import org.junit.Test;
 import org.junit.rules.TemporaryFolder;
 import org.junit.runner.RunWith;
-import org.mockito.Mock;
 import org.mockito.Mockito;
 import org.mockito.junit.MockitoJUnitRunner;
 
@@ -45,8 +44,7 @@
 
   @Rule public TemporaryFolder temporaryFolder = new TemporaryFolder();
 
-  @Mock private RegistryEndpointProperties mockRegistryEndpointProperties;
-
+  private RegistryEndpointProperties fakeRegistryEndpointProperties;
   private DescriptorDigest fakeDigest;
   private Path temporaryPath;
 
@@ -54,12 +52,14 @@
 
   @Before
   public void setUpFakes() throws DigestException, IOException {
+    fakeRegistryEndpointProperties =
+        new RegistryEndpointProperties("someServerUrl", "someImageName");
     fakeDigest =
         DescriptorDigest.fromHash(
             "aaaaaaaaaaaaaaaaaaaaaaaaaaaaaaaaaaaaaaaaaaaaaaaaaaaaaaaaaaaaaaaa");
     temporaryPath = temporaryFolder.newFile().toPath();
 
-    testBlobPuller = new BlobPuller(fakeDigest, temporaryPath);
+    testBlobPuller = new BlobPuller(fakeRegistryEndpointProperties, fakeDigest, temporaryPath);
   }
 
   @Test
@@ -71,7 +71,7 @@
     Mockito.when(mockResponse.getBody()).thenReturn(testBlob);
 
     BlobPuller blobPuller =
-        new BlobPuller(mockRegistryEndpointProperties, testBlobDigest, temporaryPath);
+        new BlobPuller(fakeRegistryEndpointProperties, testBlobDigest, temporaryPath);
     ByteArrayOutputStream byteArrayOutputStream = new ByteArrayOutputStream();
     BlobDescriptor blobDescriptor =
         blobPuller.handleResponse(mockResponse).writeTo(byteArrayOutputStream);
@@ -89,11 +89,6 @@
     Response mockResponse = Mockito.mock(Response.class);
     Mockito.when(mockResponse.getBody()).thenReturn(testBlob);
 
-<<<<<<< HEAD
-=======
-    BlobPuller blobPuller =
-        new BlobPuller(mockRegistryEndpointProperties, fakeDigest, temporaryPath);
->>>>>>> edc10d54
     try {
       testBlobPuller.handleResponse(mockResponse);
       Assert.fail("Receiving an unexpected digest should fail");
@@ -111,31 +106,20 @@
 
   @Test
   public void testInitializer_getApiRoute() throws MalformedURLException {
-    BlobPuller blobPuller =
-        new BlobPuller(mockRegistryEndpointProperties, fakeDigest, temporaryPath);
     Assert.assertEquals(
         new URL("http://someApiBase/blobs/" + fakeDigest),
-        blobPuller.getApiRoute("http://someApiBase"));
+        testBlobPuller.getApiRoute("http://someApiBase"));
   }
 
   @Test
   public void testInitializer_getActionDescription() {
-<<<<<<< HEAD
     Assert.assertEquals(
-        "pull BLOB for someServer/someImage with digest " + fakeDigest,
-        testBlobPuller.getActionDescription("someServer", "someImage"));
+        "pull BLOB for someServerUrl/someImageName with digest " + fakeDigest,
+        testBlobPuller.getActionDescription());
   }
 
   @Test
   public void testGetHttpMethod() {
     Assert.assertEquals("GET", testBlobPuller.getHttpMethod());
-=======
-    BlobPuller blobPuller =
-        new BlobPuller(
-            new RegistryEndpointProperties("someServer", "someImage"), fakeDigest, temporaryPath);
-    Assert.assertEquals(
-        "pull BLOB for someServer/someImage with digest " + fakeDigest,
-        blobPuller.getActionDescription());
->>>>>>> edc10d54
   }
 }