[![Analytics](https://cloud-tools-for-java-metrics.appspot.com/UA-121724379-2/examples)](https://github.com/igrigorik/ga-beacon)

# Example projects containerizing with Jib

Please [file an issue](/../../issues/new) if you find any problems with the examples or would like to request other examples.

### Simple example

See [helloworld](helloworld) for containerizing a simple `Hello World` application.

### Multi-module example (DRAFT)

See [multi-module](multi-module) for containerizing projects with multiple modules.

### Vert.x

See [vertx](vertx) for containerizing [Eclipse Vert.x](https://vertx.io/) applications.

<!-- ### SpringBoot Example 

You can find usage by Gradle or Maven with SpringBoot in [spring-boot](spring-boot-draft#Quickstart) -->

### Spring Boot Kubernetes example

See [spring-boot-kubernetes](spring-boot-kubernetes) for containerizing a [Spring Boot](https://spring.io/projects/spring-boot) application and running it on [Kubernetes](https://kubernetes.io).

<<<<<<< HEAD
## Ktor example

See [ktor](ktor) for containerizing a [Ktor](https://ktor.io) Kotlin Application using the Kotlin Gradle DSL.
=======
### Dropwizard example

See [dropwizard](dropwizard) for containerizing [Dropwizard](https://dropwizard.io) applications.
>>>>>>> a31676c0

### Micronaut example

See [micronaut](micronaut) for containerizing a [Micronaut framework](https://micronaut.io/) Groovy/Java application.

### Java agents example

See [java-agent](java-agent) for launching with the Stackdriver Debugger Java agent.<|MERGE_RESOLUTION|>--- conflicted
+++ resolved
@@ -24,15 +24,13 @@
 
 See [spring-boot-kubernetes](spring-boot-kubernetes) for containerizing a [Spring Boot](https://spring.io/projects/spring-boot) application and running it on [Kubernetes](https://kubernetes.io).
 
-<<<<<<< HEAD
 ## Ktor example
 
 See [ktor](ktor) for containerizing a [Ktor](https://ktor.io) Kotlin Application using the Kotlin Gradle DSL.
-=======
+
 ### Dropwizard example
 
 See [dropwizard](dropwizard) for containerizing [Dropwizard](https://dropwizard.io) applications.
->>>>>>> a31676c0
 
 ### Micronaut example
 
