/*
 * Copyright 2018 Google LLC.
 *
 * Licensed under the Apache License, Version 2.0 (the "License"); you may not
 * use this file except in compliance with the License. You may obtain a copy of
 * the License at
 *
 *      http://www.apache.org/licenses/LICENSE-2.0
 *
 * Unless required by applicable law or agreed to in writing, software
 * distributed under the License is distributed on an "AS IS" BASIS, WITHOUT
 * WARRANTIES OR CONDITIONS OF ANY KIND, either express or implied. See the
 * License for the specific language governing permissions and limitations under
 * the License.
 */

package example;

import static spark.Spark.get;
import static spark.Spark.port;

public class HelloWorld {
  public static void main(String[] args) {
    // Allow use with Cloud Run which requires listening on the value in PORT
    String portEnv = System.getenv("PORT");
<<<<<<< HEAD
    if(portEnv != null) {
=======
    if (portEnv != null) {
>>>>>>> 3688f567
      port(Integer.parseInt(portEnv));
    }

    get("/", (req, res) -> "Hello World");
  }
}<|MERGE_RESOLUTION|>--- conflicted
+++ resolved
@@ -23,11 +23,7 @@
   public static void main(String[] args) {
     // Allow use with Cloud Run which requires listening on the value in PORT
     String portEnv = System.getenv("PORT");
-<<<<<<< HEAD
-    if(portEnv != null) {
-=======
     if (portEnv != null) {
->>>>>>> 3688f567
       port(Integer.parseInt(portEnv));
     }
 
