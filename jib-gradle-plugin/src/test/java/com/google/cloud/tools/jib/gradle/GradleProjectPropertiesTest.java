--- conflicted
+++ resolved
@@ -61,18 +61,7 @@
 import java.util.zip.ZipOutputStream;
 import org.gradle.api.JavaVersion;
 import org.gradle.api.Project;
-<<<<<<< HEAD
-import org.gradle.api.Task;
-import org.gradle.api.artifacts.Configuration;
-import org.gradle.api.artifacts.ConfigurationContainer;
-import org.gradle.api.artifacts.ResolvedConfiguration;
-import org.gradle.api.file.ConfigurableFileCollection;
-import org.gradle.api.file.FileCollection;
-import org.gradle.api.internal.file.AbstractFileCollection;
-import org.gradle.api.internal.file.FileResolver;
-=======
 import org.gradle.api.artifacts.dsl.DependencyHandler;
->>>>>>> d668d7c1
 import org.gradle.api.java.archives.internal.DefaultManifest;
 import org.gradle.api.logging.Logger;
 import org.gradle.api.plugins.JavaPluginConvention;
@@ -130,15 +119,6 @@
 
   @Mock private TempDirectoryProvider mockTempDirectoryProvider;
   @Mock private Supplier<List<JibGradlePluginExtension<?>>> mockExtensionLoader;
-<<<<<<< HEAD
-  @Mock private FileResolver mockFileResolver;
-  @Mock private Convention mockConvention;
-  @Mock private ConfigurationContainer mockConfigurationContainer;
-  @Mock private Configuration mockConfiguration;
-  @Mock private ResolvedConfiguration mockResolvedConfiguration;
-  @Mock private TaskContainer mockTaskContainer;
-=======
->>>>>>> d668d7c1
   @Mock private Logger mockLogger;
 
   private GradleProjectProperties gradleProjectProperties;
@@ -146,54 +126,6 @@
 
   @Before
   public void setUp() throws URISyntaxException, IOException {
-<<<<<<< HEAD
-    Mockito.when(mockLogger.isDebugEnabled()).thenReturn(true);
-    Mockito.when(mockLogger.isInfoEnabled()).thenReturn(true);
-    Mockito.when(mockLogger.isWarnEnabled()).thenReturn(true);
-    Mockito.when(mockLogger.isErrorEnabled()).thenReturn(true);
-
-    Mockito.when(mockProject.getConvention()).thenReturn(mockConvention);
-    Mockito.when(mockConvention.getPlugin(JavaPluginConvention.class))
-        .thenReturn(mockJavaPluginConvention);
-    Mockito.when(mockJavaPluginConvention.getSourceSets()).thenReturn(mockSourceSetContainer);
-    Mockito.when(mockProject.getConfigurations()).thenReturn(mockConfigurationContainer);
-    Mockito.when(mockProject.getTasks()).thenReturn(mockTaskContainer);
-    Mockito.when(mockProject.getGradle().getStartParameter().getConsoleOutput())
-        .thenReturn(ConsoleOutput.Plain);
-
-    // mocking to complete ignore project dependency resolution
-    Mockito.when(mockResolvedConfiguration.getResolvedArtifacts()).thenReturn(ImmutableSet.of());
-    ConfigurableFileCollection emptyFileCollection = Mockito.mock(ConfigurableFileCollection.class);
-    Mockito.when(emptyFileCollection.getFiles()).thenReturn(ImmutableSet.of());
-    Mockito.when(mockProject.files(ImmutableList.of())).thenReturn(emptyFileCollection);
-    // done mocking project dependency resolution
-
-    Set<Path> classesFiles = ImmutableSet.of(getResource("gradle/application/classes"));
-    FileCollection classesFileCollection = new TestFileCollection(classesFiles);
-    Path resourcesOutputDir = getResource("gradle/application/resources");
-
-    Set<Path> allFiles = new LinkedHashSet<>(classesFiles);
-    allFiles.add(resourcesOutputDir);
-    allFiles.add(getResource("gradle/application/dependencies/library.jarC.jar"));
-    allFiles.add(getResource("gradle/application/dependencies/libraryB.jar"));
-    allFiles.add(getResource("gradle/application/dependencies/libraryA.jar"));
-    allFiles.add(getResource("gradle/application/dependencies/dependency-1.0.0.jar"));
-    allFiles.add(getResource("gradle/application/dependencies/more/dependency-1.0.0.jar"));
-    allFiles.add(getResource("gradle/application/dependencies/another/one/dependency-1.0.0.jar"));
-    allFiles.add(getResource("gradle/application/dependencies/dependencyX-1.0.0-SNAPSHOT.jar"));
-
-    Mockito.when(mockSourceSetContainer.getByName("main")).thenReturn(mockMainSourceSet);
-    Mockito.when(mockMainSourceSet.getOutput()).thenReturn(mockMainSourceSetOutput);
-    Mockito.when(mockMainSourceSetOutput.getClassesDirs()).thenReturn(classesFileCollection);
-    Mockito.when(mockMainSourceSetOutput.getResourcesDir()).thenReturn(resourcesOutputDir.toFile());
-    Mockito.when(
-            mockConfigurationContainer.getByName(JavaPlugin.RUNTIME_CLASSPATH_CONFIGURATION_NAME))
-        .thenReturn(mockConfiguration);
-    Mockito.when(mockConfiguration.getResolvedConfiguration())
-        .thenReturn(mockResolvedConfiguration);
-    // TODO: Some how fix this
-    // Mockito.when(mockConfiguration.forEach()).thenReturn(something with allFiles);
-=======
     when(mockLogger.isDebugEnabled()).thenReturn(true);
     when(mockLogger.isInfoEnabled()).thenReturn(true);
     when(mockLogger.isWarnEnabled()).thenReturn(true);
@@ -220,22 +152,13 @@
             "dependencies/another/one/dependency-1.0.0.jar",
             "dependencies/dependencyX-1.0.0-SNAPSHOT.jar"));
 
->>>>>>> d668d7c1
     // We can't commit an empty directory in Git, so create (if not exist).
     Path emptyDirectory = getResource("gradle/webapp").resolve("WEB-INF/classes/empty_dir");
     Files.createDirectories(emptyDirectory);
 
     gradleProjectProperties =
         new GradleProjectProperties(
-<<<<<<< HEAD
-            mockProject,
-            mockLogger,
-            mockTempDirectoryProvider,
-            mockExtensionLoader,
-            JavaPlugin.RUNTIME_CLASSPATH_CONFIGURATION_NAME);
-=======
             project, mockLogger, mockTempDirectoryProvider, mockExtensionLoader);
->>>>>>> d668d7c1
   }
 
   @Test
