--- conflicted
+++ resolved
@@ -113,34 +113,36 @@
   }
 
   @Test
-<<<<<<< HEAD
+  public void testUser()
+      throws InvalidImageReferenceException, IOException, CacheDirectoryCreationException {
+    Mockito.doReturn("customUser").when(mockContainerParameters).getUser();
+
+    PluginConfigurationProcessor processor =
+        PluginConfigurationProcessor.processCommonConfiguration(
+            mockLogger, mockJibExtension, mockProjectProperties);
+    BuildConfiguration buildConfiguration =
+        getBuildConfiguration(processor.getJibContainerBuilder());
+
+    Assert.assertNotNull(buildConfiguration.getContainerConfiguration());
+    Assert.assertEquals("customUser", buildConfiguration.getContainerConfiguration().getUser());
+  }
+
+  @Test
+  public void testUser_null()
+      throws InvalidImageReferenceException, IOException, CacheDirectoryCreationException {
+    PluginConfigurationProcessor processor =
+        PluginConfigurationProcessor.processCommonConfiguration(
+            mockLogger, mockJibExtension, mockProjectProperties);
+    BuildConfiguration buildConfiguration =
+        getBuildConfiguration(processor.getJibContainerBuilder());
+
+    Assert.assertNotNull(buildConfiguration.getContainerConfiguration());
+    Assert.assertNull(buildConfiguration.getContainerConfiguration().getUser());
+  }
+
+  @Test
   public void testEntrypoint_warningOnJvmFlags()
       throws InvalidImageReferenceException, IOException, CacheDirectoryCreationException {
-=======
-  public void testUser() throws InvalidImageReferenceException {
-    Mockito.doReturn("customUser").when(mockContainerParameters).getUser();
-
-    PluginConfigurationProcessor processor =
-        PluginConfigurationProcessor.processCommonConfiguration(
-            mockLogger, mockJibExtension, mockProjectProperties);
-    ContainerConfiguration configuration = processor.getContainerConfigurationBuilder().build();
-
-    Assert.assertEquals("customUser", configuration.getUser());
-  }
-
-  @Test
-  public void testUser_null() throws InvalidImageReferenceException {
-    PluginConfigurationProcessor processor =
-        PluginConfigurationProcessor.processCommonConfiguration(
-            mockLogger, mockJibExtension, mockProjectProperties);
-    ContainerConfiguration configuration = processor.getContainerConfigurationBuilder().build();
-
-    Assert.assertNull(configuration.getUser());
-  }
-
-  @Test
-  public void testEntrypoint_warningOnJvmFlags() throws InvalidImageReferenceException {
->>>>>>> master
     Mockito.doReturn(Arrays.asList("custom", "entrypoint"))
         .when(mockContainerParameters)
         .getEntrypoint();
