--- conflicted
+++ resolved
@@ -25,7 +25,6 @@
 import com.google.cloud.tools.jib.event.EventHandlers;
 import com.google.cloud.tools.jib.filesystem.AbsoluteUnixPath;
 import com.google.cloud.tools.jib.frontend.JavaLayerConfigurations;
-import com.google.cloud.tools.jib.image.ImageFormat;
 import com.google.cloud.tools.jib.image.InvalidImageReferenceException;
 import com.google.common.collect.ImmutableList;
 import java.io.IOException;
@@ -61,20 +60,12 @@
 
   @Before
   public void setUp() {
-<<<<<<< HEAD
-    Mockito.doReturn("gcr.io/distroless/java").when(mockBaseImageParameters).getImage();
-=======
     Mockito.when(mockBaseImageParameters.getImage()).thenReturn("gcr.io/distroless/java");
->>>>>>> 4f752042
     Mockito.when(mockJibExtension.getFrom()).thenReturn(mockBaseImageParameters);
     Mockito.when(mockBaseImageParameters.getAuth()).thenReturn(new AuthParameters("mock"));
     Mockito.when(mockJibExtension.getContainer()).thenReturn(mockContainerParameters);
     Mockito.when(mockContainerParameters.getEntrypoint()).thenReturn(Collections.emptyList());
     Mockito.when(mockContainerParameters.getAppRoot()).thenReturn("/app");
-<<<<<<< HEAD
-    Mockito.when(mockContainerParameters.getFormat()).thenReturn(ImageFormat.Docker);
-=======
->>>>>>> 4f752042
 
     Mockito.when(mockProjectProperties.getJavaLayerConfigurations())
         .thenReturn(JavaLayerConfigurations.builder().build());
@@ -102,14 +93,8 @@
   @Test
   public void testEntrypoint()
       throws InvalidImageReferenceException, IOException, CacheDirectoryCreationException {
-<<<<<<< HEAD
-    Mockito.doReturn(Arrays.asList("custom", "entrypoint"))
-        .when(mockContainerParameters)
-        .getEntrypoint();
-=======
     Mockito.when(mockContainerParameters.getEntrypoint())
         .thenReturn(Arrays.asList("custom", "entrypoint"));
->>>>>>> 4f752042
 
     PluginConfigurationProcessor processor =
         PluginConfigurationProcessor.processCommonConfiguration(
@@ -125,15 +110,6 @@
   }
 
   @Test
-<<<<<<< HEAD
-  public void testEntrypoint_warningOnJvmFlags()
-      throws InvalidImageReferenceException, IOException, CacheDirectoryCreationException {
-    Mockito.doReturn(Arrays.asList("custom", "entrypoint"))
-        .when(mockContainerParameters)
-        .getEntrypoint();
-    Mockito.when(mockContainerParameters.getJvmFlags())
-        .thenReturn(Collections.singletonList("jvmFlag"));
-=======
   public void testUser()
       throws InvalidImageReferenceException, IOException, CacheDirectoryCreationException {
     Mockito.when(mockContainerParameters.getUser()).thenReturn("customUser");
@@ -147,7 +123,6 @@
     Assert.assertNotNull(buildConfiguration.getContainerConfiguration());
     Assert.assertEquals("customUser", buildConfiguration.getContainerConfiguration().getUser());
   }
->>>>>>> 4f752042
 
   @Test
   public void testUser_null()
@@ -159,8 +134,6 @@
         getBuildConfiguration(processor.getJibContainerBuilder());
 
     Assert.assertNotNull(buildConfiguration.getContainerConfiguration());
-<<<<<<< HEAD
-=======
     Assert.assertNull(buildConfiguration.getContainerConfiguration().getUser());
   }
 
@@ -179,7 +152,6 @@
         getBuildConfiguration(processor.getJibContainerBuilder());
 
     Assert.assertNotNull(buildConfiguration.getContainerConfiguration());
->>>>>>> 4f752042
     Assert.assertEquals(
         Arrays.asList("custom", "entrypoint"),
         buildConfiguration.getContainerConfiguration().getEntrypoint());
@@ -190,16 +162,9 @@
   @Test
   public void testEntrypoint_warningOnMainclass()
       throws InvalidImageReferenceException, IOException, CacheDirectoryCreationException {
-<<<<<<< HEAD
-    Mockito.doReturn(Arrays.asList("custom", "entrypoint"))
-        .when(mockContainerParameters)
-        .getEntrypoint();
-    Mockito.doReturn("java.util.Object").when(mockContainerParameters).getMainClass();
-=======
     Mockito.when(mockContainerParameters.getEntrypoint())
         .thenReturn(Arrays.asList("custom", "entrypoint"));
     Mockito.when(mockContainerParameters.getMainClass()).thenReturn("java.util.Object");
->>>>>>> 4f752042
 
     PluginConfigurationProcessor processor =
         PluginConfigurationProcessor.processCommonConfiguration(
@@ -218,11 +183,7 @@
   @Test
   public void testEntrypointClasspath_nonDefaultAppRoot()
       throws InvalidImageReferenceException, IOException, CacheDirectoryCreationException {
-<<<<<<< HEAD
-    Mockito.doReturn("/my/app").when(mockContainerParameters).getAppRoot();
-=======
     Mockito.when(mockContainerParameters.getAppRoot()).thenReturn("/my/app");
->>>>>>> 4f752042
 
     PluginConfigurationProcessor processor =
         PluginConfigurationProcessor.processCommonConfiguration(
