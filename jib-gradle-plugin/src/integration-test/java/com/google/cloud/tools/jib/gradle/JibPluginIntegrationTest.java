/*
 * Copyright 2018 Google LLC.
 *
 * Licensed under the Apache License, Version 2.0 (the "License"); you may not
 * use this file except in compliance with the License. You may obtain a copy of
 * the License at
 *
 *      http://www.apache.org/licenses/LICENSE-2.0
 *
 * Unless required by applicable law or agreed to in writing, software
 * distributed under the License is distributed on an "AS IS" BASIS, WITHOUT
 * WARRANTIES OR CONDITIONS OF ANY KIND, either express or implied. See the
 * License for the specific language governing permissions and limitations under
 * the License.
 */

package com.google.cloud.tools.jib.gradle;

import com.google.cloud.tools.jib.Command;
import com.google.cloud.tools.jib.IntegrationTestingConfiguration;
import com.google.cloud.tools.jib.image.ImageReference;
import com.google.cloud.tools.jib.image.InvalidImageReferenceException;
import com.google.cloud.tools.jib.registry.LocalRegistry;
import java.io.IOException;
import java.nio.file.Files;
import java.time.Instant;
import org.gradle.testkit.runner.BuildResult;
import org.gradle.testkit.runner.BuildTask;
import org.gradle.testkit.runner.TaskOutcome;
import org.gradle.testkit.runner.UnexpectedBuildFailure;
import org.hamcrest.CoreMatchers;
import org.junit.Assert;
import org.junit.Before;
import org.junit.ClassRule;
import org.junit.Test;

/** Integration tests for {@link JibPlugin}. */
public class JibPluginIntegrationTest {

  @ClassRule
  public static final LocalRegistry localRegistry1 =
      new LocalRegistry(5000, "testuser", "testpassword");

  @ClassRule
  public static final LocalRegistry localRegistry2 =
      new LocalRegistry(6000, "testuser2", "testpassword2");

  @ClassRule public static final TestProject emptyTestProject = new TestProject("empty");

  @ClassRule public static final TestProject simpleTestProject = new TestProject("simple");

  @ClassRule
  public static final TestProject multiprojectTestProject = new TestProject("multiproject");

  @ClassRule
  public static final TestProject defaultTargetTestProject = new TestProject("default-target");

  private static String buildAndRun(TestProject testProject, String imageReference)
      throws IOException, InterruptedException {
    BuildResult buildResult =
        testProject.build(
            "clean", JibPlugin.BUILD_IMAGE_TASK_NAME, "-D_TARGET_IMAGE=" + imageReference);
    assertBuildSuccess(buildResult, JibPlugin.BUILD_IMAGE_TASK_NAME, "Built and pushed image as ");
    Assert.assertThat(buildResult.getOutput(), CoreMatchers.containsString(imageReference));

<<<<<<< HEAD
    return pullAndRunBuiltImage(imageReference);
  }

  private static void buildAndRunAdditionalTag(
      TestProject testProject, String imageReference, String additionalTag, String expectedOutput)
      throws InvalidImageReferenceException, IOException, InterruptedException {
    BuildResult buildResult =
        testProject.build(
            "clean",
            JibPlugin.BUILD_IMAGE_TASK_NAME,
            "-D_TARGET_IMAGE=" + imageReference,
            "-D_ADDITIONAL_TAG=" + additionalTag);
    assertBuildSuccess(buildResult, JibPlugin.BUILD_IMAGE_TASK_NAME, "Built and pushed image as ");
    Assert.assertThat(buildResult.getOutput(), CoreMatchers.containsString(imageReference));

    String additionalImageReference =
        ImageReference.parse(imageReference).withTag(additionalTag).toString();
    Assert.assertThat(
        buildResult.getOutput(), CoreMatchers.containsString(additionalImageReference));

    Assert.assertEquals(expectedOutput, pullAndRunBuiltImage(imageReference));
    Assert.assertEquals(expectedOutput, pullAndRunBuiltImage(additionalImageReference));
    assertCreationTimeEpoch(imageReference);
    assertCreationTimeEpoch(additionalImageReference);
=======
    new Command("docker", "pull", imageReference).run();
    assertDockerInspect(imageReference);
    String history = new Command("docker", "history", imageReference).run();
    Assert.assertThat(history, CoreMatchers.containsString("jib-gradle-plugin"));
    return new Command("docker", "run", "--rm", imageReference).run();
>>>>>>> 3e89e15d
  }

  private static String buildAndRunComplex(
      String imageReference, String username, String password, LocalRegistry targetRegistry)
      throws IOException, InterruptedException {
    BuildResult buildResult =
        simpleTestProject.build(
            "clean",
            JibPlugin.BUILD_IMAGE_TASK_NAME,
            "-D_TARGET_IMAGE=" + imageReference,
            "-D_TARGET_USERNAME=" + username,
            "-D_TARGET_PASSWORD=" + password,
            "-DsendCredentialsOverHttp=true",
            "-b=complex-build.gradle");

    assertBuildSuccess(buildResult, JibPlugin.BUILD_IMAGE_TASK_NAME, "Built and pushed image as ");
    Assert.assertThat(buildResult.getOutput(), CoreMatchers.containsString(imageReference));

    targetRegistry.pull(imageReference);
    assertDockerInspect(imageReference);
    String history = new Command("docker", "history", imageReference).run();
    Assert.assertThat(history, CoreMatchers.containsString("jib-gradle-plugin"));
    return new Command("docker", "run", "--rm", imageReference).run();
  }

  private static String buildToDockerDaemonAndRun(TestProject testProject, String imageReference)
      throws IOException, InterruptedException {
    BuildResult buildResult =
        testProject.build(
            "clean", JibPlugin.BUILD_DOCKER_TASK_NAME, "-D_TARGET_IMAGE=" + imageReference);
    assertBuildSuccess(
        buildResult, JibPlugin.BUILD_DOCKER_TASK_NAME, "Built image to Docker daemon as ");
    Assert.assertThat(buildResult.getOutput(), CoreMatchers.containsString(imageReference));

    assertDockerInspect(imageReference);
    String history = new Command("docker", "history", imageReference).run();
    Assert.assertThat(history, CoreMatchers.containsString("jib-gradle-plugin"));
    return new Command("docker", "run", "--rm", imageReference).run();
  }

  /**
   * Pulls a built image and attemps to run it. Also verifies the container configuration and
   * history of the built image.
   *
   * @param imageReference the image reference of the built image
   * @return the container output
   * @throws IOException if an I/O exceptio occurs
   * @throws InterruptedException if the process was interrupted
   */
  private static String pullAndRunBuiltImage(String imageReference)
      throws IOException, InterruptedException {
    new Command("docker", "pull", imageReference).run();
    assertDockerInspect(imageReference);
    String history = new Command("docker", "history", imageReference).run();
    Assert.assertThat(history, CoreMatchers.containsString("jib-gradle-plugin"));

    return new Command("docker", "run", imageReference).run();
  }

  /**
   * Asserts that the test project build output indicates a success.
   *
   * @param buildResult the builds results of the project under test
   * @param taskName the name of the Jib task that was run
   * @param successMessage a Jib-specific success message to check for
   */
  private static void assertBuildSuccess(
      BuildResult buildResult, String taskName, String successMessage) {
    BuildTask classesTask = buildResult.task(":classes");
    BuildTask jibTask = buildResult.task(":" + taskName);

    Assert.assertNotNull(classesTask);
    Assert.assertEquals(TaskOutcome.SUCCESS, classesTask.getOutcome());
    Assert.assertNotNull(jibTask);
    Assert.assertEquals(TaskOutcome.SUCCESS, jibTask.getOutcome());
    Assert.assertThat(buildResult.getOutput(), CoreMatchers.containsString(successMessage));
  }

  /**
   * Asserts that the creation time of the simple test project is set. If the time parsed from the
   * {@code docker inspect} command occurs before the specified time (i.e. if it is 1970), then the
   * assertion will fail.
   *
   * @param before the specified time to compare the resulting image's creation time to
   * @param imageReference the image to test
   * @throws IOException if the {@code docker inspect} command fails to run
   * @throws InterruptedException if the {@code docker inspect} command is interrupted
   */
  private static void assertSimpleCreationTimeIsAfter(Instant before, String imageReference)
      throws IOException, InterruptedException {
    String inspect =
        new Command("docker", "inspect", "-f", "{{.Created}}", imageReference).run().trim();
    Instant parsed = Instant.parse(inspect);
    Assert.assertTrue(parsed.isAfter(before) || parsed.equals(before));
  }

  /**
   * Asserts that the test project has the required exposed ports and labels.
   *
   * @param imageReference the image to test
   * @throws IOException if the {@code docker inspect} command fails to run
   * @throws InterruptedException if the {@code docker inspect} command is interrupted
   */
  private static void assertDockerInspect(String imageReference)
      throws IOException, InterruptedException {
    String dockerInspect = new Command("docker", "inspect", imageReference).run();
    Assert.assertThat(
        dockerInspect,
        CoreMatchers.containsString(
            "            \"ExposedPorts\": {\n"
                + "                \"1000/tcp\": {},\n"
                + "                \"2000/udp\": {},\n"
                + "                \"2001/udp\": {},\n"
                + "                \"2002/udp\": {},\n"
                + "                \"2003/udp\": {}"));
    Assert.assertThat(
        dockerInspect,
        CoreMatchers.containsString(
            "            \"Labels\": {\n"
                + "                \"key1\": \"value1\",\n"
                + "                \"key2\": \"value2\"\n"
                + "            }"));
  }

  private static void assertCreationTimeEpoch(String imageReference)
      throws IOException, InterruptedException {
    Assert.assertEquals(
        "1970-01-01T00:00:00Z",
        new Command("docker", "inspect", "-f", "{{.Created}}", imageReference).run().trim());
  }

  @Before
  public void setup() throws IOException, InterruptedException {
    // Pull distroless and push to local registry so we can test 'from' credentials
    localRegistry1.pullAndPushToLocal("gcr.io/distroless/java:latest", "distroless/java");
  }

  @Test
  public void testBuild_empty() throws IOException, InterruptedException {
    String targetImage =
        "gcr.io/"
            + IntegrationTestingConfiguration.getGCPProject()
            + "/emptyimage:gradle"
            + System.nanoTime();
    Assert.assertEquals("", buildAndRun(emptyTestProject, targetImage));
    assertCreationTimeEpoch(targetImage);
  }

  @Test
  public void testBuild_multipleTags()
      throws IOException, InterruptedException, InvalidImageReferenceException {
    String targetImage =
        "gcr.io/"
            + IntegrationTestingConfiguration.getGCPProject()
            + "/multitag-image:gradle"
            + System.nanoTime();
    buildAndRunAdditionalTag(emptyTestProject, targetImage, "gradle-2", "");
  }

  @Test
  public void testBuild_simple() throws IOException, InterruptedException {
    String targetImage =
        "gcr.io/"
            + IntegrationTestingConfiguration.getGCPProject()
            + "/simpleimage:gradle"
            + System.nanoTime();

    // Test empty output error
    try {
      simpleTestProject.build(
          "clean", JibPlugin.BUILD_IMAGE_TASK_NAME, "-x=classes", "-D_TARGET_IMAGE=" + targetImage);
      Assert.fail();

    } catch (UnexpectedBuildFailure ex) {
      Assert.assertThat(
          ex.getMessage(),
          CoreMatchers.containsString(
              "No classes files were found - did you compile your project?"));
    }

    Instant beforeBuild = Instant.now();
    Assert.assertEquals(
        "Hello, world. An argument.\nfoo\ncat\n", buildAndRun(simpleTestProject, targetImage));
    assertSimpleCreationTimeIsAfter(beforeBuild, targetImage);
  }

  @Test
  public void testBuild_defaultTarget() {
    // Test error when 'to' is missing
    try {
      defaultTargetTestProject.build("clean", JibPlugin.BUILD_IMAGE_TASK_NAME, "-x=classes");
      Assert.fail();
    } catch (UnexpectedBuildFailure ex) {
      Assert.assertThat(
          ex.getMessage(),
          CoreMatchers.containsString(
              "Missing target image parameter, perhaps you should add a 'jib.to.image' "
                  + "configuration parameter to your build.gradle or set the parameter via the "
                  + "commandline (e.g. 'gradle jib --image <your image name>')."));
    }
  }

  @Test
  public void testBuild_complex() throws IOException, InterruptedException {
    String targetImage = "localhost:6000/compleximage:gradle" + System.nanoTime();
    Instant beforeBuild = Instant.now();
    Assert.assertEquals(
        "Hello, world. An argument.\nfoo\ncat\n-Xms512m\n-Xdebug\nenvvalue1\nenvvalue2\n",
        buildAndRunComplex(targetImage, "testuser2", "testpassword2", localRegistry2));
    assertSimpleCreationTimeIsAfter(beforeBuild, targetImage);
  }

  @Test
  public void testBuild_complex_sameFromAndToRegistry() throws IOException, InterruptedException {
    String targetImage = "localhost:5000/compleximage:gradle" + System.nanoTime();
    Instant beforeBuild = Instant.now();
    Assert.assertEquals(
        "Hello, world. An argument.\nfoo\ncat\n-Xms512m\n-Xdebug\nenvvalue1\nenvvalue2\n",
        buildAndRunComplex(targetImage, "testuser", "testpassword", localRegistry1));
    assertSimpleCreationTimeIsAfter(beforeBuild, targetImage);
  }

  @Test
  public void testDockerDaemon_empty() throws IOException, InterruptedException {
    String targetImage = "emptyimage:gradle" + System.nanoTime();
    Assert.assertEquals("", buildToDockerDaemonAndRun(emptyTestProject, targetImage));
    Assert.assertEquals(
        "1970-01-01T00:00:00Z",
        new Command("docker", "inspect", "-f", "{{.Created}}", targetImage).run().trim());
  }

  @Test
  public void testDockerDaemon_simple() throws IOException, InterruptedException {
    String targetImage = "simpleimage:gradle" + System.nanoTime();
    Instant beforeBuild = Instant.now();
    Assert.assertEquals(
        "Hello, world. An argument.\nfoo\ncat\n",
        buildToDockerDaemonAndRun(simpleTestProject, targetImage));
    assertSimpleCreationTimeIsAfter(beforeBuild, targetImage);
  }

  @Test
  public void testDockerDaemon_defaultTarget() throws IOException, InterruptedException {
    Assert.assertEquals(
        "Hello, world. An argument.\n",
        buildToDockerDaemonAndRun(
            defaultTargetTestProject, "default-target-name:default-target-version"));
  }

  @Test
  public void testBuildTar_simple() throws IOException, InterruptedException {
    String targetImage = "simpleimage:gradle" + System.nanoTime();

    String outputPath =
        simpleTestProject.getProjectRoot().resolve("build").resolve("jib-image.tar").toString();
    Instant beforeBuild = Instant.now();
    BuildResult buildResult =
        simpleTestProject.build(
            "clean", JibPlugin.BUILD_TAR_TASK_NAME, "-D_TARGET_IMAGE=" + targetImage);

    assertBuildSuccess(buildResult, JibPlugin.BUILD_TAR_TASK_NAME, "Built image tarball at ");
    Assert.assertThat(buildResult.getOutput(), CoreMatchers.containsString(outputPath));

    new Command("docker", "load", "--input", outputPath).run();
    Assert.assertEquals(
        "Hello, world. An argument.\nfoo\ncat\n",
        new Command("docker", "run", "--rm", targetImage).run());
    assertDockerInspect(targetImage);
    assertSimpleCreationTimeIsAfter(beforeBuild, targetImage);
  }

  @Test
  public void testDockerContext() throws IOException, InterruptedException {
    BuildResult buildResult =
        simpleTestProject.build("clean", JibPlugin.DOCKER_CONTEXT_TASK_NAME, "--info");

    assertBuildSuccess(
        buildResult, JibPlugin.DOCKER_CONTEXT_TASK_NAME, "Created Docker context at ");

    String imageName = "jib-gradle-plugin/integration-test" + System.nanoTime();
    new Command(
            "docker",
            "build",
            "-t",
            imageName,
            simpleTestProject
                .getProjectRoot()
                .resolve("build")
                .resolve("jib-docker-context")
                .toString())
        .run();

    assertDockerInspect(imageName);
    Assert.assertEquals(
        "Hello, world. An argument.\nfoo\ncat\n",
        new Command("docker", "run", "--rm", imageName).run());

    // Checks that generating the Docker context again is skipped.
    BuildTask upToDateJibDockerContextTask =
        simpleTestProject
            .build(JibPlugin.DOCKER_CONTEXT_TASK_NAME)
            .task(":" + JibPlugin.DOCKER_CONTEXT_TASK_NAME);
    Assert.assertNotNull(upToDateJibDockerContextTask);
    Assert.assertEquals(TaskOutcome.UP_TO_DATE, upToDateJibDockerContextTask.getOutcome());

    // Checks that adding a new file generates the Docker context again.
    Files.createFile(
        simpleTestProject
            .getProjectRoot()
            .resolve("src")
            .resolve("main")
            .resolve("resources")
            .resolve("newfile"));
    try {
      BuildTask reexecutedJibDockerContextTask =
          simpleTestProject
              .build(JibPlugin.DOCKER_CONTEXT_TASK_NAME)
              .task(":" + JibPlugin.DOCKER_CONTEXT_TASK_NAME);
      Assert.assertNotNull(reexecutedJibDockerContextTask);
      Assert.assertEquals(TaskOutcome.SUCCESS, reexecutedJibDockerContextTask.getOutcome());

    } catch (UnexpectedBuildFailure ex) {
      // This might happen on systems without SecureDirectoryStream, so we just ignore it.
      // See com.google.common.io.MoreFiles#deleteDirectoryContents.
      Assert.assertThat(
          ex.getMessage(),
          CoreMatchers.containsString(
              "Export Docker context failed because cannot clear directory"));
    }
  }

  @Test
  public void testMultiProject() {
    BuildResult buildResult =
        multiprojectTestProject.build(
            "clean", ":a_packaged:" + JibPlugin.DOCKER_CONTEXT_TASK_NAME, "--info");

    BuildTask classesTask = buildResult.task(":a_packaged:classes");
    BuildTask jibTask = buildResult.task(":a_packaged:" + JibPlugin.DOCKER_CONTEXT_TASK_NAME);
    Assert.assertNotNull(classesTask);
    Assert.assertEquals(TaskOutcome.SUCCESS, classesTask.getOutcome());
    Assert.assertNotNull(jibTask);
    Assert.assertEquals(TaskOutcome.SUCCESS, jibTask.getOutcome());
    Assert.assertThat(
        buildResult.getOutput(), CoreMatchers.containsString("Created Docker context at "));
  }
}<|MERGE_RESOLUTION|>--- conflicted
+++ resolved
@@ -63,7 +63,6 @@
     assertBuildSuccess(buildResult, JibPlugin.BUILD_IMAGE_TASK_NAME, "Built and pushed image as ");
     Assert.assertThat(buildResult.getOutput(), CoreMatchers.containsString(imageReference));
 
-<<<<<<< HEAD
     return pullAndRunBuiltImage(imageReference);
   }
 
@@ -88,13 +87,6 @@
     Assert.assertEquals(expectedOutput, pullAndRunBuiltImage(additionalImageReference));
     assertCreationTimeEpoch(imageReference);
     assertCreationTimeEpoch(additionalImageReference);
-=======
-    new Command("docker", "pull", imageReference).run();
-    assertDockerInspect(imageReference);
-    String history = new Command("docker", "history", imageReference).run();
-    Assert.assertThat(history, CoreMatchers.containsString("jib-gradle-plugin"));
-    return new Command("docker", "run", "--rm", imageReference).run();
->>>>>>> 3e89e15d
   }
 
   private static String buildAndRunComplex(
@@ -151,7 +143,7 @@
     String history = new Command("docker", "history", imageReference).run();
     Assert.assertThat(history, CoreMatchers.containsString("jib-gradle-plugin"));
 
-    return new Command("docker", "run", imageReference).run();
+    return new Command("docker", "run", "--rm", imageReference).run();
   }
 
   /**
