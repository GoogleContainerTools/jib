--- conflicted
+++ resolved
@@ -160,17 +160,11 @@
             .resolve("main")
             .resolve("resources")
             .resolve("newfile"));
-<<<<<<< HEAD
-    BuildTask reexecutedJibDockerContextTask =
-        simpleTestProject
-            .build(JibPlugin.DOCKER_CONTEXT_TASK_NAME)
-            .task(":" + JibPlugin.DOCKER_CONTEXT_TASK_NAME);
-    Assert.assertNotNull(reexecutedJibDockerContextTask);
-    Assert.assertEquals(TaskOutcome.SUCCESS, reexecutedJibDockerContextTask.getOutcome());
-=======
     try {
       BuildTask reexecutedJibDockerContextTask =
-          simpleTestProject.build("jibDockerContext").task(":jibDockerContext");
+          simpleTestProject
+              .build(JibPlugin.DOCKER_CONTEXT_TASK_NAME)
+              .task(":" + JibPlugin.DOCKER_CONTEXT_TASK_NAME);
       Assert.assertNotNull(reexecutedJibDockerContextTask);
       Assert.assertEquals(TaskOutcome.SUCCESS, reexecutedJibDockerContextTask.getOutcome());
 
@@ -182,6 +176,5 @@
           CoreMatchers.containsString(
               "Export Docker context failed because cannot clear directory"));
     }
->>>>>>> 90b90891
   }
 }