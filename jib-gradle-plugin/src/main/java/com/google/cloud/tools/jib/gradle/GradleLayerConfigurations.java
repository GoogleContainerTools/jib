--- conflicted
+++ resolved
@@ -50,15 +50,7 @@
    * @return a {@link JavaLayerConfigurations} for the layers for the Gradle {@link Project}
    * @throws IOException if an I/O exception occurred during resolution
    */
-<<<<<<< HEAD
-  static JavaLayerConfigurations getForProject(Project project, Logger logger, Path extraDirectory)
-=======
-  static JavaLayerConfigurations getForProject(
-      Project project,
-      GradleJibLogger gradleJibLogger,
-      Path extraDirectory,
-      AbsoluteUnixPath appRoot)
->>>>>>> 6af6257f
+  static JavaLayerConfigurations getForProject(Project project, Logger logger, Path extraDirectory, AbsoluteUnixPath appRoot)
       throws IOException {
     JavaPluginConvention javaPluginConvention =
         project.getConvention().getPlugin(JavaPluginConvention.class);
