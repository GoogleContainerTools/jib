/*
 * Copyright 2018 Google LLC.
 *
 * Licensed under the Apache License, Version 2.0 (the "License"); you may not
 * use this file except in compliance with the License. You may obtain a copy of
 * the License at
 *
 *      http://www.apache.org/licenses/LICENSE-2.0
 *
 * Unless required by applicable law or agreed to in writing, software
 * distributed under the License is distributed on an "AS IS" BASIS, WITHOUT
 * WARRANTIES OR CONDITIONS OF ANY KIND, either express or implied. See the
 * License for the specific language governing permissions and limitations under
 * the License.
 */

package com.google.cloud.tools.jib.gradle;

import com.google.cloud.tools.jib.ProjectInfo;
import com.google.cloud.tools.jib.gradle.skaffold.CheckJibVersionTask;
import com.google.cloud.tools.jib.gradle.skaffold.FilesTask;
import com.google.cloud.tools.jib.gradle.skaffold.FilesTaskV2;
import com.google.cloud.tools.jib.gradle.skaffold.InitTask;
import com.google.cloud.tools.jib.plugins.common.VersionChecker;
import com.google.common.annotations.VisibleForTesting;
import java.util.ArrayList;
import java.util.List;
import java.util.stream.Collectors;
import org.gradle.api.GradleException;
import org.gradle.api.Plugin;
import org.gradle.api.Project;
import org.gradle.api.Task;
import org.gradle.api.UnknownTaskException;
import org.gradle.api.artifacts.Configuration;
import org.gradle.api.artifacts.DependencySet;
import org.gradle.api.artifacts.ProjectDependency;
import org.gradle.api.plugins.BasePlugin;
import org.gradle.api.tasks.TaskContainer;
import org.gradle.api.tasks.TaskProvider;
import org.gradle.util.GradleVersion;

public class JibPlugin implements Plugin<Project> {

  @VisibleForTesting static final GradleVersion GRADLE_MIN_VERSION = GradleVersion.version("4.9");

<<<<<<< HEAD
  @VisibleForTesting static final String JIB_EXTENSION_NAME = "jib";
  @VisibleForTesting static final String BUILD_IMAGE_TASK_NAME = "jib";
  @VisibleForTesting static final String BUILD_TAR_TASK_NAME = "jibBuildTar";
  @VisibleForTesting static final String BUILD_DOCKER_TASK_NAME = "jibDockerBuild";
  @VisibleForTesting static final String FILES_TASK_V2_NAME = "_jibSkaffoldFilesV2";
  @VisibleForTesting static final String INIT_TASK_NAME = "_jibSkaffoldInit";
=======
  public static final String JIB_EXTENSION_NAME = "jib";
  public static final String BUILD_IMAGE_TASK_NAME = "jib";
  public static final String BUILD_TAR_TASK_NAME = "jibBuildTar";
  public static final String BUILD_DOCKER_TASK_NAME = "jibDockerBuild";
  public static final String SKAFFOLD_FILES_TASK_NAME = "_jibSkaffoldFiles";
  public static final String SKAFFOLD_FILES_TASK_V2_NAME = "_jibSkaffoldFilesV2";
  public static final String SKAFFOLD_INIT_TASK_NAME = "_jibSkaffoldInit";
  public static final String SKAFFOLD_CHECK_REQUIRED_VERSION_TASK_NAME =
      "_skaffoldFailIfJibOutOfDate";
>>>>>>> 61619209

  public static final String REQUIRED_VERSION_PROPERTY_NAME = "jib.requiredVersion";

  /**
   * Collects all project dependencies of the style "compile project(':mylib')" for any kind of
   * configuration [compile, runtime, etc]. It potentially will collect common test libraries in
   * configs like [test, integrationTest, etc], but it's either that or filter based on a
   * configuration containing the word "test" which feels dangerous.
   *
   * @param project this project we are containerizing
   * @return a list of projects that this project depends on.
   */
  @VisibleForTesting
  static List<Project> getProjectDependencies(Project project) {
    return project
        .getConfigurations()
        .stream()
        .map(Configuration::getDependencies)
        .flatMap(DependencySet::stream)
        .filter(ProjectDependency.class::isInstance)
        .map(ProjectDependency.class::cast)
        .map(ProjectDependency::getDependencyProject)
        .collect(Collectors.toList());
  }

  private static void checkGradleVersion() {
    if (GRADLE_MIN_VERSION.compareTo(GradleVersion.current()) > 0) {
      throw new GradleException(
          "Detected "
              + GradleVersion.current()
              + ", but jib requires "
              + GRADLE_MIN_VERSION
              + " or higher. You can upgrade by running 'gradle wrapper --gradle-version="
              + GRADLE_MIN_VERSION.getVersion()
              + "'.");
    }
  }

  /** Check the Jib version matches the required version (if specified). */
  private static void checkJibVersion() {
    // todo: should retrieve from project properties?
    String requiredVersion = System.getProperty(REQUIRED_VERSION_PROPERTY_NAME);
    if (requiredVersion == null) {
      return;
    }
    String actualVersion = ProjectInfo.VERSION;
    if (actualVersion == null) {
      throw new GradleException("Could not determine Jib plugin version");
    }
    VersionChecker<GradleVersion> checker = new VersionChecker<>(GradleVersion::version);
    if (!checker.compatibleVersion(requiredVersion, actualVersion)) {
      String failure =
          String.format(
              "Jib plugin version is %s but is required to be %s", actualVersion, requiredVersion);
      throw new GradleException(failure);
    }
  }

  @Override
  public void apply(Project project) {
    checkGradleVersion();
    checkJibVersion();

    JibExtension jibExtension =
        project.getExtensions().create(JIB_EXTENSION_NAME, JibExtension.class, project);

    TaskContainer tasks = project.getTasks();
    TaskProvider<BuildImageTask> buildImageTask =
        tasks.register(
            BUILD_IMAGE_TASK_NAME,
            BuildImageTask.class,
            task -> {
              task.setGroup("Jib");
              task.setDescription("Builds a container image to a registry.");
              task.setJibExtension(jibExtension);
            });

    TaskProvider<BuildDockerTask> buildDockerTask =
        tasks.register(
            BUILD_DOCKER_TASK_NAME,
            BuildDockerTask.class,
            task -> {
              task.setGroup("Jib");
              task.setDescription("Builds a container image to a Docker daemon.");
              task.setJibExtension(jibExtension);
            });

    TaskProvider<BuildTarTask> buildTarTask =
        tasks.register(
            BUILD_TAR_TASK_NAME,
            BuildTarTask.class,
            task -> {
              task.setGroup("Jib");
              task.setDescription("Builds a container image to a tarball.");
              task.setJibExtension(jibExtension);
            });

    tasks
<<<<<<< HEAD
        .register(FILES_TASK_V2_NAME, FilesTaskV2.class)
=======
        .register(SKAFFOLD_FILES_TASK_NAME, FilesTask.class)
        .configure(task -> task.setJibExtension(jibExtension));
    tasks
        .register(SKAFFOLD_FILES_TASK_V2_NAME, FilesTaskV2.class)
>>>>>>> 61619209
        .configure(task -> task.setJibExtension(jibExtension));
    tasks
        .register(SKAFFOLD_INIT_TASK_NAME, InitTask.class)
        .configure(task -> task.setJibExtension(jibExtension));

    // A check to catch older versions of Jib.  This can be removed once we are certain people
    // are using Jib 1.3.1 or later.
    tasks.register(SKAFFOLD_CHECK_REQUIRED_VERSION_TASK_NAME, CheckJibVersionTask.class);

    project.afterEvaluate(
        projectAfterEvaluation -> {
          try {
            TaskProvider<Task> warTask = TaskCommon.getWarTaskProvider(project);
            TaskProvider<Task> bootWarTask = TaskCommon.getBootWarTaskProvider(project);
            List<TaskProvider<?>> dependsOnTask = new ArrayList<>();
            if (warTask != null || bootWarTask != null) {
              // Have all tasks depend on the 'war' and/or 'bootWar' task.
              if (warTask != null) {
                dependsOnTask.add(warTask);
              }
              if (bootWarTask != null) {
                dependsOnTask.add(bootWarTask);
              }
            } else if ("packaged".equals(jibExtension.getContainerizingMode())) {
              // Have all tasks depend on the 'jar' task.
              dependsOnTask.add(projectAfterEvaluation.getTasks().named("jar"));
            } else {
              // Have all tasks depend on the 'classes' task.
              dependsOnTask.add(projectAfterEvaluation.getTasks().named("classes"));
            }
            buildImageTask.configure(task -> task.dependsOn(dependsOnTask));
            buildDockerTask.configure(task -> task.dependsOn(dependsOnTask));
            buildTarTask.configure(task -> task.dependsOn(dependsOnTask));

            // Find project dependencies and add a dependency to their assemble task. We make sure
            // to only add the dependency after BasePlugin is evaluated as otherwise the assemble
            // task may not be available yet.
            List<Project> computedDependencies = getProjectDependencies(projectAfterEvaluation);
            for (Project dependencyProject : computedDependencies) {
              dependencyProject
                  .getPlugins()
                  .withType(
                      BasePlugin.class,
                      unused -> {
                        TaskProvider<Task> assembleTask =
                            dependencyProject.getTasks().named(BasePlugin.ASSEMBLE_TASK_NAME);
                        buildImageTask.configure(task -> task.dependsOn(assembleTask));
                        buildDockerTask.configure(task -> task.dependsOn(assembleTask));
                        buildTarTask.configure(task -> task.dependsOn(assembleTask));
                      });
            }
          } catch (UnknownTaskException ex) {
            throw new GradleException(
                "Could not find task 'classes' on project "
                    + projectAfterEvaluation.getDisplayName()
                    + " - perhaps you did not apply the 'java' plugin?",
                ex);
          }
        });
  }
}<|MERGE_RESOLUTION|>--- conflicted
+++ resolved
@@ -18,7 +18,6 @@
 
 import com.google.cloud.tools.jib.ProjectInfo;
 import com.google.cloud.tools.jib.gradle.skaffold.CheckJibVersionTask;
-import com.google.cloud.tools.jib.gradle.skaffold.FilesTask;
 import com.google.cloud.tools.jib.gradle.skaffold.FilesTaskV2;
 import com.google.cloud.tools.jib.gradle.skaffold.InitTask;
 import com.google.cloud.tools.jib.plugins.common.VersionChecker;
@@ -43,24 +42,14 @@
 
   @VisibleForTesting static final GradleVersion GRADLE_MIN_VERSION = GradleVersion.version("4.9");
 
-<<<<<<< HEAD
-  @VisibleForTesting static final String JIB_EXTENSION_NAME = "jib";
-  @VisibleForTesting static final String BUILD_IMAGE_TASK_NAME = "jib";
-  @VisibleForTesting static final String BUILD_TAR_TASK_NAME = "jibBuildTar";
-  @VisibleForTesting static final String BUILD_DOCKER_TASK_NAME = "jibDockerBuild";
-  @VisibleForTesting static final String FILES_TASK_V2_NAME = "_jibSkaffoldFilesV2";
-  @VisibleForTesting static final String INIT_TASK_NAME = "_jibSkaffoldInit";
-=======
   public static final String JIB_EXTENSION_NAME = "jib";
   public static final String BUILD_IMAGE_TASK_NAME = "jib";
   public static final String BUILD_TAR_TASK_NAME = "jibBuildTar";
   public static final String BUILD_DOCKER_TASK_NAME = "jibDockerBuild";
-  public static final String SKAFFOLD_FILES_TASK_NAME = "_jibSkaffoldFiles";
   public static final String SKAFFOLD_FILES_TASK_V2_NAME = "_jibSkaffoldFilesV2";
   public static final String SKAFFOLD_INIT_TASK_NAME = "_jibSkaffoldInit";
   public static final String SKAFFOLD_CHECK_REQUIRED_VERSION_TASK_NAME =
       "_skaffoldFailIfJibOutOfDate";
->>>>>>> 61619209
 
   public static final String REQUIRED_VERSION_PROPERTY_NAME = "jib.requiredVersion";
 
@@ -159,14 +148,7 @@
             });
 
     tasks
-<<<<<<< HEAD
-        .register(FILES_TASK_V2_NAME, FilesTaskV2.class)
-=======
-        .register(SKAFFOLD_FILES_TASK_NAME, FilesTask.class)
-        .configure(task -> task.setJibExtension(jibExtension));
-    tasks
         .register(SKAFFOLD_FILES_TASK_V2_NAME, FilesTaskV2.class)
->>>>>>> 61619209
         .configure(task -> task.setJibExtension(jibExtension));
     tasks
         .register(SKAFFOLD_INIT_TASK_NAME, InitTask.class)
