/*
 * Copyright 2018 Google LLC. All rights reserved.
 *
 * Licensed under the Apache License, Version 2.0 (the "License"); you may not
 * use this file except in compliance with the License. You may obtain a copy of
 * the License at
 *
 *      http://www.apache.org/licenses/LICENSE-2.0
 *
 * Unless required by applicable law or agreed to in writing, software
 * distributed under the License is distributed on an "AS IS" BASIS, WITHOUT
 * WARRANTIES OR CONDITIONS OF ANY KIND, either express or implied. See the
 * License for the specific language governing permissions and limitations under
 * the License.
 */

package com.google.cloud.tools.jib.gradle;

import com.google.cloud.tools.jib.builder.BuildConfiguration;
import com.google.cloud.tools.jib.cache.CacheDirectoryCreationException;
import com.google.cloud.tools.jib.configuration.CacheConfiguration;
import com.google.cloud.tools.jib.docker.DockerClient;
import com.google.cloud.tools.jib.frontend.BuildStepsExecutionException;
import com.google.cloud.tools.jib.frontend.BuildStepsRunner;
import com.google.cloud.tools.jib.frontend.HelpfulSuggestions;
import com.google.cloud.tools.jib.http.Authorization;
import com.google.cloud.tools.jib.image.ImageReference;
import com.google.cloud.tools.jib.image.InvalidImageReferenceException;
import com.google.cloud.tools.jib.registry.RegistryClient;
import com.google.cloud.tools.jib.registry.credentials.RegistryCredentials;
import com.google.common.base.Preconditions;
import com.google.common.base.Strings;
import javax.annotation.Nullable;
import org.gradle.api.DefaultTask;
import org.gradle.api.GradleException;
import org.gradle.api.tasks.Nested;
import org.gradle.api.tasks.TaskAction;
import org.gradle.api.tasks.options.Option;

/** Builds a container image and exports to the default Docker daemon. */
public class BuildDockerTask extends DefaultTask {

  /** {@code User-Agent} header suffix to send to the registry. */
  private static final String USER_AGENT_SUFFIX = "jib-gradle-plugin";

  private static final HelpfulSuggestions HELPFUL_SUGGESTIONS =
      HelpfulSuggestionsProvider.get("Build to Docker daemon failed");

  @Nullable private JibExtension jibExtension;

  /**
   * This will call the property {@code "jib"} so that it is the same name as the extension. This
   * way, the user would see error messages for missing configuration with the prefix {@code jib.}.
   *
   * @return the {@link JibExtension}.
   */
  @Nested
  @Nullable
  public JibExtension getJib() {
    return jibExtension;
  }

  /**
   * The target image can be overridden with the {@code --image} command line option.
   *
   * @param targetImage the name of the 'to' image.
   */
  @Option(option = "image", description = "The image reference for the target image")
  public void setTargetImage(String targetImage) {
    Preconditions.checkNotNull(jibExtension).getTo().setImage(targetImage);
  }

  @TaskAction
  public void buildDocker() throws InvalidImageReferenceException {
    if (!new DockerClient().isDockerInstalled()) {
      throw new GradleException(HELPFUL_SUGGESTIONS.forDockerNotInstalled());
    }

    // Asserts required @Input parameters are not null.
    Preconditions.checkNotNull(jibExtension);
    GradleBuildLogger gradleBuildLogger = new GradleBuildLogger(getLogger());
    jibExtension.handleDeprecatedParameters(gradleBuildLogger);

    RegistryCredentials knownBaseRegistryCredentials = null;
    Authorization fromAuthorization = jibExtension.getFrom().getImageAuthorization();
    if (fromAuthorization != null) {
      knownBaseRegistryCredentials = new RegistryCredentials("jib.from.auth", fromAuthorization);
    }

    GradleProjectProperties gradleProjectProperties =
        GradleProjectProperties.getForProject(getProject(), gradleBuildLogger);
    String mainClass = gradleProjectProperties.getMainClass(jibExtension);

    // TODO: Validate that project name and version are valid repository/tag
    ImageReference targetImage =
        Strings.isNullOrEmpty(jibExtension.getTargetImage())
            ? ImageReference.of(null, getProject().getName(), getProject().getVersion().toString())
            : ImageReference.parse(jibExtension.getTargetImage());

    // Builds the BuildConfiguration.
    // TODO: Consolidate with BuildImageTask.
    BuildConfiguration.Builder buildConfigurationBuilder =
        BuildConfiguration.builder(gradleBuildLogger)
            .setBaseImage(ImageReference.parse(jibExtension.getBaseImage()))
            .setTargetImage(targetImage)
            .setBaseImageCredentialHelperName(jibExtension.getFrom().getCredHelper())
            .setKnownBaseRegistryCredentials(knownBaseRegistryCredentials)
            .setMainClass(mainClass)
            .setJavaArguments(jibExtension.getArgs())
<<<<<<< HEAD
            .setJvmFlags(jibExtension.getJvmFlags())
            .setExposedPorts(jibExtension.getExposedPorts())
            .build();
=======
            .setJvmFlags(jibExtension.getJvmFlags());
    CacheConfiguration applicationLayersCacheConfiguration =
        CacheConfiguration.forPath(gradleProjectProperties.getCacheDirectory());
    buildConfigurationBuilder.setApplicationLayersCacheConfiguration(
        applicationLayersCacheConfiguration);
    if (jibExtension.getUseOnlyProjectCache()) {
      buildConfigurationBuilder.setBaseImageLayersCacheConfiguration(
          applicationLayersCacheConfiguration);
    }
    BuildConfiguration buildConfiguration = buildConfigurationBuilder.build();
>>>>>>> ec151fc1

    // TODO: Instead of disabling logging, have authentication credentials be provided
    GradleBuildLogger.disableHttpLogging();

    RegistryClient.setUserAgentSuffix(USER_AGENT_SUFFIX);

    // Uses a directory in the Gradle build cache as the Jib cache.
    try {
      BuildStepsRunner.forBuildToDockerDaemon(
              buildConfiguration, gradleProjectProperties.getSourceFilesConfiguration())
          .build(HELPFUL_SUGGESTIONS);

    } catch (CacheDirectoryCreationException | BuildStepsExecutionException ex) {
      throw new GradleException(ex.getMessage(), ex.getCause());
    }
  }

  BuildDockerTask setJibExtension(JibExtension jibExtension) {
    this.jibExtension = jibExtension;
    return this;
  }
}<|MERGE_RESOLUTION|>--- conflicted
+++ resolved
@@ -107,12 +107,8 @@
             .setKnownBaseRegistryCredentials(knownBaseRegistryCredentials)
             .setMainClass(mainClass)
             .setJavaArguments(jibExtension.getArgs())
-<<<<<<< HEAD
             .setJvmFlags(jibExtension.getJvmFlags())
-            .setExposedPorts(jibExtension.getExposedPorts())
-            .build();
-=======
-            .setJvmFlags(jibExtension.getJvmFlags());
+            .setExposedPorts(jibExtension.getExposedPorts());
     CacheConfiguration applicationLayersCacheConfiguration =
         CacheConfiguration.forPath(gradleProjectProperties.getCacheDirectory());
     buildConfigurationBuilder.setApplicationLayersCacheConfiguration(
@@ -122,7 +118,6 @@
           applicationLayersCacheConfiguration);
     }
     BuildConfiguration buildConfiguration = buildConfigurationBuilder.build();
->>>>>>> ec151fc1
 
     // TODO: Instead of disabling logging, have authentication credentials be provided
     GradleBuildLogger.disableHttpLogging();
