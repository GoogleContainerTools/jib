/*
 * Copyright 2018 Google LLC.
 *
 * Licensed under the Apache License, Version 2.0 (the "License"); you may not
 * use this file except in compliance with the License. You may obtain a copy of
 * the License at
 *
 *      http://www.apache.org/licenses/LICENSE-2.0
 *
 * Unless required by applicable law or agreed to in writing, software
 * distributed under the License is distributed on an "AS IS" BASIS, WITHOUT
 * WARRANTIES OR CONDITIONS OF ANY KIND, either express or implied. See the
 * License for the specific language governing permissions and limitations under
 * the License.
 */

package com.google.cloud.tools.jib.gradle;

import com.google.cloud.tools.jib.cache.CacheDirectoryCreationException;
import com.google.cloud.tools.jib.configuration.BuildConfiguration;
import com.google.cloud.tools.jib.configuration.ImageConfiguration;
import com.google.cloud.tools.jib.filesystem.AbsoluteUnixPath;
import com.google.cloud.tools.jib.image.ImageReference;
import com.google.cloud.tools.jib.image.InvalidImageReferenceException;
import com.google.cloud.tools.jib.plugins.common.BuildStepsExecutionException;
import com.google.cloud.tools.jib.plugins.common.BuildStepsRunner;
import com.google.cloud.tools.jib.plugins.common.ConfigurationPropertyValidator;
import com.google.cloud.tools.jib.plugins.common.HelpfulSuggestions;
import com.google.common.base.Preconditions;
import java.nio.file.Paths;
import javax.annotation.Nullable;
import org.gradle.api.DefaultTask;
import org.gradle.api.GradleException;
import org.gradle.api.file.FileCollection;
import org.gradle.api.tasks.InputFiles;
import org.gradle.api.tasks.Nested;
import org.gradle.api.tasks.OutputFile;
import org.gradle.api.tasks.TaskAction;
import org.gradle.api.tasks.options.Option;

/** Builds a container image to a tarball. */
public class BuildTarTask extends DefaultTask implements JibTask {

  private static final String HELPFUL_SUGGESTIONS_PREFIX = "Building image tarball failed";

  @Nullable private JibExtension jibExtension;

  /**
   * This will call the property {@code "jib"} so that it is the same name as the extension. This
   * way, the user would see error messages for missing configuration with the prefix {@code jib.}.
   *
   * @return the {@link JibExtension}.
   */
  @Nested
  @Nullable
  public JibExtension getJib() {
    return jibExtension;
  }

  /**
   * The target image can be overridden with the {@code --image} command line option.
   *
   * @param targetImage the name of the 'to' image.
   */
  @Option(option = "image", description = "The image reference for the target image")
  public void setTargetImage(String targetImage) {
    Preconditions.checkNotNull(jibExtension).getTo().setImage(targetImage);
  }

  /**
   * @return the input files to this task are all the output files for all the dependencies of the
   *     {@code classes} task.
   */
  @InputFiles
  public FileCollection getInputFiles() {
    return GradleProjectProperties.getInputFiles(
        Preconditions.checkNotNull(jibExtension).getExtraDirectoryPath().toFile(), getProject());
  }

  /**
   * The output file to check for task up-to-date.
   *
   * @return the output path
   */
  @OutputFile
  public String getOutputFile() {
    return getTargetPath();
  }

  /**
   * Returns the output directory for the tarball. By default, it is {@code build/jib-image.tar}.
   *
   * @return the output directory
   */
  private String getTargetPath() {
    return getProject().getBuildDir().toPath().resolve("jib-image.tar").toString();
  }

  @TaskAction
  public void buildTar() throws InvalidImageReferenceException {
    // Asserts required @Input parameters are not null.
    Preconditions.checkNotNull(jibExtension);
    GradleJibLogger gradleJibLogger = new GradleJibLogger(getLogger());
    AbsoluteUnixPath appRoot = PluginConfigurationProcessor.getAppRootChecked(jibExtension);
    GradleProjectProperties gradleProjectProperties =
        GradleProjectProperties.getForProject(
<<<<<<< HEAD
            getProject(), getLogger(), jibExtension.getExtraDirectoryPath());
=======
            getProject(), gradleJibLogger, jibExtension.getExtraDirectoryPath(), appRoot);
>>>>>>> 6af6257f

    GradleHelpfulSuggestionsBuilder gradleHelpfulSuggestionsBuilder =
        new GradleHelpfulSuggestionsBuilder(HELPFUL_SUGGESTIONS_PREFIX, jibExtension);
    ImageReference targetImage =
        ConfigurationPropertyValidator.getGeneratedTargetDockerTag(
            jibExtension.getTargetImage(),
            gradleJibLogger,
            getProject().getName(),
            getProject().getVersion().toString(),
            gradleHelpfulSuggestionsBuilder.build());

    PluginConfigurationProcessor pluginConfigurationProcessor =
        PluginConfigurationProcessor.processCommonConfiguration(
            gradleJibLogger, jibExtension, gradleProjectProperties);

    BuildConfiguration buildConfiguration =
        pluginConfigurationProcessor
            .getBuildConfigurationBuilder()
            .setBaseImageConfiguration(
                pluginConfigurationProcessor.getBaseImageConfigurationBuilder().build())
            .setTargetImageConfiguration(ImageConfiguration.builder(targetImage).build())
            .setContainerConfiguration(
                pluginConfigurationProcessor.getContainerConfigurationBuilder().build())
            .build();

    HelpfulSuggestions helpfulSuggestions =
        gradleHelpfulSuggestionsBuilder
            .setBaseImageReference(buildConfiguration.getBaseImageConfiguration().getImage())
            .setBaseImageHasConfiguredCredentials(
                pluginConfigurationProcessor.isBaseImageCredentialPresent())
            .setTargetImageReference(buildConfiguration.getTargetImageConfiguration().getImage())
            .build();

    // Uses a directory in the Gradle build cache as the Jib cache.
    try {
      BuildStepsRunner.forBuildTar(Paths.get(getTargetPath()), buildConfiguration)
          .build(helpfulSuggestions);

    } catch (CacheDirectoryCreationException | BuildStepsExecutionException ex) {
      throw new GradleException(ex.getMessage(), ex.getCause());
    }
  }

  @Override
  public BuildTarTask setJibExtension(JibExtension jibExtension) {
    this.jibExtension = jibExtension;
    return this;
  }
}<|MERGE_RESOLUTION|>--- conflicted
+++ resolved
@@ -104,11 +104,7 @@
     AbsoluteUnixPath appRoot = PluginConfigurationProcessor.getAppRootChecked(jibExtension);
     GradleProjectProperties gradleProjectProperties =
         GradleProjectProperties.getForProject(
-<<<<<<< HEAD
-            getProject(), getLogger(), jibExtension.getExtraDirectoryPath());
-=======
-            getProject(), gradleJibLogger, jibExtension.getExtraDirectoryPath(), appRoot);
->>>>>>> 6af6257f
+            getProject(), getLogger(), jibExtension.getExtraDirectoryPath(), appRoot);
 
     GradleHelpfulSuggestionsBuilder gradleHelpfulSuggestionsBuilder =
         new GradleHelpfulSuggestionsBuilder(HELPFUL_SUGGESTIONS_PREFIX, jibExtension);
