--- conflicted
+++ resolved
@@ -121,48 +121,6 @@
                 pluginConfigurationProcessor.getContainerConfigurationBuilder().build())
             .build();
 
-<<<<<<< HEAD
-    ImageConfiguration targetImageConfiguration = ImageConfiguration.builder(targetImage).build();
-
-    ContainerConfiguration.Builder containerConfigurationBuilder =
-        ContainerConfiguration.builder()
-            .setEntrypoint(
-                JavaEntrypointConstructor.makeDefaultEntrypoint(
-                    jibExtension.getJvmFlags(), mainClass))
-            .setProgramArguments(jibExtension.getArgs())
-            .setExposedPorts(ExposedPortsParser.parse(jibExtension.getExposedPorts()));
-    if (jibExtension.getUseCurrentTimestamp()) {
-      gradleJibLogger.warn(
-          "Setting image creation time to current time; your image may not be reproducible.");
-      containerConfigurationBuilder.setCreationTime(Instant.now());
-    }
-
-    BuildConfiguration.Builder buildConfigurationBuilder =
-        BuildConfiguration.builder(gradleJibLogger)
-            .setBaseImageConfiguration(baseImageConfiguration)
-            .setTargetImageConfiguration(targetImageConfiguration)
-            .setContainerConfiguration(containerConfigurationBuilder.build())
-            .setAllowInsecureRegistries(jibExtension.getAllowInsecureRegistries())
-            .setLayerConfigurations(
-                gradleProjectProperties.getJavaLayerConfigurations().getLayerConfigurations());
-    CacheConfiguration applicationLayersCacheConfiguration =
-        CacheConfiguration.forPath(gradleProjectProperties.getCacheDirectory());
-    buildConfigurationBuilder.setApplicationLayersCacheConfiguration(
-        applicationLayersCacheConfiguration);
-    if (jibExtension.getUseOnlyProjectCache()) {
-      buildConfigurationBuilder.setBaseImageLayersCacheConfiguration(
-          applicationLayersCacheConfiguration);
-    }
-
-    BuildConfiguration buildConfiguration = buildConfigurationBuilder.build();
-
-    // TODO: Instead of disabling logging, have authentication credentials be provided
-    GradleJibLogger.disableHttpLogging();
-
-    RegistryClient.setUserAgentSuffix(USER_AGENT_SUFFIX);
-
-=======
->>>>>>> 04da505a
     // Uses a directory in the Gradle build cache as the Jib cache.
     try {
       BuildStepsRunner.forBuildTar(Paths.get(getTargetPath()), buildConfiguration)
