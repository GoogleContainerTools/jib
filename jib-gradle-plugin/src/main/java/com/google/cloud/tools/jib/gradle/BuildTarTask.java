/*
 * Copyright 2018 Google LLC.
 *
 * Licensed under the Apache License, Version 2.0 (the "License"); you may not
 * use this file except in compliance with the License. You may obtain a copy of
 * the License at
 *
 *      http://www.apache.org/licenses/LICENSE-2.0
 *
 * Unless required by applicable law or agreed to in writing, software
 * distributed under the License is distributed on an "AS IS" BASIS, WITHOUT
 * WARRANTIES OR CONDITIONS OF ANY KIND, either express or implied. See the
 * License for the specific language governing permissions and limitations under
 * the License.
 */

package com.google.cloud.tools.jib.gradle;

import com.google.cloud.tools.jib.api.Containerizer;
import com.google.cloud.tools.jib.api.JibContainerBuilder;
import com.google.cloud.tools.jib.api.TarImage;
import com.google.cloud.tools.jib.configuration.CacheDirectoryCreationException;
import com.google.cloud.tools.jib.event.DefaultEventDispatcher;
import com.google.cloud.tools.jib.event.EventDispatcher;
import com.google.cloud.tools.jib.filesystem.AbsoluteUnixPath;
import com.google.cloud.tools.jib.image.ImageReference;
import com.google.cloud.tools.jib.image.InvalidImageReferenceException;
import com.google.cloud.tools.jib.plugins.common.AppRootInvalidException;
import com.google.cloud.tools.jib.plugins.common.BuildStepsExecutionException;
import com.google.cloud.tools.jib.plugins.common.BuildStepsRunner;
import com.google.cloud.tools.jib.plugins.common.ConfigurationPropertyValidator;
import com.google.cloud.tools.jib.plugins.common.HelpfulSuggestions;
import com.google.cloud.tools.jib.plugins.common.InferredAuthRetrievalException;
import com.google.cloud.tools.jib.plugins.common.MainClassInferenceException;
import com.google.cloud.tools.jib.plugins.common.PluginConfigurationProcessor;
import com.google.cloud.tools.jib.plugins.common.RawConfiguration;
import com.google.common.base.Preconditions;
import java.io.IOException;
import java.nio.file.Path;
import javax.annotation.Nullable;
import org.gradle.api.DefaultTask;
import org.gradle.api.GradleException;
import org.gradle.api.file.FileCollection;
import org.gradle.api.tasks.InputFiles;
import org.gradle.api.tasks.Nested;
import org.gradle.api.tasks.OutputFile;
import org.gradle.api.tasks.TaskAction;
import org.gradle.api.tasks.options.Option;

/** Builds a container image to a tarball. */
public class BuildTarTask extends DefaultTask implements JibTask {

  private static final String HELPFUL_SUGGESTIONS_PREFIX = "Building image tarball failed";

  @Nullable private JibExtension jibExtension;

  /**
   * This will call the property {@code "jib"} so that it is the same name as the extension. This
   * way, the user would see error messages for missing configuration with the prefix {@code jib.}.
   *
   * @return the {@link JibExtension}.
   */
  @Nested
  @Nullable
  public JibExtension getJib() {
    return jibExtension;
  }

  /**
   * The target image can be overridden with the {@code --image} command line option.
   *
   * @param targetImage the name of the 'to' image.
   */
  @Option(option = "image", description = "The image reference for the target image")
  public void setTargetImage(String targetImage) {
    Preconditions.checkNotNull(jibExtension).getTo().setImage(targetImage);
  }

  /**
   * @return the input files to this task are all the output files for all the dependencies of the
   *     {@code classes} task.
   */
  @InputFiles
  public FileCollection getInputFiles() {
    return GradleProjectProperties.getInputFiles(
        Preconditions.checkNotNull(jibExtension).getExtraDirectory().getPath().toFile(),
        getProject());
  }

  /**
   * The output file to check for task up-to-date.
   *
   * @return the output path
   */
  @OutputFile
  public String getOutputFile() {
    return getTargetPath().toString();
  }

  @TaskAction
  public void buildTar()
      throws InvalidImageReferenceException, BuildStepsExecutionException, IOException,
          CacheDirectoryCreationException, MainClassInferenceException,
          InferredAuthRetrievalException {
    // Asserts required @Input parameters are not null.
    Preconditions.checkNotNull(jibExtension);
<<<<<<< HEAD
    TaskCommon.disableHttpLogging();
    try {
      AbsoluteUnixPath appRoot = TaskCommon.getAppRootChecked(jibExtension, getProject());

      GradleProjectProperties projectProperties =
          GradleProjectProperties.getForProject(
              getProject(),
              getLogger(),
              jibExtension.getExtraDirectory().getPath(),
              jibExtension.getExtraDirectory().getPermissions(),
              appRoot);
      RawConfiguration rawConfiguration = new GradleRawConfiguration(jibExtension);

      GradleHelpfulSuggestionsBuilder gradleHelpfulSuggestionsBuilder =
          new GradleHelpfulSuggestionsBuilder(HELPFUL_SUGGESTIONS_PREFIX, jibExtension);

      EventDispatcher eventDispatcher =
          new DefaultEventDispatcher(projectProperties.getEventHandlers());
      ImageReference targetImageReference =
          ConfigurationPropertyValidator.getGeneratedTargetDockerTag(
              jibExtension.getTo().getImage(),
              eventDispatcher,
              getProject().getName(),
              getProject().getVersion().toString().equals("unspecified")
                  ? "latest"
                  : getProject().getVersion().toString(),
              gradleHelpfulSuggestionsBuilder.build());

      Path tarOutputPath = Paths.get(getTargetPath());
      TarImage targetImage = TarImage.named(targetImageReference).saveTo(tarOutputPath);

      PluginConfigurationProcessor pluginConfigurationProcessor =
          PluginConfigurationProcessor.processCommonConfiguration(
              rawConfiguration, projectProperties);

      JibContainerBuilder jibContainerBuilder =
          pluginConfigurationProcessor.getJibContainerBuilder();

      Containerizer containerizer = Containerizer.to(targetImage);
      PluginConfigurationProcessor.configureContainerizer(
          containerizer, rawConfiguration, projectProperties, GradleProjectProperties.TOOL_NAME);

      HelpfulSuggestions helpfulSuggestions =
          gradleHelpfulSuggestionsBuilder
              .setBaseImageReference(pluginConfigurationProcessor.getBaseImageReference())
              .setBaseImageHasConfiguredCredentials(
                  pluginConfigurationProcessor.isBaseImageCredentialPresent())
              .setTargetImageReference(targetImageReference)
              .build();

      BuildStepsRunner.forBuildTar(tarOutputPath)
          .build(
              jibContainerBuilder,
              containerizer,
              eventDispatcher,
              projectProperties.getJavaLayerConfigurations().getLayerConfigurations(),
              helpfulSuggestions);

    } catch (AppRootInvalidException ex) {
      throw new GradleException(
          "container.appRoot is not an absolute Unix-style path: " + ex.getInvalidAppRoot());
    }
=======
    AbsoluteUnixPath appRoot = PluginConfigurationProcessor.getAppRootChecked(jibExtension);
    GradleProjectProperties gradleProjectProperties =
        GradleProjectProperties.getForProject(
            getProject(),
            getLogger(),
            jibExtension.getExtraDirectory().getPath(),
            jibExtension.getExtraDirectory().getPermissions(),
            appRoot);
    Path buildOutput = getProject().getBuildDir().toPath();

    GradleHelpfulSuggestionsBuilder gradleHelpfulSuggestionsBuilder =
        new GradleHelpfulSuggestionsBuilder(HELPFUL_SUGGESTIONS_PREFIX, jibExtension);

    EventDispatcher eventDispatcher =
        new DefaultEventDispatcher(gradleProjectProperties.getEventHandlers());
    ImageReference targetImageReference =
        ConfigurationPropertyValidator.getGeneratedTargetDockerTag(
            jibExtension.getTo().getImage(),
            eventDispatcher,
            getProject().getName(),
            getProject().getVersion().toString().equals("unspecified")
                ? "latest"
                : getProject().getVersion().toString(),
            gradleHelpfulSuggestionsBuilder.build());

    Path tarOutputPath = getTargetPath();
    TarImage targetImage = TarImage.named(targetImageReference).saveTo(tarOutputPath);

    PluginConfigurationProcessor pluginConfigurationProcessor =
        PluginConfigurationProcessor.processCommonConfiguration(
            getLogger(), jibExtension, gradleProjectProperties);

    JibContainerBuilder jibContainerBuilder = pluginConfigurationProcessor.getJibContainerBuilder();

    Containerizer containerizer = Containerizer.to(targetImage);
    PluginConfigurationProcessor.configureContainerizer(
        containerizer, jibExtension, gradleProjectProperties);

    HelpfulSuggestions helpfulSuggestions =
        gradleHelpfulSuggestionsBuilder
            .setBaseImageReference(pluginConfigurationProcessor.getBaseImageReference())
            .setBaseImageHasConfiguredCredentials(
                pluginConfigurationProcessor.isBaseImageCredentialPresent())
            .setTargetImageReference(targetImageReference)
            .build();

    BuildStepsRunner.forBuildTar(tarOutputPath)
        .writeImageDigest(buildOutput.resolve("jib-image.digest"))
        .build(
            jibContainerBuilder,
            containerizer,
            eventDispatcher,
            gradleProjectProperties.getJavaLayerConfigurations().getLayerConfigurations(),
            helpfulSuggestions);
>>>>>>> 8f46e19a
  }

  @Override
  public BuildTarTask setJibExtension(JibExtension jibExtension) {
    this.jibExtension = jibExtension;
    return this;
  }

  /**
   * Returns the output directory for the tarball. By default, it is {@code build/jib-image.tar}.
   *
   * @return the output directory
   */
  private Path getTargetPath() {
    return getProject().getBuildDir().toPath().resolve("jib-image.tar");
  }
}<|MERGE_RESOLUTION|>--- conflicted
+++ resolved
@@ -104,7 +104,6 @@
           InferredAuthRetrievalException {
     // Asserts required @Input parameters are not null.
     Preconditions.checkNotNull(jibExtension);
-<<<<<<< HEAD
     TaskCommon.disableHttpLogging();
     try {
       AbsoluteUnixPath appRoot = TaskCommon.getAppRootChecked(jibExtension, getProject());
@@ -133,7 +132,7 @@
                   : getProject().getVersion().toString(),
               gradleHelpfulSuggestionsBuilder.build());
 
-      Path tarOutputPath = Paths.get(getTargetPath());
+      Path tarOutputPath = getTargetPath();
       TarImage targetImage = TarImage.named(targetImageReference).saveTo(tarOutputPath);
 
       PluginConfigurationProcessor pluginConfigurationProcessor =
@@ -155,7 +154,9 @@
               .setTargetImageReference(targetImageReference)
               .build();
 
+      Path buildOutput = getProject().getBuildDir().toPath();
       BuildStepsRunner.forBuildTar(tarOutputPath)
+          .writeImageDigest(buildOutput.resolve("jib-image.digest"))
           .build(
               jibContainerBuilder,
               containerizer,
@@ -167,62 +168,6 @@
       throw new GradleException(
           "container.appRoot is not an absolute Unix-style path: " + ex.getInvalidAppRoot());
     }
-=======
-    AbsoluteUnixPath appRoot = PluginConfigurationProcessor.getAppRootChecked(jibExtension);
-    GradleProjectProperties gradleProjectProperties =
-        GradleProjectProperties.getForProject(
-            getProject(),
-            getLogger(),
-            jibExtension.getExtraDirectory().getPath(),
-            jibExtension.getExtraDirectory().getPermissions(),
-            appRoot);
-    Path buildOutput = getProject().getBuildDir().toPath();
-
-    GradleHelpfulSuggestionsBuilder gradleHelpfulSuggestionsBuilder =
-        new GradleHelpfulSuggestionsBuilder(HELPFUL_SUGGESTIONS_PREFIX, jibExtension);
-
-    EventDispatcher eventDispatcher =
-        new DefaultEventDispatcher(gradleProjectProperties.getEventHandlers());
-    ImageReference targetImageReference =
-        ConfigurationPropertyValidator.getGeneratedTargetDockerTag(
-            jibExtension.getTo().getImage(),
-            eventDispatcher,
-            getProject().getName(),
-            getProject().getVersion().toString().equals("unspecified")
-                ? "latest"
-                : getProject().getVersion().toString(),
-            gradleHelpfulSuggestionsBuilder.build());
-
-    Path tarOutputPath = getTargetPath();
-    TarImage targetImage = TarImage.named(targetImageReference).saveTo(tarOutputPath);
-
-    PluginConfigurationProcessor pluginConfigurationProcessor =
-        PluginConfigurationProcessor.processCommonConfiguration(
-            getLogger(), jibExtension, gradleProjectProperties);
-
-    JibContainerBuilder jibContainerBuilder = pluginConfigurationProcessor.getJibContainerBuilder();
-
-    Containerizer containerizer = Containerizer.to(targetImage);
-    PluginConfigurationProcessor.configureContainerizer(
-        containerizer, jibExtension, gradleProjectProperties);
-
-    HelpfulSuggestions helpfulSuggestions =
-        gradleHelpfulSuggestionsBuilder
-            .setBaseImageReference(pluginConfigurationProcessor.getBaseImageReference())
-            .setBaseImageHasConfiguredCredentials(
-                pluginConfigurationProcessor.isBaseImageCredentialPresent())
-            .setTargetImageReference(targetImageReference)
-            .build();
-
-    BuildStepsRunner.forBuildTar(tarOutputPath)
-        .writeImageDigest(buildOutput.resolve("jib-image.digest"))
-        .build(
-            jibContainerBuilder,
-            containerizer,
-            eventDispatcher,
-            gradleProjectProperties.getJavaLayerConfigurations().getLayerConfigurations(),
-            helpfulSuggestions);
->>>>>>> 8f46e19a
   }
 
   @Override
