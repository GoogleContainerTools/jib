/*
 * Copyright 2018 Google LLC.
 *
 * Licensed under the Apache License, Version 2.0 (the "License"); you may not
 * use this file except in compliance with the License. You may obtain a copy of
 * the License at
 *
 *      http://www.apache.org/licenses/LICENSE-2.0
 *
 * Unless required by applicable law or agreed to in writing, software
 * distributed under the License is distributed on an "AS IS" BASIS, WITHOUT
 * WARRANTIES OR CONDITIONS OF ANY KIND, either express or implied. See the
 * License for the specific language governing permissions and limitations under
 * the License.
 */

package com.google.cloud.tools.jib.gradle;

import com.google.cloud.tools.jib.api.buildplan.AbsoluteUnixPath;
import com.google.cloud.tools.jib.api.buildplan.FilePermissions;
import com.google.cloud.tools.jib.api.buildplan.ImageFormat;
import com.google.cloud.tools.jib.plugins.common.AuthProperty;
import com.google.cloud.tools.jib.plugins.common.RawConfiguration;
import java.nio.file.Path;
import java.util.LinkedHashMap;
import java.util.List;
import java.util.Map;
import java.util.Optional;
import java.util.Set;

/** Gradle-specific adapter for providing raw configuration parameter values. */
public class GradleRawConfiguration implements RawConfiguration {

  private final JibExtension jibExtension;

  public GradleRawConfiguration(JibExtension jibExtension) {
    this.jibExtension = jibExtension;
  }

  @Override
  public Optional<String> getFromImage() {
    return Optional.ofNullable(jibExtension.getFrom().getImage());
  }

  @Override
  public AuthProperty getFromAuth() {
    return jibExtension.getFrom().getAuth();
  }

  @Override
  public Optional<String> getFromCredHelper() {
    return Optional.ofNullable(jibExtension.getFrom().getCredHelper());
  }

  @Override
  public Optional<String> getToImage() {
    return Optional.ofNullable(jibExtension.getTo().getImage());
  }

  @Override
  public AuthProperty getToAuth() {
    return jibExtension.getTo().getAuth();
  }

  @Override
  public Optional<String> getToCredHelper() {
    return Optional.ofNullable(jibExtension.getTo().getCredHelper());
  }

  @Override
  public Set<String> getToTags() {
    return jibExtension.getTo().getTags();
  }

  @Override
  public Optional<List<String>> getEntrypoint() {
    return Optional.ofNullable(jibExtension.getContainer().getEntrypoint());
  }

  @Override
  public Optional<List<String>> getProgramArguments() {
    return Optional.ofNullable(jibExtension.getContainer().getArgs());
  }

  @Override
  public List<String> getExtraClasspath() {
    return jibExtension.getContainer().getExtraClasspath();
  }

  @Override
  public Optional<String> getMainClass() {
    return Optional.ofNullable(jibExtension.getContainer().getMainClass());
  }

  @Override
  public List<String> getJvmFlags() {
    return jibExtension.getContainer().getJvmFlags();
  }

  @Override
  public String getAppRoot() {
    return jibExtension.getContainer().getAppRoot();
  }

  @Override
  public Map<String, String> getEnvironment() {
    return jibExtension.getContainer().getEnvironment();
  }

  @Override
  public Map<String, String> getLabels() {
    return jibExtension.getContainer().getLabels();
  }

  @Override
  public List<String> getVolumes() {
    return jibExtension.getContainer().getVolumes();
  }

  @Override
  public List<String> getPorts() {
    return jibExtension.getContainer().getPorts();
  }

  @Override
  public Optional<String> getUser() {
    return Optional.ofNullable(jibExtension.getContainer().getUser());
  }

  @Override
  public Optional<String> getWorkingDirectory() {
    return Optional.ofNullable(jibExtension.getContainer().getWorkingDirectory());
  }

  @Override
  public boolean getAllowInsecureRegistries() {
    return jibExtension.getAllowInsecureRegistries();
  }

  @Override
  public ImageFormat getImageFormat() {
    return jibExtension.getContainer().getFormat();
  }

  @Override
  public Optional<String> getProperty(String propertyName) {
    return Optional.ofNullable(System.getProperty(propertyName));
  }

  @Override
  public String getFilesModificationTime() {
    return jibExtension.getContainer().getFilesModificationTime();
  }

  @Override
  public String getCreationTime() {
    return jibExtension.getContainer().getCreationTime();
  }

  @Override
  public Map<Path, AbsoluteUnixPath> getExtraDirectories() {
    Map<Path, AbsoluteUnixPath> directoryMap = new LinkedHashMap<>();
    for (Path path : jibExtension.getExtraDirectories().getPaths()) {
      directoryMap.put(path, AbsoluteUnixPath.get("/"));
    }
    return directoryMap;
  }

  @Override
  public Map<String, FilePermissions> getExtraDirectoryPermissions() {
    return TaskCommon.convertPermissionsMap(jibExtension.getExtraDirectories().getPermissions());
  }

  @Override
  public Optional<Path> getDockerExecutable() {
    return Optional.ofNullable(jibExtension.getDockerClient().getExecutablePath());
  }

  @Override
  public Map<String, String> getDockerEnvironment() {
    return jibExtension.getDockerClient().getEnvironment();
  }

  @Override
  public String getContainerizingMode() {
    return jibExtension.getContainerizingMode();
  }

  @Override
  public Path getTarOutputPath() {
    return jibExtension.getOutputPaths().getTarPath();
  }

  @Override
  public Path getDigestOutputPath() {
    return jibExtension.getOutputPaths().getDigestPath();
  }

  @Override
  public Path getImageIdOutputPath() {
    return jibExtension.getOutputPaths().getImageIdPath();
  }

  @Override
  public Path getImageJsonOutputPath() {
    return jibExtension.getOutputPaths().getImageJsonPath();
  }

  @Override
  public List<? extends ExtensionConfiguration> getPluginExtensions() {
<<<<<<< HEAD
    return jibExtension.getJibExtensions().get();
=======
    return jibExtension.getPluginExtensions().get();
>>>>>>> 2b6f6ca9
  }
}<|MERGE_RESOLUTION|>--- conflicted
+++ resolved
@@ -208,10 +208,6 @@
 
   @Override
   public List<? extends ExtensionConfiguration> getPluginExtensions() {
-<<<<<<< HEAD
-    return jibExtension.getJibExtensions().get();
-=======
     return jibExtension.getPluginExtensions().get();
->>>>>>> 2b6f6ca9
   }
 }