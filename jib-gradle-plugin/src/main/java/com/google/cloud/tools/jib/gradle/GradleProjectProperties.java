/*
 * Copyright 2018 Google LLC.
 *
 * Licensed under the Apache License, Version 2.0 (the "License"); you may not
 * use this file except in compliance with the License. You may obtain a copy of
 * the License at
 *
 *      http://www.apache.org/licenses/LICENSE-2.0
 *
 * Unless required by applicable law or agreed to in writing, software
 * distributed under the License is distributed on an "AS IS" BASIS, WITHOUT
 * WARRANTIES OR CONDITIONS OF ANY KIND, either express or implied. See the
 * License for the specific language governing permissions and limitations under
 * the License.
 */

package com.google.cloud.tools.jib.gradle;

import com.google.cloud.tools.jib.api.AbsoluteUnixPath;
import com.google.cloud.tools.jib.api.Containerizer;
import com.google.cloud.tools.jib.api.JavaContainerBuilder;
import com.google.cloud.tools.jib.api.JibContainerBuilder;
import com.google.cloud.tools.jib.api.LogEvent;
import com.google.cloud.tools.jib.api.RegistryImage;
import com.google.cloud.tools.jib.event.events.ProgressEvent;
import com.google.cloud.tools.jib.event.events.TimerEvent;
import com.google.cloud.tools.jib.event.progress.ProgressEventHandler;
import com.google.cloud.tools.jib.filesystem.DirectoryWalker;
import com.google.cloud.tools.jib.plugins.common.ContainerizingMode;
import com.google.cloud.tools.jib.plugins.common.JavaContainerBuilderHelper;
import com.google.cloud.tools.jib.plugins.common.ProjectProperties;
import com.google.cloud.tools.jib.plugins.common.PropertyNames;
import com.google.cloud.tools.jib.plugins.common.TimerEventHandler;
import com.google.cloud.tools.jib.plugins.common.logging.ConsoleLogger;
import com.google.cloud.tools.jib.plugins.common.logging.ConsoleLoggerBuilder;
import com.google.cloud.tools.jib.plugins.common.logging.ProgressDisplayGenerator;
import com.google.cloud.tools.jib.plugins.common.logging.SingleThreadedExecutor;
import com.google.common.annotations.VisibleForTesting;
import java.io.File;
import java.io.IOException;
import java.nio.file.Files;
import java.nio.file.Path;
import java.util.ArrayList;
import java.util.List;
import java.util.stream.Collectors;
import javax.annotation.Nullable;
import org.apache.tools.ant.taskdefs.condition.Os;
import org.gradle.api.GradleException;
import org.gradle.api.JavaVersion;
import org.gradle.api.Project;
import org.gradle.api.file.FileCollection;
import org.gradle.api.logging.Logger;
import org.gradle.api.plugins.JavaPluginConvention;
import org.gradle.api.tasks.SourceSet;
import org.gradle.jvm.tasks.Jar;

/** Obtains information about a Gradle {@link Project} that uses Jib. */
class GradleProjectProperties implements ProjectProperties {

  /** Used to generate the User-Agent header and history metadata. */
  private static final String TOOL_NAME = "jib-gradle-plugin";

  /** Used for logging during main class inference. */
  private static final String PLUGIN_NAME = "jib";

  /** Used for logging during main class inference. */
  private static final String JAR_PLUGIN_NAME = "'jar' task";

  /** Name of the `main` {@link SourceSet} to use as source files. */
  private static final String MAIN_SOURCE_SET_NAME = "main";

  /** @return a GradleProjectProperties from the given project and logger. */
  static GradleProjectProperties getForProject(Project project, Logger logger) {
    return new GradleProjectProperties(project, logger);
  }

  static Path getExplodedWarDirectory(Project project) {
    return project.getBuildDir().toPath().resolve(ProjectProperties.EXPLODED_WAR_DIRECTORY_NAME);
  }

  private static boolean isProgressFooterEnabled(Project project) {
    if ("plain".equals(System.getProperty(PropertyNames.CONSOLE))) {
      return false;
    }

    switch (project.getGradle().getStartParameter().getConsoleOutput()) {
      case Plain:
        return false;

      case Auto:
        // Enables progress footer when ANSI is supported (Windows or TERM not 'dumb').
        return Os.isFamily(Os.FAMILY_WINDOWS) || !"dumb".equals(System.getenv("TERM"));

      default:
        return true;
    }
  }

  private final Project project;
  private final SingleThreadedExecutor singleThreadedExecutor = new SingleThreadedExecutor();
  private final Logger logger;
  private final ConsoleLogger consoleLogger;

  @VisibleForTesting
  GradleProjectProperties(Project project, Logger logger) {
    this.project = project;
    this.logger = logger;
    ConsoleLoggerBuilder consoleLoggerBuilder =
        (isProgressFooterEnabled(project)
                ? ConsoleLoggerBuilder.rich(singleThreadedExecutor)
                : ConsoleLoggerBuilder.plain(singleThreadedExecutor).progress(logger::lifecycle))
            .lifecycle(logger::lifecycle);
    if (logger.isDebugEnabled()) {
      consoleLoggerBuilder.debug(logger::debug);
    }
    if (logger.isInfoEnabled()) {
      consoleLoggerBuilder.info(logger::info);
    }
    if (logger.isWarnEnabled()) {
      consoleLoggerBuilder.warn(logger::warn);
    }
    if (logger.isErrorEnabled()) {
      consoleLoggerBuilder.error(logger::error);
    }
    consoleLogger = consoleLoggerBuilder.build();
  }

  @Override
  public JibContainerBuilder createContainerBuilder(
      RegistryImage baseImage, AbsoluteUnixPath appRoot, ContainerizingMode containerizingMode) {
    JavaContainerBuilder javaContainerBuilder =
        JavaContainerBuilder.from(baseImage).setAppRoot(appRoot);

    try {
      if (isWarProject()) {
        logger.info("WAR project identified, creating WAR image: " + project.getDisplayName());
        Path explodedWarPath = GradleProjectProperties.getExplodedWarDirectory(project);
        return JavaContainerBuilderHelper.fromExplodedWar(javaContainerBuilder, explodedWarPath);
      }

      JavaPluginConvention javaPluginConvention =
          project.getConvention().getPlugin(JavaPluginConvention.class);
      SourceSet mainSourceSet =
          javaPluginConvention.getSourceSets().getByName(MAIN_SOURCE_SET_NAME);

      FileCollection classesOutputDirectories =
          mainSourceSet.getOutput().getClassesDirs().filter(File::exists);
      Path resourcesOutputDirectory = mainSourceSet.getOutput().getResourcesDir().toPath();
<<<<<<< HEAD
      FileCollection allFiles = mainSourceSet.getRuntimeClasspath();
=======
      FileCollection allFiles = mainSourceSet.getRuntimeClasspath().filter(File::exists);
>>>>>>> 5802f3cb

      FileCollection allDependencyFiles =
          allFiles
              .minus(classesOutputDirectories)
              .filter(file -> !file.toPath().equals(resourcesOutputDirectory))
              .filter(File::exists);

      FileCollection snapshotDependencyFiles =
          allDependencyFiles.filter(file -> file.getName().contains("SNAPSHOT"));
      FileCollection dependencyFiles = allDependencyFiles.minus(snapshotDependencyFiles);

      FileCollection snapshotDependencyFiles =
          allDependencyFiles.filter(file -> file.getName().contains("SNAPSHOT"));
      FileCollection dependencyFiles = allDependencyFiles.minus(snapshotDependencyFiles);

      // Adds dependency files
      javaContainerBuilder
          .addDependencies(
              dependencyFiles.getFiles().stream().map(File::toPath).collect(Collectors.toList()))
          .addSnapshotDependencies(
              snapshotDependencyFiles
                  .getFiles()
                  .stream()
                  .map(File::toPath)
                  .collect(Collectors.toList()));

      switch (containerizingMode) {
        case EXPLODED:
          // Adds resource files
          if (Files.exists(resourcesOutputDirectory)) {
            javaContainerBuilder.addResources(resourcesOutputDirectory);
          }

          // Adds class files
          for (File classesOutputDirectory : classesOutputDirectories) {
            javaContainerBuilder.addClasses(classesOutputDirectory.toPath());
          }
          if (classesOutputDirectories.isEmpty()) {
            logger.warn("No classes files were found - did you compile your project?");
          }
          break;

        case PACKAGED:
          // Add a JAR
          Jar jarTask = (Jar) project.getTasks().findByName("jar");
          javaContainerBuilder.addToClasspath(
              jarTask.getDestinationDir().toPath().resolve(jarTask.getArchiveName()));
          break;

        default:
          throw new IllegalStateException("unknown containerizing mode: " + containerizingMode);
      }

      return javaContainerBuilder.toContainerBuilder();

    } catch (IOException ex) {
      throw new GradleException("Obtaining project build output files failed", ex);
    }
  }

  @Override
  public List<Path> getClassFiles() throws IOException {
    // TODO: Consolidate with createContainerBuilder
    JavaPluginConvention javaPluginConvention =
        project.getConvention().getPlugin(JavaPluginConvention.class);
    SourceSet mainSourceSet = javaPluginConvention.getSourceSets().getByName(MAIN_SOURCE_SET_NAME);
    FileCollection classesOutputDirectories =
        mainSourceSet.getOutput().getClassesDirs().filter(File::exists);
    List<Path> classFiles = new ArrayList<>();
    for (File classesOutputDirectory : classesOutputDirectories) {
      classFiles.addAll(new DirectoryWalker(classesOutputDirectory.toPath()).walk().asList());
    }
    return classFiles;
  }

  @Override
  public void waitForLoggingThread() {
    singleThreadedExecutor.shutDownAndAwaitTermination();
  }

  @Override
  public void configureEventHandlers(Containerizer containerizer) {
    containerizer
        .addEventHandler(LogEvent.class, this::log)
        .addEventHandler(
            TimerEvent.class,
            new TimerEventHandler(message -> consoleLogger.log(LogEvent.Level.DEBUG, message)))
        .addEventHandler(
            ProgressEvent.class,
            new ProgressEventHandler(
                update -> {
                  List<String> footer =
                      ProgressDisplayGenerator.generateProgressDisplay(
                          update.getProgress(), update.getUnfinishedLeafTasks());
                  footer.add("");
                  consoleLogger.setFooter(footer);
                }));
  }

  @Override
  public void log(LogEvent logEvent) {
    consoleLogger.log(logEvent.getLevel(), logEvent.getMessage());
  }

  @Override
  public String getToolName() {
    return TOOL_NAME;
  }

  @Override
  public String getPluginName() {
    return PLUGIN_NAME;
  }

  @Nullable
  @Override
  public String getMainClassFromJar() {
    Jar jarTask = (Jar) project.getTasks().findByName("jar");
    if (jarTask == null) {
      return null;
    }
    return (String) jarTask.getManifest().getAttributes().get("Main-Class");
  }

  @Override
  public Path getDefaultCacheDirectory() {
    return project.getBuildDir().toPath().resolve(CACHE_DIRECTORY_NAME);
  }

  @Override
  public String getJarPluginName() {
    return JAR_PLUGIN_NAME;
  }

  @Override
  public boolean isWarProject() {
    return TaskCommon.getWarTask(project) != null;
  }

  /**
   * Returns the input files for a task. These files include the runtimeClasspath of the application
   * and any extraDirectories defined by the user to include in the container.
   *
   * @param project the gradle project
   * @param extraDirectories the image's configured extra directories
   * @return the input files
   */
  static FileCollection getInputFiles(Project project, List<Path> extraDirectories) {
    JavaPluginConvention javaPluginConvention =
        project.getConvention().getPlugin(JavaPluginConvention.class);
    SourceSet mainSourceSet = javaPluginConvention.getSourceSets().getByName(MAIN_SOURCE_SET_NAME);
    List<FileCollection> dependencyFileCollections = new ArrayList<>();
    dependencyFileCollections.add(mainSourceSet.getRuntimeClasspath());

    extraDirectories
        .stream()
        .filter(Files::exists)
        .map(Path::toFile)
        .map(project::files)
        .forEach(dependencyFileCollections::add);

    return project.files(dependencyFileCollections);
  }

  @Override
  public String getName() {
    return project.getName();
  }

  @Override
  public String getVersion() {
    return project.getVersion().toString();
  }

  @Override
  public int getMajorJavaVersion() {
    JavaVersion version = JavaVersion.current();
    JavaPluginConvention javaPluginConvention =
        project.getConvention().findPlugin(JavaPluginConvention.class);
    if (javaPluginConvention != null) {
      version = javaPluginConvention.getTargetCompatibility();
    }
    return Integer.valueOf(version.getMajorVersion());
  }

  @Override
  public boolean isOffline() {
    return project.getGradle().getStartParameter().isOffline();
  }
}<|MERGE_RESOLUTION|>--- conflicted
+++ resolved
@@ -146,21 +146,12 @@
       FileCollection classesOutputDirectories =
           mainSourceSet.getOutput().getClassesDirs().filter(File::exists);
       Path resourcesOutputDirectory = mainSourceSet.getOutput().getResourcesDir().toPath();
-<<<<<<< HEAD
-      FileCollection allFiles = mainSourceSet.getRuntimeClasspath();
-=======
       FileCollection allFiles = mainSourceSet.getRuntimeClasspath().filter(File::exists);
->>>>>>> 5802f3cb
 
       FileCollection allDependencyFiles =
           allFiles
               .minus(classesOutputDirectories)
-              .filter(file -> !file.toPath().equals(resourcesOutputDirectory))
-              .filter(File::exists);
-
-      FileCollection snapshotDependencyFiles =
-          allDependencyFiles.filter(file -> file.getName().contains("SNAPSHOT"));
-      FileCollection dependencyFiles = allDependencyFiles.minus(snapshotDependencyFiles);
+              .filter(file -> !file.toPath().equals(resourcesOutputDirectory));
 
       FileCollection snapshotDependencyFiles =
           allDependencyFiles.filter(file -> file.getName().contains("SNAPSHOT"));
