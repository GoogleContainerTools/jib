/*
 * Copyright 2018 Google LLC.
 *
 * Licensed under the Apache License, Version 2.0 (the "License"); you may not
 * use this file except in compliance with the License. You may obtain a copy of
 * the License at
 *
 *      http://www.apache.org/licenses/LICENSE-2.0
 *
 * Unless required by applicable law or agreed to in writing, software
 * distributed under the License is distributed on an "AS IS" BASIS, WITHOUT
 * WARRANTIES OR CONDITIONS OF ANY KIND, either express or implied. See the
 * License for the specific language governing permissions and limitations under
 * the License.
 */

package com.google.cloud.tools.jib.gradle;

import com.google.cloud.tools.jib.api.AbsoluteUnixPath;
import com.google.cloud.tools.jib.api.Containerizer;
import com.google.cloud.tools.jib.api.JavaContainerBuilder;
import com.google.cloud.tools.jib.api.JibContainerBuilder;
import com.google.cloud.tools.jib.api.LogEvent;
import com.google.cloud.tools.jib.api.RegistryImage;
import com.google.cloud.tools.jib.event.events.ProgressEvent;
import com.google.cloud.tools.jib.event.events.TimerEvent;
import com.google.cloud.tools.jib.event.progress.ProgressEventHandler;
import com.google.cloud.tools.jib.filesystem.DirectoryWalker;
import com.google.cloud.tools.jib.plugins.common.ContainerizingMode;
import com.google.cloud.tools.jib.plugins.common.JavaContainerBuilderHelper;
import com.google.cloud.tools.jib.plugins.common.ProjectProperties;
import com.google.cloud.tools.jib.plugins.common.PropertyNames;
import com.google.cloud.tools.jib.plugins.common.TimerEventHandler;
import com.google.cloud.tools.jib.plugins.common.logging.ConsoleLogger;
import com.google.cloud.tools.jib.plugins.common.logging.ConsoleLoggerBuilder;
import com.google.cloud.tools.jib.plugins.common.logging.ProgressDisplayGenerator;
import com.google.cloud.tools.jib.plugins.common.logging.SingleThreadedExecutor;
import com.google.common.annotations.VisibleForTesting;
import java.io.File;
import java.io.IOException;
import java.nio.file.Files;
import java.nio.file.Path;
import java.util.ArrayList;
import java.util.List;
import java.util.stream.Collectors;
import javax.annotation.Nullable;
import org.apache.tools.ant.taskdefs.condition.Os;
import org.gradle.api.GradleException;
import org.gradle.api.JavaVersion;
import org.gradle.api.Project;
import org.gradle.api.file.FileCollection;
import org.gradle.api.logging.Logger;
import org.gradle.api.plugins.JavaPluginConvention;
import org.gradle.api.tasks.SourceSet;
import org.gradle.jvm.tasks.Jar;

/** Obtains information about a Gradle {@link Project} that uses Jib. */
class GradleProjectProperties implements ProjectProperties {

  /** Used to generate the User-Agent header and history metadata. */
  private static final String TOOL_NAME = "jib-gradle-plugin";

  /** Used for logging during main class inference. */
  private static final String PLUGIN_NAME = "jib";

  /** Used for logging during main class inference. */
  private static final String JAR_PLUGIN_NAME = "'jar' task";

  /** Name of the `main` {@link SourceSet} to use as source files. */
  private static final String MAIN_SOURCE_SET_NAME = "main";

  /** @return a GradleProjectProperties from the given project and logger. */
  static GradleProjectProperties getForProject(Project project, Logger logger) {
    return new GradleProjectProperties(project, logger);
  }

  static Path getExplodedWarDirectory(Project project) {
    return project.getBuildDir().toPath().resolve(ProjectProperties.EXPLODED_WAR_DIRECTORY_NAME);
  }

  private static boolean isProgressFooterEnabled(Project project) {
    if ("plain".equals(System.getProperty(PropertyNames.CONSOLE))) {
      return false;
    }

    switch (project.getGradle().getStartParameter().getConsoleOutput()) {
      case Plain:
        return false;

      case Auto:
        // Enables progress footer when ANSI is supported (Windows or TERM not 'dumb').
        return Os.isFamily(Os.FAMILY_WINDOWS) || !"dumb".equals(System.getenv("TERM"));

      default:
        return true;
    }
  }

  private final Project project;
  private final SingleThreadedExecutor singleThreadedExecutor = new SingleThreadedExecutor();
  private final Logger logger;
  private final ConsoleLogger consoleLogger;

  @VisibleForTesting
  GradleProjectProperties(Project project, Logger logger) {
    this.project = project;
    this.logger = logger;
    ConsoleLoggerBuilder consoleLoggerBuilder =
        (isProgressFooterEnabled(project)
                ? ConsoleLoggerBuilder.rich(singleThreadedExecutor)
                : ConsoleLoggerBuilder.plain(singleThreadedExecutor).progress(logger::lifecycle))
            .lifecycle(logger::lifecycle);
    if (logger.isDebugEnabled()) {
      consoleLoggerBuilder.debug(logger::debug);
    }
    if (logger.isInfoEnabled()) {
      consoleLoggerBuilder.info(logger::info);
    }
    if (logger.isWarnEnabled()) {
      consoleLoggerBuilder.warn(logger::warn);
    }
    if (logger.isErrorEnabled()) {
      consoleLoggerBuilder.error(logger::error);
    }
    this.consoleLogger = consoleLoggerBuilder.build();
  }

  @Override
  public JibContainerBuilder createContainerBuilder(
      RegistryImage baseImage, AbsoluteUnixPath appRoot, ContainerizingMode containerizingMode) {
    JavaContainerBuilder javaContainerBuilder =
        JavaContainerBuilder.from(baseImage).setAppRoot(appRoot);

    try {
      if (isWarProject()) {
        logger.info("WAR project identified, creating WAR image: " + project.getDisplayName());
        Path explodedWarPath = GradleProjectProperties.getExplodedWarDirectory(project);
        return JavaContainerBuilderHelper.fromExplodedWar(javaContainerBuilder, explodedWarPath);
      }

      JavaPluginConvention javaPluginConvention =
          project.getConvention().getPlugin(JavaPluginConvention.class);
      SourceSet mainSourceSet =
          javaPluginConvention.getSourceSets().getByName(MAIN_SOURCE_SET_NAME);

      FileCollection classesOutputDirectories =
          mainSourceSet.getOutput().getClassesDirs().filter(File::exists);
      Path resourcesOutputDirectory = mainSourceSet.getOutput().getResourcesDir().toPath();
      FileCollection allFiles = mainSourceSet.getRuntimeClasspath().filter(File::exists);

      FileCollection allDependencyFiles =
          allFiles
              .minus(classesOutputDirectories)
              .filter(file -> !file.toPath().equals(resourcesOutputDirectory));

<<<<<<< HEAD
      // Adds dependency files
      javaContainerBuilder.addDependencies(
          dependencyFiles
              .getFiles()
              .stream()
              .filter(File::exists)
              .map(File::toPath)
              .collect(Collectors.toList()));

      switch (containerizingMode) {
        case EXPLODED:
          // Adds resource files
          if (Files.exists(resourcesOutputDirectory)) {
            javaContainerBuilder.addResources(resourcesOutputDirectory);
          }

          // Adds class files
          for (File classesOutputDirectory : classesOutputDirectories) {
            javaContainerBuilder.addClasses(classesOutputDirectory.toPath());
          }
          if (classesOutputDirectories.isEmpty()) {
            logger.warn("No classes files were found - did you compile your project?");
          }
          break;

        case PACKAGED:
          // Add a JAR
          Jar jarTask = (Jar) project.getTasks().findByName("jar");
          javaContainerBuilder.addToClasspath(
              jarTask.getDestinationDir().toPath().resolve(jarTask.getArchiveName()));
          break;

        default:
          throw new IllegalStateException("unknown containerizing mode: " + containerizingMode);
      }

      return javaContainerBuilder.toContainerBuilder();
=======
      FileCollection snapshotDependencyFiles =
          allDependencyFiles.filter(file -> file.getName().contains("SNAPSHOT"));
      FileCollection dependencyFiles = allDependencyFiles.minus(snapshotDependencyFiles);

      // Adds resource files
      if (Files.exists(resourcesOutputDirectory)) {
        javaContainerBuilder.addResources(resourcesOutputDirectory);
      }

      // Adds class files
      for (File classesOutputDirectory : classesOutputDirectories) {
        javaContainerBuilder.addClasses(classesOutputDirectory.toPath());
      }
      if (classesOutputDirectories.isEmpty()) {
        logger.warn("No classes files were found - did you compile your project?");
      }

      // Adds dependency files
      return javaContainerBuilder
          .addDependencies(
              dependencyFiles.getFiles().stream().map(File::toPath).collect(Collectors.toList()))
          .addSnapshotDependencies(
              snapshotDependencyFiles
                  .getFiles()
                  .stream()
                  .map(File::toPath)
                  .collect(Collectors.toList()))
          .toContainerBuilder();
>>>>>>> efbe9c3d

    } catch (IOException ex) {
      throw new GradleException("Obtaining project build output files failed", ex);
    }
  }

  @Override
  public List<Path> getClassFiles() throws IOException {
    // TODO: Consolidate with createContainerBuilder
    JavaPluginConvention javaPluginConvention =
        project.getConvention().getPlugin(JavaPluginConvention.class);
    SourceSet mainSourceSet = javaPluginConvention.getSourceSets().getByName(MAIN_SOURCE_SET_NAME);
    FileCollection classesOutputDirectories =
        mainSourceSet.getOutput().getClassesDirs().filter(File::exists);
    List<Path> classFiles = new ArrayList<>();
    for (File classesOutputDirectory : classesOutputDirectories) {
      classFiles.addAll(new DirectoryWalker(classesOutputDirectory.toPath()).walk().asList());
    }
    return classFiles;
  }

  @Override
  public void waitForLoggingThread() {
    singleThreadedExecutor.shutDownAndAwaitTermination();
  }

  @Override
  public void configureEventHandlers(Containerizer containerizer) {
    containerizer
        .addEventHandler(LogEvent.class, this::log)
        .addEventHandler(
            TimerEvent.class,
            new TimerEventHandler(message -> consoleLogger.log(LogEvent.Level.DEBUG, message)))
        .addEventHandler(
            ProgressEvent.class,
            new ProgressEventHandler(
                update -> {
                  List<String> footer =
                      ProgressDisplayGenerator.generateProgressDisplay(
                          update.getProgress(), update.getUnfinishedLeafTasks());
                  footer.add("");
                  consoleLogger.setFooter(footer);
                }));
  }

  @Override
  public void log(LogEvent logEvent) {
    consoleLogger.log(logEvent.getLevel(), logEvent.getMessage());
  }

  @Override
  public String getToolName() {
    return TOOL_NAME;
  }

  @Override
  public String getPluginName() {
    return PLUGIN_NAME;
  }

  @Nullable
  @Override
  public String getMainClassFromJar() {
    Jar jarTask = (Jar) project.getTasks().findByName("jar");
    if (jarTask == null) {
      return null;
    }
    return (String) jarTask.getManifest().getAttributes().get("Main-Class");
  }

  @Override
  public Path getDefaultCacheDirectory() {
    return project.getBuildDir().toPath().resolve(CACHE_DIRECTORY_NAME);
  }

  @Override
  public String getJarPluginName() {
    return JAR_PLUGIN_NAME;
  }

  @Override
  public boolean isWarProject() {
    return TaskCommon.getWarTask(project) != null;
  }

  /**
   * Returns the input files for a task. These files include the runtimeClasspath of the application
   * and any extraDirectories defined by the user to include in the container.
   *
   * @param project the gradle project
   * @param extraDirectories the image's configured extra directories
   * @return the input files
   */
  static FileCollection getInputFiles(Project project, List<Path> extraDirectories) {
    JavaPluginConvention javaPluginConvention =
        project.getConvention().getPlugin(JavaPluginConvention.class);
    SourceSet mainSourceSet = javaPluginConvention.getSourceSets().getByName(MAIN_SOURCE_SET_NAME);
    List<FileCollection> dependencyFileCollections = new ArrayList<>();
    dependencyFileCollections.add(mainSourceSet.getRuntimeClasspath());

    extraDirectories
        .stream()
        .filter(Files::exists)
        .map(Path::toFile)
        .map(project::files)
        .forEach(dependencyFileCollections::add);

    return project.files(dependencyFileCollections);
  }

  @Override
  public String getName() {
    return project.getName();
  }

  @Override
  public String getVersion() {
    return project.getVersion().toString();
  }

  @Override
  public int getMajorJavaVersion() {
    JavaVersion version = JavaVersion.current();
    JavaPluginConvention javaPluginConvention =
        project.getConvention().findPlugin(JavaPluginConvention.class);
    if (javaPluginConvention != null) {
      version = javaPluginConvention.getTargetCompatibility();
    }
    return Integer.valueOf(version.getMajorVersion());
  }

  @Override
  public boolean isOffline() {
    return project.getGradle().getStartParameter().isOffline();
  }
}<|MERGE_RESOLUTION|>--- conflicted
+++ resolved
@@ -122,7 +122,7 @@
     if (logger.isErrorEnabled()) {
       consoleLoggerBuilder.error(logger::error);
     }
-    this.consoleLogger = consoleLoggerBuilder.build();
+    consoleLogger = consoleLoggerBuilder.build();
   }
 
   @Override
@@ -153,15 +153,20 @@
               .minus(classesOutputDirectories)
               .filter(file -> !file.toPath().equals(resourcesOutputDirectory));
 
-<<<<<<< HEAD
+      FileCollection snapshotDependencyFiles =
+          allDependencyFiles.filter(file -> file.getName().contains("SNAPSHOT"));
+      FileCollection dependencyFiles = allDependencyFiles.minus(snapshotDependencyFiles);
+
       // Adds dependency files
-      javaContainerBuilder.addDependencies(
-          dependencyFiles
-              .getFiles()
-              .stream()
-              .filter(File::exists)
-              .map(File::toPath)
-              .collect(Collectors.toList()));
+      javaContainerBuilder
+          .addDependencies(
+              dependencyFiles.getFiles().stream().map(File::toPath).collect(Collectors.toList()))
+          .addSnapshotDependencies(
+              snapshotDependencyFiles
+                  .getFiles()
+                  .stream()
+                  .map(File::toPath)
+                  .collect(Collectors.toList()));
 
       switch (containerizingMode) {
         case EXPLODED:
@@ -191,36 +196,6 @@
       }
 
       return javaContainerBuilder.toContainerBuilder();
-=======
-      FileCollection snapshotDependencyFiles =
-          allDependencyFiles.filter(file -> file.getName().contains("SNAPSHOT"));
-      FileCollection dependencyFiles = allDependencyFiles.minus(snapshotDependencyFiles);
-
-      // Adds resource files
-      if (Files.exists(resourcesOutputDirectory)) {
-        javaContainerBuilder.addResources(resourcesOutputDirectory);
-      }
-
-      // Adds class files
-      for (File classesOutputDirectory : classesOutputDirectories) {
-        javaContainerBuilder.addClasses(classesOutputDirectory.toPath());
-      }
-      if (classesOutputDirectories.isEmpty()) {
-        logger.warn("No classes files were found - did you compile your project?");
-      }
-
-      // Adds dependency files
-      return javaContainerBuilder
-          .addDependencies(
-              dependencyFiles.getFiles().stream().map(File::toPath).collect(Collectors.toList()))
-          .addSnapshotDependencies(
-              snapshotDependencyFiles
-                  .getFiles()
-                  .stream()
-                  .map(File::toPath)
-                  .collect(Collectors.toList()))
-          .toContainerBuilder();
->>>>>>> efbe9c3d
 
     } catch (IOException ex) {
       throw new GradleException("Obtaining project build output files failed", ex);
