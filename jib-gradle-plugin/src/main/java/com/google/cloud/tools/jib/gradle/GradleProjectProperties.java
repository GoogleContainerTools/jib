--- conflicted
+++ resolved
@@ -151,41 +151,24 @@
       FileCollection allDependencyFiles =
           allFiles
               .minus(classesOutputDirectories)
-              .filter(file -> !file.toPath().equals(resourcesOutputDirectory));
-
-<<<<<<< HEAD
-=======
+              .filter(file -> !file.toPath().equals(resourcesOutputDirectory))
+              .filter(File::exists);
+
       FileCollection snapshotDependencyFiles =
           allDependencyFiles.filter(file -> file.getName().contains("SNAPSHOT"));
       FileCollection dependencyFiles = allDependencyFiles.minus(snapshotDependencyFiles);
 
-      JavaContainerBuilder javaContainerBuilder =
-          JavaContainerBuilder.from(baseImage).setAppRoot(appRoot);
-
-      // Adds resource files
-      if (Files.exists(resourcesOutputDirectory)) {
-        javaContainerBuilder.addResources(resourcesOutputDirectory);
-      }
-
-      // Adds class files
-      for (File classesOutputDirectory : classesOutputDirectories) {
-        javaContainerBuilder.addClasses(classesOutputDirectory.toPath());
-      }
-      if (classesOutputDirectories.isEmpty()) {
-        logger.warn("No classes files were found - did you compile your project?");
-      }
-
->>>>>>> 357ff9ff
       // Adds dependency files
-      javaContainerBuilder.addDependencies(
-          dependencyFiles
-              .getFiles()
-              .stream()
-              .filter(File::exists)
-              .map(File::toPath)
-              .collect(Collectors.toList()));
-
-<<<<<<< HEAD
+      javaContainerBuilder
+          .addDependencies(
+              dependencyFiles.getFiles().stream().map(File::toPath).collect(Collectors.toList()))
+          .addSnapshotDependencies(
+              snapshotDependencyFiles
+                  .getFiles()
+                  .stream()
+                  .map(File::toPath)
+                  .collect(Collectors.toList()));
+
       switch (containerizingMode) {
         case EXPLODED:
           // Adds resource files
@@ -212,15 +195,6 @@
         default:
           throw new IllegalStateException("unknown containerizing mode: " + containerizingMode);
       }
-=======
-      javaContainerBuilder.addSnapshotDependencies(
-          snapshotDependencyFiles
-              .getFiles()
-              .stream()
-              .filter(File::exists)
-              .map(File::toPath)
-              .collect(Collectors.toList()));
->>>>>>> 357ff9ff
 
       return javaContainerBuilder.toContainerBuilder();
 
