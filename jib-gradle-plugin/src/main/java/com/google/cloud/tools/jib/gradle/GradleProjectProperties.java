/*
 * Copyright 2018 Google LLC.
 *
 * Licensed under the Apache License, Version 2.0 (the "License"); you may not
 * use this file except in compliance with the License. You may obtain a copy of
 * the License at
 *
 *      http://www.apache.org/licenses/LICENSE-2.0
 *
 * Unless required by applicable law or agreed to in writing, software
 * distributed under the License is distributed on an "AS IS" BASIS, WITHOUT
 * WARRANTIES OR CONDITIONS OF ANY KIND, either express or implied. See the
 * License for the specific language governing permissions and limitations under
 * the License.
 */

package com.google.cloud.tools.jib.gradle;

import com.google.cloud.tools.jib.JibLogger;
<<<<<<< HEAD
import com.google.cloud.tools.jib.event.DefaultEventEmitter;
import com.google.cloud.tools.jib.event.EventEmitter;
import com.google.cloud.tools.jib.event.EventHandlers;
import com.google.cloud.tools.jib.event.JibEventType;
=======
import com.google.cloud.tools.jib.filesystem.AbsoluteUnixPath;
>>>>>>> 6af6257f
import com.google.cloud.tools.jib.frontend.JavaLayerConfigurations;
import com.google.cloud.tools.jib.plugins.common.MainClassInferenceException;
import com.google.cloud.tools.jib.plugins.common.MainClassResolver;
import com.google.cloud.tools.jib.plugins.common.ProjectProperties;
import com.google.cloud.tools.jib.plugins.common.TimerEventHandler;
import com.google.common.annotations.VisibleForTesting;
import java.io.File;
import java.io.IOException;
import java.nio.file.Files;
import java.nio.file.Path;
import java.util.ArrayList;
import java.util.List;
import java.util.Set;
import javax.annotation.Nullable;
import org.gradle.api.GradleException;
import org.gradle.api.Project;
import org.gradle.api.Task;
import org.gradle.api.file.FileCollection;
import org.gradle.api.logging.Logger;
import org.gradle.api.plugins.WarPluginConvention;
import org.gradle.api.tasks.bundling.War;
import org.gradle.jvm.tasks.Jar;

/** Obtains information about a Gradle {@link Project} that uses Jib. */
class GradleProjectProperties implements ProjectProperties {

  /** Used to generate the User-Agent header and history metadata. */
  static final String TOOL_NAME = "jib-gradle-plugin";

  /** Used for logging during main class inference. */
  private static final String PLUGIN_NAME = "jib";

  /** Used for logging during main class inference. */
  private static final String JAR_PLUGIN_NAME = "'jar' task";

  /** @return a GradleProjectProperties from the given project and logger. */
  static GradleProjectProperties getForProject(
<<<<<<< HEAD
      Project project, Logger logger, Path extraDirectory) {
    try {
      return new GradleProjectProperties(
          project,
          makeEventEmitter(logger),
          // TODO: Remove
          new GradleJibLogger(logger),
          GradleLayerConfigurations.getForProject(project, logger, extraDirectory));
=======
      Project project, GradleJibLogger logger, Path extraDirectory, AbsoluteUnixPath appRoot) {
    try {
      return new GradleProjectProperties(
          project,
          logger,
          GradleLayerConfigurations.getForProject(project, logger, extraDirectory, appRoot));
>>>>>>> 6af6257f

    } catch (IOException ex) {
      throw new GradleException("Obtaining project build output files failed", ex);
    }
  }

  private static EventEmitter makeEventEmitter(Logger logger) {
    return new DefaultEventEmitter(
        new EventHandlers()
            .add(JibEventType.LOGGING, new LogEventHandler(logger))
            .add(JibEventType.TIMING, new TimerEventHandler(logger::debug)));
  }

  @Nullable
  static War getWarTask(Project project) {
    WarPluginConvention warPluginConvention =
        project.getConvention().findPlugin(WarPluginConvention.class);
    if (warPluginConvention == null) {
      return null;
    }
    return (War) warPluginConvention.getProject().getTasks().findByName("war");
  }

  private final Project project;
  private final EventEmitter eventEmitter;
  private final GradleJibLogger gradleJibLogger;
  private final JavaLayerConfigurations javaLayerConfigurations;

  @VisibleForTesting
  GradleProjectProperties(
      Project project,
      EventEmitter eventEmitter,
      GradleJibLogger gradleJibLogger,
      JavaLayerConfigurations javaLayerConfigurations) {
    this.project = project;
    this.eventEmitter = eventEmitter;
    this.gradleJibLogger = gradleJibLogger;
    this.javaLayerConfigurations = javaLayerConfigurations;
  }

  @Override
  public JavaLayerConfigurations getJavaLayerConfigurations() {
    return javaLayerConfigurations;
  }

  @Override
  public EventEmitter getEventEmitter() {
    return eventEmitter;
  }

  @Override
  public JibLogger getLogger() {
    return gradleJibLogger;
  }

  @Override
  public String getPluginName() {
    return PLUGIN_NAME;
  }

  @Nullable
  @Override
  public String getMainClassFromJar() {
    List<Task> jarTasks = new ArrayList<>(project.getTasksByName("jar", false));
    if (jarTasks.size() != 1) {
      return null;
    }
    return (String) ((Jar) jarTasks.get(0)).getManifest().getAttributes().get("Main-Class");
  }

  @Override
  public Path getCacheDirectory() {
    return project.getBuildDir().toPath().resolve(CACHE_DIRECTORY_NAME);
  }

  @Override
  public String getJarPluginName() {
    return JAR_PLUGIN_NAME;
  }

  @Override
  public boolean isWarProject() {
    // TODO: replace with "getWarTask(project) != null" once ready
    return false;
  }

  /**
   * Tries to resolve the main class.
   *
   * @throws GradleException if resolving the main class fails.
   */
  String getMainClass(JibExtension jibExtension) {
    try {
      return MainClassResolver.resolveMainClass(jibExtension.getMainClass(), this);
    } catch (MainClassInferenceException ex) {
      throw new GradleException(ex.getMessage(), ex);
    }
  }

  /**
   * Returns the input files for a task.
   *
   * @param extraDirectory the image's configured extra directory
   * @param project the gradle project
   * @return the input files to the task are all the output files for all the dependencies of the
   *     {@code classes} task
   */
  static FileCollection getInputFiles(File extraDirectory, Project project) {
    Task classesTask = project.getTasks().getByPath("classes");
    Set<? extends Task> classesDependencies =
        classesTask.getTaskDependencies().getDependencies(classesTask);

    List<FileCollection> dependencyFileCollections = new ArrayList<>();
    for (Task task : classesDependencies) {
      dependencyFileCollections.add(task.getOutputs().getFiles());
    }
    if (Files.exists(extraDirectory.toPath())) {
      return project.files(dependencyFileCollections, extraDirectory);
    } else {
      return project.files(dependencyFileCollections);
    }
  }
}<|MERGE_RESOLUTION|>--- conflicted
+++ resolved
@@ -17,14 +17,11 @@
 package com.google.cloud.tools.jib.gradle;
 
 import com.google.cloud.tools.jib.JibLogger;
-<<<<<<< HEAD
 import com.google.cloud.tools.jib.event.DefaultEventEmitter;
 import com.google.cloud.tools.jib.event.EventEmitter;
 import com.google.cloud.tools.jib.event.EventHandlers;
 import com.google.cloud.tools.jib.event.JibEventType;
-=======
 import com.google.cloud.tools.jib.filesystem.AbsoluteUnixPath;
->>>>>>> 6af6257f
 import com.google.cloud.tools.jib.frontend.JavaLayerConfigurations;
 import com.google.cloud.tools.jib.plugins.common.MainClassInferenceException;
 import com.google.cloud.tools.jib.plugins.common.MainClassResolver;
@@ -62,23 +59,14 @@
 
   /** @return a GradleProjectProperties from the given project and logger. */
   static GradleProjectProperties getForProject(
-<<<<<<< HEAD
-      Project project, Logger logger, Path extraDirectory) {
+      Project project, Logger logger, Path extraDirectory, AbsoluteUnixPath appRoot) {
     try {
       return new GradleProjectProperties(
           project,
           makeEventEmitter(logger),
           // TODO: Remove
           new GradleJibLogger(logger),
-          GradleLayerConfigurations.getForProject(project, logger, extraDirectory));
-=======
-      Project project, GradleJibLogger logger, Path extraDirectory, AbsoluteUnixPath appRoot) {
-    try {
-      return new GradleProjectProperties(
-          project,
-          logger,
           GradleLayerConfigurations.getForProject(project, logger, extraDirectory, appRoot));
->>>>>>> 6af6257f
 
     } catch (IOException ex) {
       throw new GradleException("Obtaining project build output files failed", ex);
