--- conflicted
+++ resolved
@@ -16,7 +16,6 @@
 
 package com.google.cloud.tools.jib.gradle;
 
-<<<<<<< HEAD
 import com.google.cloud.tools.jib.builder.BuildConfiguration;
 import com.google.cloud.tools.jib.builder.BuildImageSteps;
 import com.google.cloud.tools.jib.builder.SourceFilesConfiguration;
@@ -24,122 +23,30 @@
 import com.google.cloud.tools.jib.image.ImageReference;
 import com.google.cloud.tools.jib.image.InvalidImageReferenceException;
 import com.google.cloud.tools.jib.image.json.BuildableManifestTemplate;
-import com.google.cloud.tools.jib.image.json.OCIManifestTemplate;
-import com.google.cloud.tools.jib.image.json.V22ManifestTemplate;
 import com.google.cloud.tools.jib.registry.RegistryClient;
-import com.google.common.annotations.VisibleForTesting;
 import com.google.common.base.Preconditions;
-import groovy.lang.Closure;
 import java.io.IOException;
 import java.nio.file.Files;
 import java.nio.file.Path;
 import java.util.ArrayList;
-import java.util.Collections;
 import java.util.List;
 import javax.annotation.Nullable;
 import org.gradle.api.DefaultTask;
 import org.gradle.api.GradleException;
-import org.gradle.api.InvalidUserDataException;
-=======
-import com.google.cloud.tools.jib.image.json.BuildableManifestTemplate;
-import com.google.common.base.Preconditions;
-import java.util.List;
-import javax.annotation.Nullable;
-import org.gradle.api.DefaultTask;
->>>>>>> 8fdfd7f4
 import org.gradle.api.tasks.Input;
+import org.gradle.api.tasks.Internal;
 import org.gradle.api.tasks.Optional;
 import org.gradle.api.tasks.TaskAction;
 
 /** Builds a container image. */
 public class BuildImageTask extends DefaultTask {
 
-<<<<<<< HEAD
-  // TODO: Consolidate with BuildImageMojo's.
-  /** Enumeration of {@link BuildableManifestTemplate}s. */
-  private enum ImageFormat {
-    DOCKER(V22ManifestTemplate.class),
-    OCI(OCIManifestTemplate.class);
-
-    private final Class<? extends BuildableManifestTemplate> manifestTemplateClass;
-
-    ImageFormat(Class<? extends BuildableManifestTemplate> manifestTemplateClass) {
-      this.manifestTemplateClass = manifestTemplateClass;
-    }
-  }
-
-  /**
-   * Configures an image to be used in the build steps. This is configurable with Groovy closures.
-   */
-  @VisibleForTesting
-  class ImageConfiguration {
-
-    @Nullable private String image;
-    @Nullable private String credHelper;
-
-    private ImageConfiguration(String defaultImage) {
-      image = defaultImage;
-    }
-
-    private ImageConfiguration() {}
-
-    @VisibleForTesting
-    @Nullable
-    String getImage() {
-      return image;
-    }
-
-    @VisibleForTesting
-    @Nullable
-    String getCredHelper() {
-      return credHelper;
-    }
-
-    /**
-     * @param closureName the name of the method the closure was passed to
-     * @param closure the closure to apply
-     */
-    private ImageConfiguration configure(String closureName, Closure closure) {
-      ConfigureUtil.configureSelf(closure, this);
-
-      // 'image' is a required property
-      if (image == null) {
-        // The wrapping mimics Gradle's built-in task configuration validation.
-        throw new TaskValidationException(
-            "A problem was found with the configuration of task '" + getName() + "'",
-            Collections.singletonList(
-                new InvalidUserDataException(
-                    "'" + closureName + "' closure must define 'image' property")));
-      }
-
-      return this;
-    }
-  }
-
   /** Directory name for the cache. The directory will be relative to the build output directory. */
   private static final String CACHE_DIRECTORY_NAME = "jib-cache";
 
   /** {@code User-Agent} header suffix to send to the registry. */
   private static final String USER_AGENT_SUFFIX = "jib-gradle-plugin";
 
-  private ImageConfiguration from = new ImageConfiguration("gcr.io/distroless/java");
-  @Nullable private ImageConfiguration to;
-
-  private List<String> jvmFlags = new ArrayList<>();
-  @Nullable private String mainClass;
-  private boolean reproducible = true;
-  private ImageFormat format = ImageFormat.DOCKER;
-  private boolean useOnlyProjectCache = false;
-
-  /** Configures the base image. */
-  public void from(Closure<?> closure) {
-    from.configure("from", closure);
-  }
-
-  /** Configures the target image. */
-  public void to(Closure<?> closure) {
-    to = new ImageConfiguration().configure("to", closure);
-=======
   /** Linked extension that configures this task. Must be set before the task is executed. */
   @Nullable private JibExtension extension;
 
@@ -147,19 +54,13 @@
   @Nullable
   public String getFromImage() {
     return Preconditions.checkNotNull(extension).getFrom().getImage();
->>>>>>> 8fdfd7f4
-  }
-
-  @Input
-<<<<<<< HEAD
-  public ImageConfiguration getFrom() {
-    return from;
-=======
+  }
+
+  @Input
   @Nullable
   @Optional
   public String getFromCredHelper() {
     return Preconditions.checkNotNull(extension).getFrom().getCredHelper();
->>>>>>> 8fdfd7f4
   }
 
   @Input
@@ -199,22 +100,19 @@
 
   @Input
   public boolean getUseOnlyProjectCache() {
-    return useOnlyProjectCache;
-  }
-
-  public void setUseOnlyProjectCache(boolean useOnlyProjectCache) {
-    this.useOnlyProjectCache = useOnlyProjectCache;
+    return Preconditions.checkNotNull(extension).getUseOnlyProjectCache();
   }
 
   @TaskAction
   public void buildImage() throws InvalidImageReferenceException, IOException {
     ImageReference baseImageReference =
-        ImageReference.parse(Preconditions.checkNotNull(from.image));
+        ImageReference.parse(Preconditions.checkNotNull(getFromImage()));
     ImageReference targetImageReference =
-        ImageReference.parse(Preconditions.checkNotNull(Preconditions.checkNotNull(to).image));
+        ImageReference.parse(Preconditions.checkNotNull(getToImage()));
 
     ProjectProperties projectProperties = new ProjectProperties(getProject(), getLogger());
 
+    String mainClass = getMainClass();
     if (mainClass == null) {
       mainClass = projectProperties.getMainClassFromJarTask();
       if (mainClass == null) {
@@ -226,11 +124,11 @@
 
     // TODO: These should be passed separately - one for base image, one for target image.
     List<String> credHelpers = new ArrayList<>();
-    if (from.credHelper != null) {
-      credHelpers.add(from.credHelper);
-    }
-    if (to.credHelper != null) {
-      credHelpers.add(to.credHelper);
+    if (getFromCredHelper() != null) {
+      credHelpers.add(getFromCredHelper());
+    }
+    if (getToCredHelper() != null) {
+      credHelpers.add(getToCredHelper());
     }
 
     BuildConfiguration buildConfiguration =
@@ -239,9 +137,9 @@
             .setTargetImage(targetImageReference)
             .setCredentialHelperNames(credHelpers)
             .setMainClass(mainClass)
-            .setEnableReproducibleBuilds(reproducible)
-            .setJvmFlags(jvmFlags)
-            .setTargetFormat(format.manifestTemplateClass)
+            .setEnableReproducibleBuilds(getReproducible())
+            .setJvmFlags(getJvmFlags())
+            .setTargetFormat(getFormat())
             .build();
 
     // Uses a directory in the Gradle build cache as the Jib cache.
@@ -250,7 +148,7 @@
       Files.createDirectory(cacheDirectory);
     }
     Caches.Initializer cachesInitializer = Caches.newInitializer(cacheDirectory);
-    if (useOnlyProjectCache) {
+    if (getUseOnlyProjectCache()) {
       cachesInitializer.setBaseCacheDirectory(cacheDirectory);
     }
 
@@ -274,6 +172,10 @@
     getLogger().info("");
   }
 
+  void setExtension(JibExtension jibExtension) {
+    extension = jibExtension;
+  }
+
   private void doBuildImage(BuildImageSteps buildImageSteps) {
     try {
       buildImageSteps.run();
@@ -285,6 +187,7 @@
   }
 
   /** @return the {@link SourceFilesConfiguration} based on the current project */
+  @Internal
   private SourceFilesConfiguration getSourceFilesConfiguration() {
     try {
       SourceFilesConfiguration sourceFilesConfiguration =
@@ -321,8 +224,4 @@
       throw new GradleException("Obtaining project build output files failed", ex);
     }
   }
-
-  void setExtension(JibExtension jibExtension) {
-    extension = jibExtension;
-  }
 }