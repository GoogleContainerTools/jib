--- conflicted
+++ resolved
@@ -110,11 +110,7 @@
             .setMainClass(mainClass)
             .setJavaArguments(jibExtension.getArgs())
             .setJvmFlags(jibExtension.getJvmFlags())
-<<<<<<< HEAD
             .setExposedPorts(jibExtension.getExposedPorts())
-            .setTargetFormat(jibExtension.getFormat())
-            .build();
-=======
             .setTargetFormat(jibExtension.getFormat());
     CacheConfiguration applicationLayersCacheConfiguration =
         CacheConfiguration.forPath(gradleProjectProperties.getCacheDirectory());
@@ -125,7 +121,6 @@
           applicationLayersCacheConfiguration);
     }
     BuildConfiguration buildConfiguration = buildConfigurationBuilder.build();
->>>>>>> ec151fc1
 
     // TODO: Instead of disabling logging, have authentication credentials be provided
     GradleBuildLogger.disableHttpLogging();
