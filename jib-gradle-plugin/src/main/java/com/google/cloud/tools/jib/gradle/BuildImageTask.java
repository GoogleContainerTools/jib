/*
 * Copyright 2018 Google LLC. All rights reserved.
 *
 * Licensed under the Apache License, Version 2.0 (the "License"); you may not
 * use this file except in compliance with the License. You may obtain a copy of
 * the License at
 *
 *      http://www.apache.org/licenses/LICENSE-2.0
 *
 * Unless required by applicable law or agreed to in writing, software
 * distributed under the License is distributed on an "AS IS" BASIS, WITHOUT
 * WARRANTIES OR CONDITIONS OF ANY KIND, either express or implied. See the
 * License for the specific language governing permissions and limitations under
 * the License.
 */

package com.google.cloud.tools.jib.gradle;

import com.google.cloud.tools.jib.cache.CacheDirectoryCreationException;
import com.google.cloud.tools.jib.configuration.BuildConfiguration;
import com.google.cloud.tools.jib.configuration.ImageConfiguration;
import com.google.cloud.tools.jib.http.Authorization;
import com.google.cloud.tools.jib.image.ImageReference;
import com.google.cloud.tools.jib.image.InvalidImageReferenceException;
import com.google.cloud.tools.jib.plugins.common.BuildStepsExecutionException;
import com.google.cloud.tools.jib.plugins.common.BuildStepsRunner;
import com.google.cloud.tools.jib.plugins.common.HelpfulSuggestions;
import com.google.cloud.tools.jib.registry.credentials.RegistryCredentials;
import com.google.common.base.Preconditions;
import com.google.common.base.Strings;
import javax.annotation.Nullable;
import org.gradle.api.DefaultTask;
import org.gradle.api.GradleException;
import org.gradle.api.tasks.Nested;
import org.gradle.api.tasks.TaskAction;
import org.gradle.api.tasks.options.Option;

/** Builds a container image. */
public class BuildImageTask extends DefaultTask {

  private static final HelpfulSuggestions HELPFUL_SUGGESTIONS =
      HelpfulSuggestionsProvider.get("Build image failed");

  @Nullable private JibExtension jibExtension;

  /**
   * This will call the property {@code "jib"} so that it is the same name as the extension. This
   * way, the user would see error messages for missing configuration with the prefix {@code jib.}.
   *
   * @return the {@link JibExtension}.
   */
  @Nested
  @Nullable
  public JibExtension getJib() {
    return jibExtension;
  }

  /**
   * The target image can be overridden with the {@code --image} command line option.
   *
   * @param targetImage the name of the 'to' image.
   */
  @Option(option = "image", description = "The image reference for the target image")
  public void setTargetImage(String targetImage) {
    Preconditions.checkNotNull(jibExtension).getTo().setImage(targetImage);
  }

  @TaskAction
  public void buildImage() throws InvalidImageReferenceException {
    // Asserts required @Input parameters are not null.
    Preconditions.checkNotNull(jibExtension);
    GradleJibLogger gradleJibLogger = new GradleJibLogger(getLogger());
    GradleProjectProperties gradleProjectProperties =
        GradleProjectProperties.getForProject(
            getProject(), gradleJibLogger, jibExtension.getExtraDirectoryPath());

    if (Strings.isNullOrEmpty(jibExtension.getTargetImage())) {
      throw new GradleException(
          HelpfulSuggestionsProvider.get("Missing target image parameter")
              .forToNotConfigured(
                  "'jib.to.image'", "build.gradle", "gradle jib --image <your image name>"));
    }
    RegistryCredentials knownTargetRegistryCredentials = null;
    Authorization toAuthorization =
        PluginConfigurationProcessor.getImageAuthorization(
            gradleJibLogger, "to", jibExtension.getFrom().getAuth());
    if (toAuthorization != null) {
      knownTargetRegistryCredentials = new RegistryCredentials("jib.to.auth", toAuthorization);
    }
    ImageConfiguration targetImageConfiguration =
        ImageConfiguration.builder(ImageReference.parse(jibExtension.getTargetImage()))
            .setCredentialHelper(jibExtension.getTo().getCredHelper())
            .setKnownRegistryCredentials(knownTargetRegistryCredentials)
            .build();

    PluginConfigurationProcessor pluginConfigurationProcessor =
        PluginConfigurationProcessor.processCommonConfiguration(
            gradleJibLogger, jibExtension, gradleProjectProperties);

    BuildConfiguration buildConfiguration =
        pluginConfigurationProcessor
            .getBuildConfigurationBuilder()
            .setBaseImageConfiguration(
                pluginConfigurationProcessor.getBaseImageConfigurationBuilder().build())
            .setTargetImageConfiguration(targetImageConfiguration)
            .setContainerConfiguration(
                pluginConfigurationProcessor.getContainerConfigurationBuilder().build())
            .setTargetFormat(jibExtension.getFormat())
<<<<<<< HEAD
            .setAllowInsecureRegistries(jibExtension.getAllowInsecureRegistries())
            .setLayerConfigurations(
                gradleProjectProperties.getJavaLayerConfigurations().getLayerConfigurations());

    CacheConfiguration applicationLayersCacheConfiguration =
        CacheConfiguration.forPath(gradleProjectProperties.getCacheDirectory());
    buildConfigurationBuilder.setApplicationLayersCacheConfiguration(
        applicationLayersCacheConfiguration);
    if (jibExtension.getUseOnlyProjectCache()) {
      buildConfigurationBuilder.setBaseImageLayersCacheConfiguration(
          applicationLayersCacheConfiguration);
    }

    BuildConfiguration buildConfiguration = buildConfigurationBuilder.build();

    // TODO: Instead of disabling logging, have authentication credentials be provided
    GradleJibLogger.disableHttpLogging();

    RegistryClient.setUserAgentSuffix(USER_AGENT_SUFFIX);
=======
            .build();
>>>>>>> 04da505a

    try {
      BuildStepsRunner.forBuildImage(buildConfiguration).build(HELPFUL_SUGGESTIONS);

    } catch (CacheDirectoryCreationException | BuildStepsExecutionException ex) {
      throw new GradleException(ex.getMessage(), ex.getCause());
    }
  }

  BuildImageTask setJibExtension(JibExtension jibExtension) {
    this.jibExtension = jibExtension;
    return this;
  }
}<|MERGE_RESOLUTION|>--- conflicted
+++ resolved
@@ -106,29 +106,7 @@
             .setContainerConfiguration(
                 pluginConfigurationProcessor.getContainerConfigurationBuilder().build())
             .setTargetFormat(jibExtension.getFormat())
-<<<<<<< HEAD
-            .setAllowInsecureRegistries(jibExtension.getAllowInsecureRegistries())
-            .setLayerConfigurations(
-                gradleProjectProperties.getJavaLayerConfigurations().getLayerConfigurations());
-
-    CacheConfiguration applicationLayersCacheConfiguration =
-        CacheConfiguration.forPath(gradleProjectProperties.getCacheDirectory());
-    buildConfigurationBuilder.setApplicationLayersCacheConfiguration(
-        applicationLayersCacheConfiguration);
-    if (jibExtension.getUseOnlyProjectCache()) {
-      buildConfigurationBuilder.setBaseImageLayersCacheConfiguration(
-          applicationLayersCacheConfiguration);
-    }
-
-    BuildConfiguration buildConfiguration = buildConfigurationBuilder.build();
-
-    // TODO: Instead of disabling logging, have authentication credentials be provided
-    GradleJibLogger.disableHttpLogging();
-
-    RegistryClient.setUserAgentSuffix(USER_AGENT_SUFFIX);
-=======
             .build();
->>>>>>> 04da505a
 
     try {
       BuildStepsRunner.forBuildImage(buildConfiguration).build(HELPFUL_SUGGESTIONS);
