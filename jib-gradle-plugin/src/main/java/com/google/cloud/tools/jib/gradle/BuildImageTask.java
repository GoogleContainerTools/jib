--- conflicted
+++ resolved
@@ -118,16 +118,10 @@
             .setTargetImageCredentialHelperName(jibExtension.getTo().getCredHelper())
             .setKnownTargetRegistryCredentials(knownTargetRegistryCredentials)
             .setMainClass(mainClass)
-<<<<<<< HEAD
             .setJavaArguments(ImmutableList.copyOf(jibExtension.getArgs()))
             .setJvmFlags(ImmutableList.copyOf(jibExtension.getJvmFlags()))
-            .setExposedPorts(ImmutableList.copyOf(jibExtension.getExposedPorts()))
-=======
-            .setJavaArguments(jibExtension.getArgs())
-            .setJvmFlags(jibExtension.getJvmFlags())
             .setExposedPorts(
                 ExposedPortsParser.parse(jibExtension.getExposedPorts(), gradleBuildLogger))
->>>>>>> 369e30d0
             .setTargetFormat(jibExtension.getFormat())
             .setAllowHttp(jibExtension.getAllowInsecureRegistries());
     CacheConfiguration applicationLayersCacheConfiguration =
