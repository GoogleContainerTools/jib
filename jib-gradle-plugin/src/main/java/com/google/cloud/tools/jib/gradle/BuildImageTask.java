/*
 * Copyright 2018 Google LLC.
 *
 * Licensed under the Apache License, Version 2.0 (the "License"); you may not
 * use this file except in compliance with the License. You may obtain a copy of
 * the License at
 *
 *      http://www.apache.org/licenses/LICENSE-2.0
 *
 * Unless required by applicable law or agreed to in writing, software
 * distributed under the License is distributed on an "AS IS" BASIS, WITHOUT
 * WARRANTIES OR CONDITIONS OF ANY KIND, either express or implied. See the
 * License for the specific language governing permissions and limitations under
 * the License.
 */

package com.google.cloud.tools.jib.gradle;

import com.google.cloud.tools.jib.api.Containerizer;
import com.google.cloud.tools.jib.api.JibContainerBuilder;
import com.google.cloud.tools.jib.api.RegistryImage;
import com.google.cloud.tools.jib.configuration.CacheDirectoryCreationException;
import com.google.cloud.tools.jib.configuration.credentials.Credential;
import com.google.cloud.tools.jib.event.DefaultEventDispatcher;
import com.google.cloud.tools.jib.event.EventDispatcher;
import com.google.cloud.tools.jib.filesystem.AbsoluteUnixPath;
import com.google.cloud.tools.jib.frontend.CredentialRetrieverFactory;
import com.google.cloud.tools.jib.image.ImageReference;
import com.google.cloud.tools.jib.image.InvalidImageReferenceException;
import com.google.cloud.tools.jib.plugins.common.AppRootInvalidException;
import com.google.cloud.tools.jib.plugins.common.BuildStepsExecutionException;
import com.google.cloud.tools.jib.plugins.common.BuildStepsRunner;
import com.google.cloud.tools.jib.plugins.common.ConfigurationPropertyValidator;
import com.google.cloud.tools.jib.plugins.common.DefaultCredentialRetrievers;
import com.google.cloud.tools.jib.plugins.common.HelpfulSuggestions;
import com.google.cloud.tools.jib.plugins.common.InferredAuthRetrievalException;
import com.google.cloud.tools.jib.plugins.common.MainClassInferenceException;
import com.google.cloud.tools.jib.plugins.common.PluginConfigurationProcessor;
import com.google.cloud.tools.jib.plugins.common.PropertyNames;
import com.google.cloud.tools.jib.plugins.common.RawConfiguration;
import com.google.common.base.Preconditions;
import com.google.common.base.Strings;
import java.io.IOException;
import java.nio.file.Path;
import java.util.Optional;
import javax.annotation.Nullable;
import org.gradle.api.DefaultTask;
import org.gradle.api.GradleException;
import org.gradle.api.tasks.Nested;
import org.gradle.api.tasks.TaskAction;
import org.gradle.api.tasks.options.Option;

/** Builds a container image. */
public class BuildImageTask extends DefaultTask implements JibTask {

  private static final String HELPFUL_SUGGESTIONS_PREFIX = "Build image failed";

  @Nullable private JibExtension jibExtension;

  /**
   * This will call the property {@code "jib"} so that it is the same name as the extension. This
   * way, the user would see error messages for missing configuration with the prefix {@code jib.}.
   *
   * @return the {@link JibExtension}.
   */
  @Nested
  @Nullable
  public JibExtension getJib() {
    return jibExtension;
  }

  /**
   * The target image can be overridden with the {@code --image} command line option.
   *
   * @param targetImage the name of the 'to' image.
   */
  @Option(option = "image", description = "The image reference for the target image")
  public void setTargetImage(String targetImage) {
    Preconditions.checkNotNull(jibExtension).getTo().setImage(targetImage);
  }

  @TaskAction
  public void buildImage()
      throws InvalidImageReferenceException, IOException, BuildStepsExecutionException,
          CacheDirectoryCreationException, MainClassInferenceException,
          InferredAuthRetrievalException {
    // Asserts required @Input parameters are not null.
    Preconditions.checkNotNull(jibExtension);
<<<<<<< HEAD
    TaskCommon.disableHttpLogging();

    try {
      AbsoluteUnixPath appRoot = TaskCommon.getAppRootChecked(jibExtension, getProject());
      GradleProjectProperties projectProperties =
          GradleProjectProperties.getForProject(
              getProject(),
              getLogger(),
              jibExtension.getExtraDirectory().getPath(),
              jibExtension.getExtraDirectory().getPermissions(),
              appRoot);
      RawConfiguration rawConfiguration = new GradleRawConfiguration(jibExtension);

      if (Strings.isNullOrEmpty(jibExtension.getTo().getImage())) {
        throw new GradleException(
            HelpfulSuggestions.forToNotConfigured(
                "Missing target image parameter",
                "'jib.to.image'",
                "build.gradle",
                "gradle jib --image <your image name>"));
      }

      ImageReference targetImageReference = ImageReference.parse(jibExtension.getTo().getImage());

      EventDispatcher eventDispatcher =
          new DefaultEventDispatcher(projectProperties.getEventHandlers());
      DefaultCredentialRetrievers defaultCredentialRetrievers =
          DefaultCredentialRetrievers.init(
              CredentialRetrieverFactory.forImage(targetImageReference, eventDispatcher));
      Optional<Credential> optionalToCredential =
          ConfigurationPropertyValidator.getImageCredential(
              eventDispatcher,
              PropertyNames.TO_AUTH_USERNAME,
              PropertyNames.TO_AUTH_PASSWORD,
              jibExtension.getTo().getAuth());
      optionalToCredential.ifPresent(
          toCredential ->
              defaultCredentialRetrievers.setKnownCredential(toCredential, "jib.to.auth"));
      defaultCredentialRetrievers.setCredentialHelper(jibExtension.getTo().getCredHelper());

      RegistryImage targetImage = RegistryImage.named(targetImageReference);
      defaultCredentialRetrievers.asList().forEach(targetImage::addCredentialRetriever);

      PluginConfigurationProcessor pluginConfigurationProcessor =
          PluginConfigurationProcessor.processCommonConfiguration(
              rawConfiguration, projectProperties);

      JibContainerBuilder jibContainerBuilder =
          pluginConfigurationProcessor
              .getJibContainerBuilder()
              // Only uses possibly non-Docker formats for build to registry.
              .setFormat(jibExtension.getContainer().getFormat());

      Containerizer containerizer = Containerizer.to(targetImage);
      PluginConfigurationProcessor.configureContainerizer(
          containerizer, rawConfiguration, projectProperties, GradleProjectProperties.TOOL_NAME);

      HelpfulSuggestions helpfulSuggestions =
          new GradleHelpfulSuggestionsBuilder(HELPFUL_SUGGESTIONS_PREFIX, jibExtension)
              .setBaseImageReference(pluginConfigurationProcessor.getBaseImageReference())
              .setBaseImageHasConfiguredCredentials(
                  pluginConfigurationProcessor.isBaseImageCredentialPresent())
              .setTargetImageReference(targetImageReference)
              .setTargetImageHasConfiguredCredentials(optionalToCredential.isPresent())
              .build();

      BuildStepsRunner.forBuildImage(targetImageReference, jibExtension.getTo().getTags())
          .build(
              jibContainerBuilder,
              containerizer,
              eventDispatcher,
              projectProperties.getJavaLayerConfigurations().getLayerConfigurations(),
              helpfulSuggestions);

    } catch (AppRootInvalidException ex) {
=======
    AbsoluteUnixPath appRoot = PluginConfigurationProcessor.getAppRootChecked(jibExtension);
    GradleProjectProperties gradleProjectProperties =
        GradleProjectProperties.getForProject(
            getProject(),
            getLogger(),
            jibExtension.getExtraDirectory().getPath(),
            jibExtension.getExtraDirectory().getPermissions(),
            appRoot);
    Path buildOutput = getProject().getBuildDir().toPath();

    if (Strings.isNullOrEmpty(jibExtension.getTo().getImage())) {
>>>>>>> 8f46e19a
      throw new GradleException(
          "container.appRoot is not an absolute Unix-style path: " + ex.getInvalidAppRoot());
    }
<<<<<<< HEAD
=======

    ImageReference targetImageReference = ImageReference.parse(jibExtension.getTo().getImage());

    EventDispatcher eventDispatcher =
        new DefaultEventDispatcher(gradleProjectProperties.getEventHandlers());
    DefaultCredentialRetrievers defaultCredentialRetrievers =
        DefaultCredentialRetrievers.init(
            CredentialRetrieverFactory.forImage(targetImageReference, eventDispatcher));
    Optional<Credential> optionalToCredential =
        ConfigurationPropertyValidator.getImageCredential(
            eventDispatcher,
            PropertyNames.TO_AUTH_USERNAME,
            PropertyNames.TO_AUTH_PASSWORD,
            jibExtension.getTo().getAuth());
    optionalToCredential.ifPresent(
        toCredential ->
            defaultCredentialRetrievers.setKnownCredential(toCredential, "jib.to.auth"));
    defaultCredentialRetrievers.setCredentialHelper(jibExtension.getTo().getCredHelper());

    RegistryImage targetImage = RegistryImage.named(targetImageReference);
    defaultCredentialRetrievers.asList().forEach(targetImage::addCredentialRetriever);

    PluginConfigurationProcessor pluginConfigurationProcessor =
        PluginConfigurationProcessor.processCommonConfiguration(
            getLogger(), jibExtension, gradleProjectProperties);

    JibContainerBuilder jibContainerBuilder =
        pluginConfigurationProcessor
            .getJibContainerBuilder()
            // Only uses possibly non-Docker formats for build to registry.
            .setFormat(jibExtension.getContainer().getFormat());

    Containerizer containerizer = Containerizer.to(targetImage);
    PluginConfigurationProcessor.configureContainerizer(
        containerizer, jibExtension, gradleProjectProperties);

    HelpfulSuggestions helpfulSuggestions =
        new GradleHelpfulSuggestionsBuilder(HELPFUL_SUGGESTIONS_PREFIX, jibExtension)
            .setBaseImageReference(pluginConfigurationProcessor.getBaseImageReference())
            .setBaseImageHasConfiguredCredentials(
                pluginConfigurationProcessor.isBaseImageCredentialPresent())
            .setTargetImageReference(targetImageReference)
            .setTargetImageHasConfiguredCredentials(optionalToCredential.isPresent())
            .build();

    BuildStepsRunner.forBuildImage(targetImageReference, jibExtension.getTo().getTags())
        .writeImageDigest(buildOutput.resolve("jib-image.digest"))
        .build(
            jibContainerBuilder,
            containerizer,
            eventDispatcher,
            gradleProjectProperties.getJavaLayerConfigurations().getLayerConfigurations(),
            helpfulSuggestions);
>>>>>>> 8f46e19a
  }

  @Override
  public BuildImageTask setJibExtension(JibExtension jibExtension) {
    this.jibExtension = jibExtension;
    return this;
  }
}<|MERGE_RESOLUTION|>--- conflicted
+++ resolved
@@ -86,7 +86,6 @@
           InferredAuthRetrievalException {
     // Asserts required @Input parameters are not null.
     Preconditions.checkNotNull(jibExtension);
-<<<<<<< HEAD
     TaskCommon.disableHttpLogging();
 
     try {
@@ -153,7 +152,9 @@
               .setTargetImageHasConfiguredCredentials(optionalToCredential.isPresent())
               .build();
 
+      Path buildOutput = getProject().getBuildDir().toPath();
       BuildStepsRunner.forBuildImage(targetImageReference, jibExtension.getTo().getTags())
+          .writeImageDigest(buildOutput.resolve("jib-image.digest"))
           .build(
               jibContainerBuilder,
               containerizer,
@@ -162,78 +163,9 @@
               helpfulSuggestions);
 
     } catch (AppRootInvalidException ex) {
-=======
-    AbsoluteUnixPath appRoot = PluginConfigurationProcessor.getAppRootChecked(jibExtension);
-    GradleProjectProperties gradleProjectProperties =
-        GradleProjectProperties.getForProject(
-            getProject(),
-            getLogger(),
-            jibExtension.getExtraDirectory().getPath(),
-            jibExtension.getExtraDirectory().getPermissions(),
-            appRoot);
-    Path buildOutput = getProject().getBuildDir().toPath();
-
-    if (Strings.isNullOrEmpty(jibExtension.getTo().getImage())) {
->>>>>>> 8f46e19a
       throw new GradleException(
           "container.appRoot is not an absolute Unix-style path: " + ex.getInvalidAppRoot());
     }
-<<<<<<< HEAD
-=======
-
-    ImageReference targetImageReference = ImageReference.parse(jibExtension.getTo().getImage());
-
-    EventDispatcher eventDispatcher =
-        new DefaultEventDispatcher(gradleProjectProperties.getEventHandlers());
-    DefaultCredentialRetrievers defaultCredentialRetrievers =
-        DefaultCredentialRetrievers.init(
-            CredentialRetrieverFactory.forImage(targetImageReference, eventDispatcher));
-    Optional<Credential> optionalToCredential =
-        ConfigurationPropertyValidator.getImageCredential(
-            eventDispatcher,
-            PropertyNames.TO_AUTH_USERNAME,
-            PropertyNames.TO_AUTH_PASSWORD,
-            jibExtension.getTo().getAuth());
-    optionalToCredential.ifPresent(
-        toCredential ->
-            defaultCredentialRetrievers.setKnownCredential(toCredential, "jib.to.auth"));
-    defaultCredentialRetrievers.setCredentialHelper(jibExtension.getTo().getCredHelper());
-
-    RegistryImage targetImage = RegistryImage.named(targetImageReference);
-    defaultCredentialRetrievers.asList().forEach(targetImage::addCredentialRetriever);
-
-    PluginConfigurationProcessor pluginConfigurationProcessor =
-        PluginConfigurationProcessor.processCommonConfiguration(
-            getLogger(), jibExtension, gradleProjectProperties);
-
-    JibContainerBuilder jibContainerBuilder =
-        pluginConfigurationProcessor
-            .getJibContainerBuilder()
-            // Only uses possibly non-Docker formats for build to registry.
-            .setFormat(jibExtension.getContainer().getFormat());
-
-    Containerizer containerizer = Containerizer.to(targetImage);
-    PluginConfigurationProcessor.configureContainerizer(
-        containerizer, jibExtension, gradleProjectProperties);
-
-    HelpfulSuggestions helpfulSuggestions =
-        new GradleHelpfulSuggestionsBuilder(HELPFUL_SUGGESTIONS_PREFIX, jibExtension)
-            .setBaseImageReference(pluginConfigurationProcessor.getBaseImageReference())
-            .setBaseImageHasConfiguredCredentials(
-                pluginConfigurationProcessor.isBaseImageCredentialPresent())
-            .setTargetImageReference(targetImageReference)
-            .setTargetImageHasConfiguredCredentials(optionalToCredential.isPresent())
-            .build();
-
-    BuildStepsRunner.forBuildImage(targetImageReference, jibExtension.getTo().getTags())
-        .writeImageDigest(buildOutput.resolve("jib-image.digest"))
-        .build(
-            jibContainerBuilder,
-            containerizer,
-            eventDispatcher,
-            gradleProjectProperties.getJavaLayerConfigurations().getLayerConfigurations(),
-            helpfulSuggestions);
->>>>>>> 8f46e19a
   }
 
   @Override
