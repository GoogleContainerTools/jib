--- conflicted
+++ resolved
@@ -25,12 +25,9 @@
 import com.google.cloud.tools.jib.plugins.common.BuildStepsRunner;
 import com.google.cloud.tools.jib.plugins.common.HelpfulSuggestions;
 import com.google.cloud.tools.jib.plugins.common.InferredAuthRetrievalException;
-<<<<<<< HEAD
-import com.google.cloud.tools.jib.plugins.common.InvalidContainerVolumeException;
-=======
 import com.google.cloud.tools.jib.plugins.common.InvalidAppRootException;
 import com.google.cloud.tools.jib.plugins.common.InvalidWorkingDirectoryException;
->>>>>>> 7fe4b4be
+import com.google.cloud.tools.jib.plugins.common.InvalidContainerVolumeException;
 import com.google.cloud.tools.jib.plugins.common.MainClassInferenceException;
 import com.google.cloud.tools.jib.plugins.common.PluginConfigurationProcessor;
 import com.google.cloud.tools.jib.plugins.common.RawConfiguration;
@@ -131,19 +128,15 @@
 
     } catch (InvalidAppRootException ex) {
       throw new GradleException(
-<<<<<<< HEAD
-          "container.appRoot is not an absolute Unix-style path: " + ex.getInvalidAppRoot());
-    } catch (InvalidContainerVolumeException ex) {
-      throw new GradleException(
-          "container.volumes is not an absolute Unix-style path: " + ex.getInvalidVolume());
-=======
           "container.appRoot is not an absolute Unix-style path: " + ex.getInvalidPathValue(), ex);
     } catch (InvalidWorkingDirectoryException ex) {
       throw new GradleException(
           "container.workingDirectory is not an absolute Unix-style path: "
               + ex.getInvalidPathValue(),
           ex);
->>>>>>> 7fe4b4be
+    } catch (InvalidContainerVolumeException ex) {
+      throw new GradleException(
+          "container.volumes is not an absolute Unix-style path: " + ex.getInvalidVolume());
     }
   }
 
