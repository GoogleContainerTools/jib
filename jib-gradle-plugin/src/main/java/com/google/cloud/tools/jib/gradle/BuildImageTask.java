--- conflicted
+++ resolved
@@ -76,11 +76,7 @@
     AbsoluteUnixPath appRoot = PluginConfigurationProcessor.getAppRootChecked(jibExtension);
     GradleProjectProperties gradleProjectProperties =
         GradleProjectProperties.getForProject(
-<<<<<<< HEAD
-            getProject(), getLogger(), jibExtension.getExtraDirectoryPath());
-=======
-            getProject(), gradleJibLogger, jibExtension.getExtraDirectoryPath(), appRoot);
->>>>>>> 6af6257f
+            getProject(), getLogger(), jibExtension.getExtraDirectoryPath(), appRoot);
 
     if (Strings.isNullOrEmpty(jibExtension.getTargetImage())) {
       throw new GradleException(
