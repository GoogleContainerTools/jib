--- conflicted
+++ resolved
@@ -139,14 +139,10 @@
             .setEntrypoint(entrypoint)
             .setEnvironment(jibExtension.getContainer().getEnvironment())
             .setExposedPorts(ExposedPortsParser.parse(jibExtension.getContainer().getPorts()))
-<<<<<<< HEAD
             .setProgramArguments(jibExtension.getContainer().getArgs())
             .setLabels(jibExtension.getContainer().getLabels())
-            .setFormat(jibExtension.getContainer().getFormat());
-=======
-            .setLabels(jibExtension.getContainer().getLabels())
+            .setFormat(jibExtension.getContainer().getFormat())
             .setUser(jibExtension.getContainer().getUser());
->>>>>>> a0bf2107
     if (jibExtension.getContainer().getUseCurrentTimestamp()) {
       logger.warn(
           "Setting image creation time to current time; your image may not be reproducible.");
