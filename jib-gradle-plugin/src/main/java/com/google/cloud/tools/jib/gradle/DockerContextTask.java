/*
 * Copyright 2018 Google LLC. All rights reserved.
 *
 * Licensed under the Apache License, Version 2.0 (the "License"); you may not
 * use this file except in compliance with the License. You may obtain a copy of
 * the License at
 *
 *      http://www.apache.org/licenses/LICENSE-2.0
 *
 * Unless required by applicable law or agreed to in writing, software
 * distributed under the License is distributed on an "AS IS" BASIS, WITHOUT
 * WARRANTIES OR CONDITIONS OF ANY KIND, either express or implied. See the
 * License for the specific language governing permissions and limitations under
 * the License.
 */

package com.google.cloud.tools.jib.gradle;

import com.google.cloud.tools.jib.docker.DockerContextGenerator;
import com.google.cloud.tools.jib.frontend.ExposedPortsParser;
import com.google.common.base.Preconditions;
import com.google.common.io.InsecureRecursiveDeleteException;
import java.io.IOException;
import java.nio.file.Paths;
import javax.annotation.Nullable;
import org.gradle.api.DefaultTask;
import org.gradle.api.GradleException;
import org.gradle.api.file.FileCollection;
import org.gradle.api.tasks.Input;
import org.gradle.api.tasks.InputFiles;
import org.gradle.api.tasks.Nested;
import org.gradle.api.tasks.OutputDirectory;
import org.gradle.api.tasks.TaskAction;
import org.gradle.api.tasks.options.Option;

public class DockerContextTask extends DefaultTask {

  @Nullable private String targetDir;
  @Nullable private JibExtension jibExtension;

  /**
   * This will call the property {@code "jib"} so that it is the same name as the extension. This
   * way, the user would see error messages for missing configuration with the prefix {@code jib.}.
   *
   * @return the {@link JibExtension}.
   */
  @Nested
  @Nullable
  public JibExtension getJib() {
    return jibExtension;
  }

  /**
   * @return the input files to this task are all the output files for all the dependencies of the
   *     {@code classes} task.
   */
  @InputFiles
  public FileCollection getInputFiles() {
    return GradleProjectProperties.getInputFiles(
        Preconditions.checkNotNull(jibExtension).getExtraDirectory(), getProject());
  }

  /**
   * The output directory to check for task up-to-date.
   *
   * @return the output directory
   */
  @OutputDirectory
  public String getOutputDirectory() {
    return getTargetDir();
  }

  /**
   * Returns the output directory for the Docker context. By default, it is {@code
   * build/jib-docker-context}.
   *
   * @return the output directory
   */
  @Input
  public String getTargetDir() {
    if (targetDir == null) {
      return getProject().getBuildDir().toPath().resolve("jib-docker-context").toString();
    }
    return targetDir;
  }

  /**
   * The output directory can be overriden with the {@code --targetDir} command line option.
   *
   * @param targetDir the output directory.
   */
  @Option(option = "targetDir", description = "Directory to output the Docker context to")
  public void setTargetDir(String targetDir) {
    this.targetDir = targetDir;
  }

  @TaskAction
  public void generateDockerContext() {
    Preconditions.checkNotNull(jibExtension);

    GradleBuildLogger gradleBuildLogger = new GradleBuildLogger(getLogger());
    jibExtension.handleDeprecatedParameters(gradleBuildLogger);

    GradleProjectProperties gradleProjectProperties =
        GradleProjectProperties.getForProject(getProject(), gradleBuildLogger);
    String mainClass = gradleProjectProperties.getMainClass(jibExtension);
    String targetDir = getTargetDir();

    try {
      // Validate port input, but don't save the output because we don't want the ranges expanded
      // here.
      ExposedPortsParser.parse(jibExtension.getExposedPorts());

<<<<<<< HEAD
      new DockerContextGenerator(
              gradleProjectProperties.getResourcesLayerEntry(),
              gradleProjectProperties.getResourcesLayerEntry(),
              gradleProjectProperties.getClassesLayerEntry())
=======
      // TODO: Add support for extra files layer.
      new DockerContextGenerator(gradleProjectProperties.getSourceFilesConfiguration())
>>>>>>> f3a725bd
          .setBaseImage(jibExtension.getBaseImage())
          .setJvmFlags(jibExtension.getJvmFlags())
          .setMainClass(mainClass)
          .setJavaArguments(jibExtension.getArgs())
          .setExposedPorts(jibExtension.getExposedPorts())
          .generate(Paths.get(targetDir));

      gradleBuildLogger.lifecycle("Created Docker context at " + targetDir);

    } catch (InsecureRecursiveDeleteException ex) {
      throw new GradleException(
          HelpfulSuggestionsProvider.get(
                  "Export Docker context failed because cannot clear directory '"
                      + getTargetDir()
                      + "' safely")
              .forDockerContextInsecureRecursiveDelete(getTargetDir()),
          ex);

    } catch (IOException ex) {
      throw new GradleException(
          HelpfulSuggestionsProvider.get("Export Docker context failed")
              .suggest("check if the command-line option `--jib.dockerDir` is set correctly"),
          ex);
    }
  }

  DockerContextTask setJibExtension(JibExtension jibExtension) {
    this.jibExtension = jibExtension;
    return this;
  }
}<|MERGE_RESOLUTION|>--- conflicted
+++ resolved
@@ -111,15 +111,12 @@
       // here.
       ExposedPortsParser.parse(jibExtension.getExposedPorts());
 
-<<<<<<< HEAD
       new DockerContextGenerator(
+              gradleProjectProperties.getDependenciesLayerEntry(),
+              gradleProjectProperties.getSnapshotDependenciesLayerEntry(),
               gradleProjectProperties.getResourcesLayerEntry(),
-              gradleProjectProperties.getResourcesLayerEntry(),
-              gradleProjectProperties.getClassesLayerEntry())
-=======
-      // TODO: Add support for extra files layer.
-      new DockerContextGenerator(gradleProjectProperties.getSourceFilesConfiguration())
->>>>>>> f3a725bd
+              gradleProjectProperties.getClassesLayerEntry(),
+              gradleProjectProperties.getExtraFilesLayerEntry())
           .setBaseImage(jibExtension.getBaseImage())
           .setJvmFlags(jibExtension.getJvmFlags())
           .setMainClass(mainClass)
