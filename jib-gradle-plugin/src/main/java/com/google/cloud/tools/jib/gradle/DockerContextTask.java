/*
 * Copyright 2018 Google LLC. All rights reserved.
 *
 * Licensed under the Apache License, Version 2.0 (the "License"); you may not
 * use this file except in compliance with the License. You may obtain a copy of
 * the License at
 *
 *      http://www.apache.org/licenses/LICENSE-2.0
 *
 * Unless required by applicable law or agreed to in writing, software
 * distributed under the License is distributed on an "AS IS" BASIS, WITHOUT
 * WARRANTIES OR CONDITIONS OF ANY KIND, either express or implied. See the
 * License for the specific language governing permissions and limitations under
 * the License.
 */

package com.google.cloud.tools.jib.gradle;

import com.google.cloud.tools.jib.builder.BuildConfiguration;
import com.google.cloud.tools.jib.docker.DockerContextGenerator;
import com.google.common.base.Preconditions;
import com.google.common.io.InsecureRecursiveDeleteException;
import java.io.IOException;
import java.nio.file.Paths;
import javax.annotation.Nullable;
import org.gradle.api.DefaultTask;
import org.gradle.api.GradleException;
import org.gradle.api.tasks.Nested;
import org.gradle.api.tasks.OutputDirectory;
import org.gradle.api.tasks.TaskAction;
import org.gradle.api.tasks.options.Option;

public class DockerContextTask extends DefaultTask {

  private static final HelpfulGradleExceptionBuilder GRADLE_EXCEPTION_BUILDER =
      new HelpfulGradleExceptionBuilder("Export Docker context failed");

  @Nullable private String targetDir;
  @Nullable private JibExtension jibExtension;

  /**
   * This will call the property {@code "jib"} so that it is the same name as the extension. This
   * way, the user would see error messages for missing configuration with the prefix {@code jib.}.
   */
  @Nested
  @Nullable
  public JibExtension getJib() {
    return jibExtension;
  }

  /** The output directory for the Docker context is by default {@code build/jib-dockercontext}. */
  @OutputDirectory
  public String getTargetDir() {
    if (targetDir == null) {
      return getProject().getBuildDir().toPath().resolve("jib-dockercontext").toString();
    }
    return targetDir;
  }

  /** The output directory can be overriden with the {@code --jib.dockerDir} command line option. */
  @Option(option = "jib.dockerDir", description = "Directory to output the Docker context to")
  public void setTargetDir(String targetDir) {
    this.targetDir = targetDir;
  }

  @TaskAction
  public void generateDockerContext() {
    // Asserts required parameters are not null.
    Preconditions.checkNotNull(jibExtension);
    Preconditions.checkNotNull(jibExtension.getFrom());
    Preconditions.checkNotNull(jibExtension.getFrom().getImage());
    Preconditions.checkNotNull(jibExtension.getJvmFlags());

    // TODO: Refactor with BuildImageTask.
    ProjectProperties projectProperties = new ProjectProperties(getProject(), getLogger());

    String mainClass = jibExtension.getMainClass();
    if (mainClass == null) {
      mainClass = projectProperties.getMainClassFromJarTask();
      if (mainClass == null) {
        throw new GradleException("Could not find main class specified in a 'jar' task");
      }
    }
    if (!BuildConfiguration.isValidJavaClass(mainClass)) {
      getLogger().warn("'mainClass' is not a valid Java class : " + mainClass);
    }

    String targetDir = getTargetDir();

    try {
      new DockerContextGenerator(projectProperties.getSourceFilesConfiguration())
          .setBaseImage(jibExtension.getFrom().getImage())
          .setJvmFlags(jibExtension.getJvmFlags())
          .setMainClass(mainClass)
          .generate(Paths.get(targetDir));

      getLogger().info("Created Docker context at " + targetDir);

    } catch (InsecureRecursiveDeleteException ex) {
      throw GRADLE_EXCEPTION_BUILDER.withSuggestion(
          ex,
          "cannot clear directory '"
              + targetDir
              + "' safely - clear it manually before creating the Docker context");

    } catch (IOException ex) {
      throw GRADLE_EXCEPTION_BUILDER.withSuggestion(
          ex, "check if the command-line option `--jib.dockerDir` is set correctly");
    }
  }
<<<<<<< HEAD
=======

  void setJibExtension(JibExtension jibExtension) {
    this.jibExtension = jibExtension;
  }

  private <T extends Throwable> void throwMojoExecutionExceptionWithHelpMessage(
      T ex, String suggestion) {
    StringBuilder message = new StringBuilder("Export Docker context failed");
    if (suggestion != null) {
      message.append(", perhaps you should ");
      message.append(suggestion);
    }
    throw new GradleException(message.toString(), ex);
  }
>>>>>>> b9a884c7
}<|MERGE_RESOLUTION|>--- conflicted
+++ resolved
@@ -108,21 +108,8 @@
           ex, "check if the command-line option `--jib.dockerDir` is set correctly");
     }
   }
-<<<<<<< HEAD
-=======
 
   void setJibExtension(JibExtension jibExtension) {
     this.jibExtension = jibExtension;
   }
-
-  private <T extends Throwable> void throwMojoExecutionExceptionWithHelpMessage(
-      T ex, String suggestion) {
-    StringBuilder message = new StringBuilder("Export Docker context failed");
-    if (suggestion != null) {
-      message.append(", perhaps you should ");
-      message.append(suggestion);
-    }
-    throw new GradleException(message.toString(), ex);
-  }
->>>>>>> b9a884c7
 }