/*
 * Copyright 2018 Google LLC.
 *
 * Licensed under the Apache License, Version 2.0 (the "License"); you may not
 * use this file except in compliance with the License. You may obtain a copy of
 * the License at
 *
 *      http://www.apache.org/licenses/LICENSE-2.0
 *
 * Unless required by applicable law or agreed to in writing, software
 * distributed under the License is distributed on an "AS IS" BASIS, WITHOUT
 * WARRANTIES OR CONDITIONS OF ANY KIND, either express or implied. See the
 * License for the specific language governing permissions and limitations under
 * the License.
 */

package com.google.cloud.tools.jib.gradle;

import com.google.cloud.tools.jib.filesystem.AbsoluteUnixPath;
import com.google.cloud.tools.jib.frontend.ExposedPortsParser;
import com.google.cloud.tools.jib.frontend.JavaDockerContextGenerator;
import com.google.cloud.tools.jib.frontend.JavaEntrypointConstructor;
import com.google.cloud.tools.jib.global.JibSystemProperties;
import com.google.cloud.tools.jib.plugins.common.HelpfulSuggestions;
import com.google.common.base.Preconditions;
import com.google.common.io.InsecureRecursiveDeleteException;
import java.io.IOException;
import java.nio.file.Paths;
import java.util.List;
import javax.annotation.Nullable;
import org.gradle.api.DefaultTask;
import org.gradle.api.GradleException;
import org.gradle.api.file.FileCollection;
import org.gradle.api.tasks.Input;
import org.gradle.api.tasks.InputFiles;
import org.gradle.api.tasks.Nested;
import org.gradle.api.tasks.OutputDirectory;
import org.gradle.api.tasks.TaskAction;
import org.gradle.api.tasks.options.Option;

public class DockerContextTask extends DefaultTask implements JibTask {

  @Nullable private String targetDir;
  @Nullable private JibExtension jibExtension;

  /**
   * This will call the property {@code "jib"} so that it is the same name as the extension. This
   * way, the user would see error messages for missing configuration with the prefix {@code jib.}.
   *
   * @return the {@link JibExtension}.
   */
  @Nested
  @Nullable
  public JibExtension getJib() {
    return jibExtension;
  }

  /**
   * @return the input files to this task are all the output files for all the dependencies of the
   *     {@code classes} task.
   */
  @InputFiles
  public FileCollection getInputFiles() {
    return GradleProjectProperties.getInputFiles(
        Preconditions.checkNotNull(jibExtension).getExtraDirectoryPath().toFile(), getProject());
  }

  /**
   * The output directory to check for task up-to-date.
   *
   * @return the output directory
   */
  @OutputDirectory
  public String getOutputDirectory() {
    return getTargetDir();
  }

  /**
   * Returns the output directory for the Docker context. By default, it is {@code
   * build/jib-docker-context}.
   *
   * @return the output directory
   */
  @Input
  public String getTargetDir() {
    if (targetDir == null) {
      return getProject().getBuildDir().toPath().resolve("jib-docker-context").toString();
    }
    return targetDir;
  }

  /**
   * The output directory can be overriden with the {@code --jibTargetDir} command line option.
   *
   * @param targetDir the output directory.
   */
  @Option(option = "jibTargetDir", description = "Directory to output the Docker context to")
  public void setTargetDir(String targetDir) {
    this.targetDir = targetDir;
  }

  @TaskAction
  public void generateDockerContext() {
    Preconditions.checkNotNull(jibExtension);

    GradleJibLogger gradleJibLogger = new GradleJibLogger(getLogger());
    jibExtension.handleDeprecatedParameters(gradleJibLogger);
    JibSystemProperties.checkHttpTimeoutProperty();

    AbsoluteUnixPath appRoot = PluginConfigurationProcessor.getAppRootChecked(jibExtension);
    GradleProjectProperties gradleProjectProperties =
        GradleProjectProperties.getForProject(
<<<<<<< HEAD
            getProject(), getLogger(), jibExtension.getExtraDirectoryPath());
=======
            getProject(), gradleJibLogger, jibExtension.getExtraDirectoryPath(), appRoot);
>>>>>>> 6af6257f
    String targetDir = getTargetDir();

    List<String> entrypoint = jibExtension.getContainer().getEntrypoint();
    if (entrypoint.isEmpty()) {
      String mainClass = gradleProjectProperties.getMainClass(jibExtension);
      entrypoint =
          JavaEntrypointConstructor.makeDefaultEntrypoint(
              appRoot, jibExtension.getJvmFlags(), mainClass);
    } else if (jibExtension.getMainClass() != null || !jibExtension.getJvmFlags().isEmpty()) {
      gradleJibLogger.warn("mainClass and jvmFlags are ignored when entrypoint is specified");
    }

    try {
      // Validate port input, but don't save the output because we don't want the ranges expanded
      // here.
      ExposedPortsParser.parse(jibExtension.getExposedPorts());

      new JavaDockerContextGenerator(gradleProjectProperties.getJavaLayerConfigurations())
          .setBaseImage(jibExtension.getBaseImage())
          .setEntrypoint(entrypoint)
          .setJavaArguments(jibExtension.getArgs())
          .setExposedPorts(jibExtension.getExposedPorts())
          .setLabels(jibExtension.getLabels())
          .generate(Paths.get(targetDir));

      gradleJibLogger.lifecycle("Created Docker context at " + targetDir);

    } catch (InsecureRecursiveDeleteException ex) {
      throw new GradleException(
          HelpfulSuggestions.forDockerContextInsecureRecursiveDelete(
              "Export Docker context failed because cannot clear directory '"
                  + getTargetDir()
                  + "' safely",
              getTargetDir()),
          ex);

    } catch (IOException ex) {
      throw new GradleException(
          HelpfulSuggestions.suggest(
              "Export Docker context failed",
              "check if the command-line option `--jibTargetDir` is set correctly"),
          ex);
    }
  }

  @Override
  public DockerContextTask setJibExtension(JibExtension jibExtension) {
    this.jibExtension = jibExtension;
    return this;
  }
}<|MERGE_RESOLUTION|>--- conflicted
+++ resolved
@@ -110,11 +110,7 @@
     AbsoluteUnixPath appRoot = PluginConfigurationProcessor.getAppRootChecked(jibExtension);
     GradleProjectProperties gradleProjectProperties =
         GradleProjectProperties.getForProject(
-<<<<<<< HEAD
-            getProject(), getLogger(), jibExtension.getExtraDirectoryPath());
-=======
-            getProject(), gradleJibLogger, jibExtension.getExtraDirectoryPath(), appRoot);
->>>>>>> 6af6257f
+            getProject(), getLogger(), jibExtension.getExtraDirectoryPath(), appRoot);
     String targetDir = getTargetDir();
 
     List<String> entrypoint = jibExtension.getContainer().getEntrypoint();
