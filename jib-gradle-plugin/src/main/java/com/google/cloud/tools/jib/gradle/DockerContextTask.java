--- conflicted
+++ resolved
@@ -107,9 +107,7 @@
   public void generateDockerContext() throws MainClassInferenceException {
     Preconditions.checkNotNull(jibExtension);
     JibSystemProperties.checkHttpTimeoutProperty();
-<<<<<<< HEAD
     TaskCommon.disableHttpLogging();
-=======
 
     if (!jibExtension.getExtraDirectory().getPermissions().isEmpty()) {
       getLogger()
@@ -117,24 +115,6 @@
               "'jib.extraDirectory.permissions' configuration is not supported by Jib Docker "
                   + "context generator - building using Docker may produce unexpected results.");
     }
-
-    // TODO: Instead of disabling logging, have authentication credentials be provided
-    PluginConfigurationProcessor.disableHttpLogging();
-
-    AbsoluteUnixPath appRoot = PluginConfigurationProcessor.getAppRootChecked(jibExtension);
-    GradleProjectProperties gradleProjectProperties =
-        GradleProjectProperties.getForProject(
-            getProject(),
-            getLogger(),
-            jibExtension.getExtraDirectory().getPath(),
-            jibExtension.getExtraDirectory().getPermissions(),
-            appRoot);
-    String targetDir = getTargetDir();
-
-    List<String> entrypoint =
-        PluginConfigurationProcessor.computeEntrypoint(
-            getLogger(), jibExtension, gradleProjectProperties);
->>>>>>> 792c5c06
 
     try {
       AbsoluteUnixPath appRoot = TaskCommon.getAppRootChecked(jibExtension, getProject());
