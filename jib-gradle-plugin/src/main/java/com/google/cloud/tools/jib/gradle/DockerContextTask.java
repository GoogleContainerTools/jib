--- conflicted
+++ resolved
@@ -102,11 +102,6 @@
   @TaskAction
   public void generateDockerContext() {
     Preconditions.checkNotNull(jibExtension);
-<<<<<<< HEAD
-=======
-
-    GradleJibLogger gradleJibLogger = new GradleJibLogger(getLogger());
->>>>>>> 7e47a4fd
     JibSystemProperties.checkHttpTimeoutProperty();
 
     AbsoluteUnixPath appRoot = PluginConfigurationProcessor.getAppRootChecked(jibExtension);
@@ -120,16 +115,10 @@
       String mainClass = gradleProjectProperties.getMainClass(jibExtension);
       entrypoint =
           JavaEntrypointConstructor.makeDefaultEntrypoint(
-<<<<<<< HEAD
-              appRoot, jibExtension.getJvmFlags(), mainClass);
-    } else if (jibExtension.getMainClass() != null || !jibExtension.getJvmFlags().isEmpty()) {
-      getLogger().warn("mainClass and jvmFlags are ignored when entrypoint is specified");
-=======
               appRoot, jibExtension.getContainer().getJvmFlags(), mainClass);
     } else if (jibExtension.getContainer().getMainClass() != null
         || !jibExtension.getContainer().getJvmFlags().isEmpty()) {
-      gradleJibLogger.warn("mainClass and jvmFlags are ignored when entrypoint is specified");
->>>>>>> 7e47a4fd
+      getLogger().warn("mainClass and jvmFlags are ignored when entrypoint is specified");
     }
 
     try {
