# Change Log
All notable changes to this project will be documented in this file.

## [unreleased]

### Added

- [`jib.from.platforms`](https://github.com/GoogleContainerTools/jib/tree/master/jib-gradle-plugin#from-closure) parameter for multi-architecture image building can now be configured through Maven and system properties (for example, `-Djib.from.platforms=linux/amd64,linux/arm64` on the command-line). ([#2742](https://github.com/GoogleContainerTools/jib/pull/2742))
- For retrieving credentials, Jib additionally looks for `$XDG_RUNTIME_DIR/containers/auth.json`, `$XDG_CONFIG_HOME/containers/auth.json`, and `$HOME/.config/containers/auth.json`. ([#3524](https://github.com/GoogleContainerTools/jib/issues/3524))

### Changed

<<<<<<< HEAD
- Changed the default base image from the `adoptopenjdk` images to the [`eclipse-temurin`](https://hub.docker.com/_/eclipse-temurin) (for Java 8 and 11) and [`azul/zulu-openjdk`](https://hub.docker.com/r/azul/zulu-openjdk) (for Java 17) images on Docker Hub. Note that Temurin (by Adoptium) is the new name of AdoptOpenJDK. ([#3491](https://github.com/GoogleContainerTools/jib/pull/3491))
- Build will fail if `extraDirectories.paths` contain `from` directory that doesn't exist locally ([#3542](https://github.com/GoogleContainerTools/jib/issues/3542))
=======
- Changed the default base image of the Jib CLI `jar` command from the `adoptopenjdk` images to the [`eclipse-temurin`](https://hub.docker.com/_/eclipse-temurin) on Docker Hub. Note that Temurin (by Adoptium) is the new name of AdoptOpenJDK. ([#3483](https://github.com/GoogleContainerTools/jib/issues/3483))
>>>>>>> 93883122

### Fixed

- Fixed `ClassCastException` when using non-`String` value (for example, [`Provider`](https://docs.gradle.org/current/javadoc/org/gradle/api/provider/Provider.html)) for `Main-Class` manifest attribute of the `jar` task. ([#3396](https://github.com/GoogleContainerTools/jib/issues/3396))
- Fixed incorrect parsing with comman escaping when providing Jib list or map property values on the command-line. ([#2224](https://github.com/GoogleContainerTools/jib/issues/2224))

## 3.1.4

### Changed

- Downgraded Google HTTP libraries to 1.34.0 to resolve network issues. ([#3415](https://github.com/GoogleContainerTools/jib/pull/3415), [#3058](https://github.com/GoogleContainerTools/jib/issues/3058), [#3409](https://github.com/GoogleContainerTools/jib/issues/3409))
- If `allowInsecureRegistries=true`, HTTP requests are retried on I/O errors only after insecure failover is finalized for each server. ([#3422](https://github.com/GoogleContainerTools/jib/issues/3422))

## 3.1.3

### Added

- Increased robustness in registry communications by retrying HTTP requests (to the effect of retrying image pushes or pulls) on I/O exceptions with exponential backoffs. ([#3351](https://github.com/GoogleContainerTools/jib/pull/3351))
- Now also supports `username` and `password` properties for the `auths` section in a Docker config (`~/.docker/config.json`). (Previously, only supported was a base64-encoded username and password string of the `auth` property.) ([#3365](https://github.com/GoogleContainerTools/jib/pull/3365))

### Changed

- Upgraded Google HTTP libraries to 1.39.2. ([#3387](https://github.com/GoogleContainerTools/jib/pull/3387))

## 3.1.2

### Fixed

- Fixed the bug introduced in 3.1 that constructs a wrong Java runtime classpath when two dependencies have the same artifact ID and version but different group IDs. The bug occurs only when using Java 9+ or setting `jib.container.expandClasspathDependencies`. ([#3331](https://github.com/GoogleContainerTools/jib/pull/3331))

## 3.1.1

### Fixed

- Fixed the regression introduced in 3.1.0 where a build may fail due to an error from main class inference even if `jib.container.entrypoint` is configured. ([#3295](https://github.com/GoogleContainerTools/jib/pull/3295))

## 3.1.0

### Added

- For Google Artifact Registry (`*-docker.pkg.dev`), Jib now tries [Google Application Default Credentials](https://developers.google.com/identity/protocols/application-default-credentials) last like it has been doing for `gcr.io`. ([#3241](https://github.com/GoogleContainerTools/jib/pull/3241))
- Added lazy evaluation for `jib.container.labels` using Gradle Property and Provider. ([#3242](https://github.com/GoogleContainerTools/jib/issues/3242))

### Changed

- Jib now creates an additional layer that contains two small text files: [`/app/jib-classpath-file` and `/app/jib-main-class-file`](https://github.com/GoogleContainerTools/jib/tree/master/jib-gradle-plugin/README.md#custom-container-entrypoint). They hold, respectively, the final Java runtime classpath and the main class computed by Jib that are suitable for app execution on JVM. For example, with Java 9+, setting the container entrypoint to `java --class-path @/app/jib-classpath-file @/app/jib-main-class-file` will work to start the app. (This is basically the default entrypoint set by Jib when the entrypoint is not explicitly configured by the user.) The files are always generated whether Java 8 or 9+, or whether `jib.container.entrypoint` is explicitly configured. The files can be helpful especially when setting a custom entrypoint for a shell script that needs to get the classpath and the main class computed by Jib, or for [AppCDS](https://github.com/GoogleContainerTools/jib/issues/2471). ([#3280](https://github.com/GoogleContainerTools/jib/pull/3280))
- For Java 9+ apps, the default Java runtime classpath explicitly lists all the app dependencies, preserving the dependency loading order declared by Gradle. This is done by changing the default entrypoint to use the new classpath JVM argument file (basically `java -cp @/app/jib-classpath-file`). As such, `jib.container.expandClasspathDependencies` takes no effect for Java 9+. ([#3280](https://github.com/GoogleContainerTools/jib/pull/3280))
- Timestamps of file entries in a tarball built with `jibBuildTar` are set to the epoch, making the tarball reproducible. ([#3158](https://github.com/GoogleContainerTools/jib/issues/3158))

## 3.0.0

### Added

- New `includes` and `excludes` options for `jib.extraDirectories`. This enables copying a subset of files from the source directory using glob patterns. ([#2564](https://github.com/GoogleContainerTools/jib/issues/2564))
- Added an option `configurationName` to specify the name of the [Gradle Configuration](https://docs.gradle.org/current/dsl/org.gradle.api.artifacts.ConfigurationContainer.html) to use. The option can be lazily configured, for example, using Gradle `Provider` or `Property`. ([#3034](https://github.com/GoogleContainerTools/jib/pull/3034))
```gradle
    jib {
      configurationName = 'myconfig'
    }
```

### Changed

- [Switched the default base images](https://github.com/GoogleContainerTools/jib/blob/master/docs/default_base_image.md) from Distroless to [`adoptopenjdk:{8,11}-jre`](https://hub.docker.com/_/adoptopenjdk) and [`jetty`](https://hub.docker.com/_/jetty) (for WAR). ([#3124](https://github.com/GoogleContainerTools/jib/pull/3124))

### Fixed

- Fixed an issue where some log messages used color in the "plain" console output. ([#2764](https://github.com/GoogleContainerTools/jib/pull/2764))

## 2.8.0

### Added

- Added support for [configuring registry mirrors](https://github.com/GoogleContainerTools/jib/blob/master/docs/faq.md#i-am-hitting-docker-hub-rate-limits-how-can-i-configure-registry-mirrors) for base images. This is useful when hitting [Docker Hub rate limits](https://www.docker.com/increase-rate-limits). Only public mirrors (such as `mirror.gcr.io`) are supported. ([#3011](https://github.com/GoogleContainerTools/jib/issues/3011))

### Changed

- Build will fail if Jib cannot create or read the [global Jib configuration file](https://github.com/GoogleContainerTools/jib/tree/master/jib-gradle-plugin#global-jib-configuration). ([#2996](https://github.com/GoogleContainerTools/jib/pull/2996))

## 2.7.1

### Fixed

- Updated jackson dependency version causing compatibility issues. ([#2931](https://github.com/GoogleContainerTools/jib/issues/2931))
- Deprecated use of `@Optional` on boolean attribute ([#2930](https://github.com/GoogleContainerTools/jib/issues/2930))

## 2.7.0

### Added

- Added an option `jib.container.expandClasspathDependencies` to preserve the order of loading dependencies as configured in a project. The option enumerates dependency JARs instead of using a wildcard (`/app/libs/*`) in the Java runtime classpath for an image entrypoint. ([#1871](https://github.com/GoogleContainerTools/jib/issues/1871), [#1907](https://github.com/GoogleContainerTools/jib/issues/1907), [#2228](https://github.com/GoogleContainerTools/jib/issues/2228), [#2733](https://github.com/GoogleContainerTools/jib/issues/2733))
    - The option is also useful for AppCDS. ([#2471](https://github.com/GoogleContainerTools/jib/issues/2471))
    - Turning on the option may result in a very long classpath string, and the OS may not support passing such a long string to JVM.
- Added lazy evaluation for `jib.(to|from).auth.(username|password)` and `jib.from.image` using Gradle Property and Provider. ([#2905](https://github.com/GoogleContainerTools/jib/issues/2905))

### Fixed

- Fixed `NullPointerException` when pulling an OCI base image whose manifest does not have `mediaType` information. ([#2819](https://github.com/GoogleContainerTools/jib/issues/2819))
- Fixed build failure when using a Docker daemon base image (`docker://...`) that has duplicate layers. ([#2829](https://github.com/GoogleContainerTools/jib/issues/2829))

## 2.6.0

### Added

- Added lazy evaluation for `jib.to.image` and `jib.to.tags` using Gradle Property and Provider. ([#2727](https://github.com/GoogleContainerTools/jib/issues/2727))
- _Incubating feature_: can now configure multiple platforms (such as architectures) to build multiple images as a bundle and push as a manifest list (also known as a fat manifest). As an incubating feature, there are certain limitations. For example, OCI image indices are not supported, and building a manifest list is supported only for registry pushing (the `jib` task). ([#2523](https://github.com/GoogleContainerTools/jib/issues/2523))
   ```gradle
   jib.from {
     image = '... image reference to a manifest list ...'
     platforms {
       platform {
         architecture = 'arm64'
         os = 'linux'
       }
     }
   }
   ```

### Changed

- Previous locally cached base image manifests will be ignored, as the caching mechanism changed to enable multi-platform image building. ([#2730](https://github.com/GoogleContainerTools/jib/pull/2730), [#2711](https://github.com/GoogleContainerTools/jib/pull/2711))
- Upgraded the ASM library to 9.0 to resolve an issue when auto-inferring main class in Java 15+. ([#2776](https://github.com/GoogleContainerTools/jib/pull/2776))

### Fixed

- Fixed `NullPointerException` during input validation (in Java 9+) when configuring Jib parameters using certain immutable collections (such as `List.of()`). ([#2702](https://github.com/GoogleContainerTools/jib/issues/2702))
- Fixed authentication failure with Azure Container Registry when using ["tokens"](https://docs.microsoft.com/en-us/azure/container-registry/container-registry-repository-scoped-permissions). ([#2784](https://github.com/GoogleContainerTools/jib/issues/2784))
- Improved authentication flow for base image registry. ([#2134](https://github.com/GoogleContainerTools/jib/issues/2134))
- Throw `IllegalArgumentException` with an error message instead of throwing a `NullPointerException` when `jib.to.tags` is set to a collection containing a `null` value. ([#2760](https://github.com/GoogleContainerTools/jib/issues/2760))

## 2.5.1

### Fixed

- Fixed an issue that configuring `jib.from.platforms` was always additive to the default `amd64/linux` platform. ([#2783](https://github.com/GoogleContainerTools/jib/issues/2783))

## 2.5.0

### Added

- Also tries `.exe` file extension for credential helpers on Windows. ([#2527](https://github.com/GoogleContainerTools/jib/issues/2527))
- New system property `jib.skipExistingImages` (false by default) to skip pushing images (manifests) if the image already exists in the registry. ([#2360](https://github.com/GoogleContainerTools/jib/issues/2360))
- _Incubating feature_: can now configure desired platform (architecture and OS) to select the matching manifest from a Docker manifest list. Currently supports building only one image. OCI image indices are not supported. ([#1567](https://github.com/GoogleContainerTools/jib/issues/1567))
   ```gradle
   jib.from {
     image = '... image reference to a manifest list ...'
     platforms {
       platform {
         architecture = 'arm64'
         os = 'linux'
       }
     }
   }
   ```

### Fixed

- Fixed reporting a wrong credential helper name when the helper does not exist on Windows. ([#2527](https://github.com/GoogleContainerTools/jib/issues/2527))
- Fixed `NullPointerException` when the `"auths":` section in `~/.docker/config.json` has an entry with no `"auth":` field. ([#2535](https://github.com/GoogleContainerTools/jib/issues/2535))
- Fixed `NullPointerException` to return a helpful message when a server does not provide any message in certain error cases (400 Bad Request, 404 Not Found, and 405 Method Not Allowed). ([#2532](https://github.com/GoogleContainerTools/jib/issues/2532))
- Now supports sending client certificate (for example, via the `javax.net.ssl.keyStore` and `javax.net.ssl.keyStorePassword` system properties) and thus enabling mutual TLS authentication. ([#2585](https://github.com/GoogleContainerTools/jib/issues/2585), [#2226](https://github.com/GoogleContainerTools/jib/issues/2226))
- Fixed an issue where Jib cannot infer Kotlin main class that takes no arguments. ([#2666](https://github.com/GoogleContainerTools/jib/pull/2666))

## 2.4.0

### Added

- Jib Extension Framework! The framework enables anyone to easily extend and tailor the Jib Gradle plugin behavior to their liking. Check out the new [Jib Extensions](https://github.com/GoogleContainerTools/jib-extensions) GitHub repository to learn more. ([#2401](https://github.com/GoogleContainerTools/jib/issues/2401))
- Project dependencies in a multi-module WAR project are now stored in a separate "project dependencies" layer (as currently done for a non-WAR project). ([#2450](https://github.com/GoogleContainerTools/jib/issues/2450))

### Changed

- Previous locally cached application layers (`<project root>/target/jib-cache`) will be ignored because of changes to the caching selectors. ([#2499](https://github.com/GoogleContainerTools/jib/pull/2499))

### Fixed

- Fixed authentication failure with Azure Container Registry when using an identity token defined in the `auths` section of Docker config (`~/.docker/config.json`). ([#2488](https://github.com/GoogleContainerTools/jib/pull/2488))

## 2.3.0

### Added

- `jib.extraDirectories.paths` closure to allow configuring the source and target of an extra directory. ([#1581](https://github.com/GoogleContainerTools/jib/issues/1581))

### Fixed

- Fixed the problem not inheriting `USER` container configuration from a base image. ([#2421](https://github.com/GoogleContainerTools/jib/pull/2421))
- Fixed wrong capitalization of JSON properties in a loadable Docker manifest when building a tar image. ([#2430](https://github.com/GoogleContainerTools/jib/issues/2430))
- Fixed an issue when using a base image whose image creation timestamp contains timezone offset. ([#2428](https://github.com/GoogleContainerTools/jib/issues/2428))
- Fixed an issue inferring a wrong main class or using an invalid main class (for example, Spring Boot project containing multiple main classes). ([#2456](https://github.com/GoogleContainerTools/jib/issues/2456))

## 2.2.0

### Added

- Glob pattern support for `jib.extraDirectories.permissions`. ([#1200](https://github.com/GoogleContainerTools/jib/issues/1200))
- Support for image references with both a tag and a digest. ([#1481](https://github.com/GoogleContainerTools/jib/issues/1481))
- The `DOCKER_CONFIG` environment variable specifying the directory containing docker configs is now checked during credential retrieval. ([#1618](https://github.com/GoogleContainerTools/jib/issues/1618))
- Also tries `.cmd` file extension for credential helpers on Windows. ([#2399](https://github.com/GoogleContainerTools/jib/issues/2399))

### Changed

- `jib.container.creationTime` now accepts more timezone formats:`+HHmm`. This allows for easier configuration of creationTime by external systems. ([#2320](https://github.com/GoogleContainerTools/jib/issues/2320))

## 2.1.0

### Added

- Additionally reads credentials from `~/.docker/.dockerconfigjson` and legacy Docker config (`~/.docker/.dockercfg`). Also searches for `$HOME/.docker/*` (in addition to current `System.get("user.home")/.docker/*`). This may help retrieve credentials, for example, on Kubernetes. ([#2260](https://github.com/GoogleContainerTools/jib/issues/2260))
- New skaffold configuration options that modify how jib's build config is presented to skaffold ([#2292](https://github.com/GoogleContainerTools/jib/pull/2292)):
    - `jib.skaffold.watch.buildIncludes`: a list of build files to watch
    - `jib.skaffold.watch.includes`: a list of project files to watch
    - `jib.skaffold.watch.excludes`: a list of files to exclude from watching
    - `jib.skaffold.sync.excludes`: a list of files to exclude from sync'ing

### Fixed

- Fixed authentication failure with error `server did not return 'WWW-Authenticate: Bearer' header` in certain cases (for example, on OpenShift). ([#2258](https://github.com/GoogleContainerTools/jib/issues/2258))
- Fixed an issue where using local Docker images (by `docker://...`) on Windows caused an error. ([#2270](https://github.com/GoogleContainerTools/jib/issues/2270))
- Fixed build failures with Skaffold when the Gradle Java Platform plugin is applied. ([#2269](https://github.com/GoogleContainerTools/jib/issues/2269))
- For Spring Boot projects using `containerizingMode = 'packaged'`, Jib now overrides `archiveClassifier` of the `jar` task only when safe and necessary. ([#2278](https://github.com/GoogleContainerTools/jib/issues/2278))
- Fixed an issue where user-configured task dependencies for the Jib task is overwritten and thus ineffective. ([#2289](https://github.com/GoogleContainerTools/jib/pull/2289))

## 2.0.0

### Added

- Added json output file for image metadata after a build is complete. Writes to `build/jib-image.json` by default, configurable with `jib.outputPaths.imageJson`. ([#2227](https://github.com/GoogleContainerTools/jib/pull/2227))
- Added automatic update checks. Jib will now display a message if there is a new version of Jib available. See the [privacy page](../docs/privacy.md) for more details. ([#2193](https://github.com/GoogleContainerTools/jib/issues/2193))

### Changed

- Removed `jibDockerBuild.dockerClient` in favor of `jib.dockerClient`. ([#1983](https://github.com/GoogleContainerTools/jib/issues/1983))
- Removed deprecated `jib.extraDirectory` configuration in favor of `jib.extraDirectories`. ([#1691](https://github.com/GoogleContainerTools/jib/issues/1691))
- Removed deprecated `jib.container.useCurrentTimestamp` configuration in favor of `jib.container.creationTime` with `USE_CURRENT_TIMESTAMP`. ([#1897](https://github.com/GoogleContainerTools/jib/issues/1897))
- HTTP redirection URLs are no longer sanitized in order to work around an issue with certain registries that do not conform to HTTP standards. This resolves an issue with using Red Hat OpenShift and Quay registries. ([#2106](https://github.com/GoogleContainerTools/jib/issues/2106), [#1986](https://github.com/GoogleContainerTools/jib/issues/1986#issuecomment-547610104))
- Requires Gradle 5.1 or newer (up from 4.9).
- The default base image cache location has been changed on MacOS and Windows. ([#2216](https://github.com/GoogleContainerTools/jib/issues/2216))
    - MacOS (`$XDG_CACHE_HOME` defined): from `$XDG_CACHE_HOME/google-cloud-tools-java/jib/` to `$XDG_CACHE_HOME/Google/Jib/`
    - MacOS (`$XDG_CACHE_HOME` not defined): from `$HOME/Library/Application Support/google-cloud-tools-java/jib/` to `$HOME/Library/Caches/Google/Jib/`
    - Windows (`$XDG_CACHE_HOME` defined): from `$XDG_CACHE_HOME\google-cloud-tools-java\jib\` to `$XDG_CACHE_HOME\Google\Jib\Cache\`
    - Windows (`$XDG_CACHE_HOME` not defined): from `%LOCALAPPDATA%\google-cloud-tools-java\jib\` to `%LOCALAPPDATA%\Google\Jib\Cache\`
    - Initial builds will be slower until the cache is repopulated, unless you manually move the cache from the old location to the new location

### Fixed

- `jibBuildTar` with `jib.container.format='OCI'` now builds a correctly formatted OCI archive. ([#2124](https://github.com/GoogleContainerTools/jib/issues/2124))
- Now `jib.containerizingMode='packaged'` works as intended with Spring Boot projects that generate a fat JAR. ([#2178](https://github.com/GoogleContainerTools/jib/pull/2178))
- Now automatically refreshes Docker registry authentication tokens when expired, fixing the issue that long-running builds may fail with "401 unauthorized." ([#691](https://github.com/GoogleContainerTools/jib/issues/691))

## 1.8.0

### Changed

- Requires Gradle 4.9 or newer (up from 4.6).
- Optimized building to a registry with local base images. ([#1913](https://github.com/GoogleContainerTools/jib/issues/1913))

### Fixed

- Fixed reporting parent build file when `skaffold init` is run on multi-module projects. ([#2091](https://github.com/GoogleContainerTools/jib/pull/2091))
- Now correctly uses the `war` task if it is enabled and the `bootWar` task is disabled for Spring WAR projects. ([#2096](https://github.com/GoogleContainerTools/jib/issues/2096))
- `allowInsecureRegistries` and the `sendCredentialsOverHttp` system property are now effective for authentication service server connections. ([#2074](https://github.com/GoogleContainerTools/jib/pull/2074))
- Fixed inefficient communications when interacting with insecure registries and servers (when `allowInsecureRegistries` is set). ([#946](https://github.com/GoogleContainerTools/jib/issues/946))

## 1.7.0

### Added

- `jib.outputPaths` object for configuration output file locations ([#1561](https://github.com/GoogleContainerTools/jib/issues/1561))
  - `jib.outputPaths.tar` configures output path of `jibBuildTar` (`build/jib-image.tar` by default)
  - `jib.outputPaths.digest` configures the output path of the image digest (`build/jib-image.digest` by default)
  - `jib.outputPaths.imageId` configures output path of the image id  (`build/jib-image.id` by default)
- Main class inference support for Java 13/14. ([#2015](https://github.com/GoogleContainerTools/jib/issues/2015))

### Changed

- Local base image layers are now processed in parallel, speeding up builds using large local base images. ([#1913](https://github.com/GoogleContainerTools/jib/issues/1913))
- The base image manifest is no longer pulled from the registry if a digest is provided and the manifest is already cached. ([#1881](https://github.com/GoogleContainerTools/jib/issues/1881))
- Docker daemon base images are now cached more effectively, speeding up builds using `docker://` base images. ([#1912](https://github.com/GoogleContainerTools/jib/issues/1912))

### Fixed

- Fixed temporary directory cleanup during builds using local base images. ([#2016](https://github.com/GoogleContainerTools/jib/issues/2016))
- Fixed additional tags being ignored when building to a tarball. ([#2043](https://github.com/GoogleContainerTools/jib/issues/2043))
- Fixed `tar://` base image failing if tar does not contain explicit directory entries. ([#2067](https://github.com/GoogleContainerTools/jib/issues/2067))

## 1.6.1

### Fixed

- Fixed an issue with using custom base images in Java 12+ projects. ([#1995](https://github.com/GoogleContainerTools/jib/issues/1995))

## 1.6.0

### Added

- Support for local base images by prefixing `jib.from.image` with `docker://` to build from a docker daemon image, or `tar://` to build from a tarball image. ([#1468](https://github.com/GoogleContainerTools/jib/issues/1468), [#1905](https://github.com/GoogleContainerTools/jib/issues/1905))

### Changed

- To disable parallel execution, the property `jib.serialize` should be used instead of `jibSerialize`. ([#1968](https://github.com/GoogleContainerTools/jib/issues/1968))
- For retrieving credentials from Docker config (`~/.docker/config.json`), `credHelpers` now takes precedence over `credsStore`, followed by `auths`. ([#1958](https://github.com/GoogleContainerTools/jib/pull/1958))
- The legacy `credsStore` no longer requires defining empty registry entries in `auths` to be used. This now means that if `credsStore` is defined, `auths` will be completely ignored. ([#1958](https://github.com/GoogleContainerTools/jib/pull/1958))
- `jib.dockerClient` is now configurable on all tasks, not just `jibDockerBuild`. ([#1932](https://github.com/GoogleContainerTools/jib/issues/1932))
- `jibDockerBuild.dockerClient` is deprecated in favor of `jib.dockerClient`.

### Fixed

- Fixed the regression of slow network operations introduced at 1.5.0. ([#1980](https://github.com/GoogleContainerTools/jib/pull/1980))
- Fixed an issue where connection timeout sometimes fell back to attempting plain HTTP (non-HTTPS) requests when `allowInsecureRegistries` is set. ([#1949](https://github.com/GoogleContainerTools/jib/pull/1949))

## 1.5.1

### Fixed

- Fixed an issue interacting with certain registries due to changes to URL handling in the underlying Apache HttpClient library. ([#1924](https://github.com/GoogleContainerTools/jib/issues/1924))

## 1.5.0

### Added

- Can now set timestamps (last modified time) of the files in the built image with `jib.container.filesModificationTime`. The value should either be `EPOCH_PLUS_SECOND` to set the timestamps to Epoch + 1 second (default behavior), or an ISO 8601 date time parsable with [`DateTimeFormatter.ISO_DATE_TIME`](https://docs.oracle.com/en/java/javase/11/docs/api/java.base/java/time/format/DateTimeFormatter.html) such as `2019-07-15T10:15:30+09:00` or `2011-12-03T22:42:05Z`. ([#1818](https://github.com/GoogleContainerTools/jib/pull/1818))
- Can now set container creation timestamp with `jib.container.creationTime`. The value should be `EPOCH`, `USE_CURRENT_TIMESTAMP`, or an ISO 8601 date time. ([#1609](https://github.com/GoogleContainerTools/jib/issues/1609))
- For Google Container Registry (gcr.io), Jib now tries [Google Application Default Credentials](https://developers.google.com/identity/protocols/application-default-credentials) (ADC) last when no credentials can be retrieved. ADC are available on many Google Cloud Platform (GCP) environments (such as Google Cloud Build, Google Compute Engine, Google Kubernetes Engine, and Google App Engine). Application Default Credentials can also be configured with `gcloud auth application-default login` locally or through the `GOOGLE_APPLICATION_CREDENTIALS` environment variable. ([#1902](https://github.com/GoogleContainerTools/jib/pull/1902))

### Changed

- When building to a registry, Jib now skips downloading and caching base image layers that already exist in the target registry. This feature will be particularly useful in CI/CD environments. However, if you want to force caching base image layers locally, set the system property `-Djib.alwaysCacheBaseImage=true`. ([#1840](https://github.com/GoogleContainerTools/jib/pull/1840))
- `jib.container.useCurrentTimestamp` has been deprecated in favor of `jib.container.creationTime` with `USE_CURRENT_TIMESTAMP`. ([#1609](https://github.com/GoogleContainerTools/jib/issues/1609))

## 1.4.0

### Added

- Can now containerize a JAR artifact instead of putting individual `.class` and resource files with `jib.containerizingMode = 'packaged'`. ([#1760](https://github.com/GoogleContainerTools/jib/pull/1760/files))
- Now automatically supports WAR created by the Spring Boot Gradle Plugin via the `bootWar` task. ([#1786](https://github.com/GoogleContainerTools/jib/issues/1786))
- Can now use `jib.from.image = 'scratch'` to use the scratch (empty) base image for builds. ([#1794](https://github.com/GoogleContainerTools/jib/pull/1794/files))

### Changed

- Dependencies are now split into three layers: dependencies, snapshots dependencies, project dependencies. ([#1724](https://github.com/GoogleContainerTools/jib/pull/1724))

### Fixed

- Re-enabled cross-repository blob mounts. ([#1793](https://github.com/GoogleContainerTools/jib/pull/1793))
- Manifest lists referenced directly by sha256 are automatically parsed and the first `linux/amd64` manifest is used. ([#1811](https://github.com/GoogleContainerTools/jib/issues/1811))

## 1.3.0

### Changed

- Docker credentials (`~/.docker/config.json`) are now given priority over registry-based inferred credential helpers. ([#1704](https://github.com/GoogleContainerTools/jib/pulls/1704))

### Fixed

- Fixed an issue with `jibBuildTar` where `UP-TO-DATE` checks were incorrect. ([#1757](https://github.com/GoogleContainerTools/jib/issues/1757))

## 1.2.0

### Added

- Container configurations in the base image are now propagated when registry uses the old V2 image manifest, schema version 1 (such as Quay). ([#1641](https://github.com/GoogleContainerTools/jib/issues/1641))
- Can now prepend paths in the container to the computed classpath with `jib.container.extraClasspath`. ([#1642](https://github.com/GoogleContainerTools/jib/pull/1642))
- Can now build in offline mode using `--offline`. ([#718](https://github.com/GoogleContainerTools/jib/issues/718))
- Now supports multiple extra directories with `jib.extraDirectories.{paths|.permissions}`. ([#1020](https://github.com/GoogleContainerTools/jib/issues/1020))

### Changed

- `jib.extraDirectory({.path|.permissions})` are deprecated in favor of the new `jib.extraDirectories.{paths|.permissions}` configurations. ([#1671](https://github.com/GoogleContainerTools/jib/pull/1671))

### Fixed

- Labels in the base image are now propagated. ([#1643](https://github.com/GoogleContainerTools/jib/issues/1643))
- Fixed an issue with using OCI base images. ([#1683](https://github.com/GoogleContainerTools/jib/issues/1683))

## 1.1.2

### Fixed

- Fixed an issue where automatically generated parent directories in a layer did not get their timestamp configured correctly to epoch + 1s. ([#1648](https://github.com/GoogleContainerTools/jib/issues/1648))

## 1.1.1

### Fixed

- Fixed an issue where the plugin creates wrong images by adding base image layers in reverse order when registry uses the old V2 image manifest, schema version 1 (such as Quay). ([#1627](https://github.com/GoogleContainerTools/jib/issues/1627))

## 1.1.0

### Changed

- `os` and `architecture` are taken from base image. ([#1564](https://github.com/GoogleContainerTools/jib/pull/1564))

### Fixed

- Fixed an issue where pushing to Docker Hub fails when the host part of an image reference is `docker.io`. ([#1549](https://github.com/GoogleContainerTools/jib/issues/1549))

## 1.0.2

### Added

- Java 9+ WAR projects are now supported and run on the distroless Jetty Java 11 image (https://github.com/GoogleContainerTools/distroless) by default. Java 8 projects remain on the distroless Jetty Java 8 image. ([#1510](https://github.com/GoogleContainerTools/jib/issues/1510))
- Now supports authentication against Azure Container Registry using `docker-credential-acr-*` credential helpers. ([#1490](https://github.com/GoogleContainerTools/jib/issues/1490))

### Fixed

- Fixed an issue where setting `allowInsecureRegistries` may fail to try HTTP. ([#1517](https://github.com/GoogleContainerTools/jib/issues/1517))
- Crash on talking to servers that do not set the `Content-Length` HTTP header or send an incorrect value. ([#1512](https://github.com/GoogleContainerTools/jib/issues/1512))

## 1.0.1

### Added

- Java 9+ projects are now supported and run on the distroless Java 11 image (https://github.com/GoogleContainerTools/distroless) by default. Java 8 projects remain on the distroless Java 8 image. ([#1279](https://github.com/GoogleContainerTools/jib/issues/1279))

### Fixed

- Failure to infer main class when main method is defined using varargs (i.e. `public static void main(String... args)`). ([#1456](https://github.com/GoogleContainerTools/jib/issues/1456))

## 1.0.0

### Changed

- Shortened progress bar display - make sure console window is at least 50 characters wide or progress bar display can be messy. ([#1361](https://github.com/GoogleContainerTools/jib/issues/1361))

## 1.0.0-rc2

### Added

- Setting proxy credentials (via system properties `http(s).proxyUser` and `http(s).proxyPassword`) is now supported.

### Changed

- Java 9+ projects using the default distroless Java 8 base image will now fail to build. ([#1143](https://github.com/GoogleContainerTools/jib/issues/1143))

## 1.0.0-rc1

### Added

- `jib.baseImageCache` and `jib.applicationCache` system properties for setting cache directories. ([#1238](https://github.com/GoogleContainerTools/jib/issues/1238))
- Build progress shown via a progress bar - set `-Djib.console=plain` to show progress as log messages. ([#1297](https://github.com/GoogleContainerTools/jib/issues/1297))

### Changed

- Removed `jib.useOnlyProjectCache` parameter in favor of the `jib.useOnlyProjectCache` system property. ([#1308](https://github.com/GoogleContainerTools/jib/issues/1308))

### Fixed

- Builds failing due to dependency JARs with the same name. ([#810](https://github.com/GoogleContainerTools/jib/issues/810))

## 0.10.1

### Added

- Image ID is now written to `build/jib-image.id`. ([#1204](https://github.com/GoogleContainerTools/jib/issues/1204))
- `jib.container.entrypoint = 'INHERIT'` allows inheriting `ENTRYPOINT` and `CMD` from the base image. While inheriting `ENTRYPOINT`, you can also override `CMD` using `jib.container.args`.
- `container.workingDirectory` configuration parameter to set the working directory. ([#1225](https://github.com/GoogleContainerTools/jib/issues/1225))
- Adds support for configuring volumes. ([#1121](https://github.com/GoogleContainerTools/jib/issues/1121))
- Exposed ports are now propagated from the base image. ([#595](https://github.com/GoogleContainerTools/jib/issues/595))
- Docker health check is now propagated from the base image. ([#595](https://github.com/GoogleContainerTools/jib/issues/595))

### Changed

- Removed `jibExportDockerContext` task. ([#1219](https://github.com/GoogleContainerTools/jib/issues/1219))

### Fixed

- NullPointerException thrown with incomplete `auth` configuration. ([#1177](https://github.com/GoogleContainerTools/jib/issues/1177))

## 0.10.0

### Added

- Properties for each configuration parameter, allowing any parameter to be set via commandline. ([#1083](https://github.com/GoogleContainerTools/jib/issues/1083))
- `jib.to.credHelper` and `jib.from.credHelper` can be used to specify a credential helper suffix or a full path to a credential helper executable. ([#925](https://github.com/GoogleContainerTools/jib/issues/925))
- `container.user` configuration parameter to configure the user and group to run the container as. ([#1029](https://github.com/GoogleContainerTools/jib/issues/1029))
- Preliminary support for building images for WAR projects. ([#431](https://github.com/GoogleContainerTools/jib/issues/431))
- `jib.extraDirectory` closure with a `path` and `permissions` field. ([#794](https://github.com/GoogleContainerTools/jib/issues/794))
  - `jib.extraDirectory.path` configures the extra layer directory (still also configurable via `jib.extraDirectory = file(...)`)
  - `jib.extraDirectory.permissions` is a map from absolute path on container to the file's permission bits (represented as an octal string).
- Image digest is now written to `build/jib-image.digest`. ([#933](https://github.com/GoogleContainerTools/jib/issues/933))
- Adds the layer type to the layer history as comments. ([#1198](https://github.com/GoogleContainerTools/jib/issues/1198))
- `jibDockerBuild.dockerClient.executable` and `jibDockerBuild.dockerClient.environment` to set Docker client binary path (defaulting to `docker`) and additional environment variables to apply when running the binary. ([#1214](https://github.com/GoogleContainerTools/jib/pull/1214))

### Changed

- Removed deprecated `jib.jvmFlags`, `jib.mainClass`, `jib.args`, and `jib.format` in favor of the equivalents under `jib.container`. ([#461](https://github.com/GoogleContainerTools/jib/issues/461))
- `jibExportDockerContext` generates different directory layout and `Dockerfile` to enable WAR support. ([#1007](https://github.com/GoogleContainerTools/jib/pull/1007))
- File timestamps in the built image are set to 1 second since the epoch (hence 1970-01-01T00:00:01Z) to resolve compatibility with applications on Java 6 or below where the epoch means nonexistent or I/O errors; previously they were set to the epoch. ([#1079](https://github.com/GoogleContainerTools/jib/issues/1079))
- Sets tag to "latest" instead of "unspecified" if `jib.to.image` and project version are both unspecified when running `jibDockerBuild` or `jibBuildTar`. ([#1096](https://github.com/GoogleContainerTools/jib/issues/1096))

## 0.9.13

### Fixed

- Adds environment variable configuration to Docker context generator. ([#890 (comment)](https://github.com/GoogleContainerTools/jib/issues/890#issuecomment-430227555))

## 0.9.12

### Fixed

- `Cannot access 'image': it is public in <anonymous>` error. ([#1060](https://github.com/GoogleContainerTools/jib/issues/1060))

## 0.9.11

### Added

- `container.environment` configuration parameter to configure environment variables. ([#890](https://github.com/GoogleContainerTools/jib/issues/890))
- `container.appRoot` configuration parameter to configure app root in the image. ([#984](https://github.com/GoogleContainerTools/jib/pull/984))
- `jib.to.tags` (list) defines additional tags to push to. ([#978](https://github.com/GoogleContainerTools/jib/pull/978))

### Fixed

- Keep duplicate layers to match container history. ([#1017](https://github.com/GoogleContainerTools/jib/pull/1017))

## 0.9.10

### Added

- `container.labels` configuration parameter for configuring labels. ([#751](https://github.com/GoogleContainerTools/jib/issues/751))
- `container.entrypoint` configuration parameter to set the entrypoint. ([#579](https://github.com/GoogleContainerTools/jib/issues/579))
- `history` to layer metadata. ([#875](https://github.com/GoogleContainerTools/jib/issues/875))
- Propagates working directory from the base image. ([#902](https://github.com/GoogleContainerTools/jib/pull/902))

### Fixed

- Corrects permissions for directories in the container filesystem. ([#772](https://github.com/GoogleContainerTools/jib/pull/772))

## 0.9.9

### Added

- Passthrough labels from base image. ([#750](https://github.com/GoogleContainerTools/jib/pull/750/files))

### Changed

- Reordered classpath in entrypoint to use _resources_, _classes_, and then _dependencies_, to allow dependency patching.
 . ([#777](https://github.com/GoogleContainerTools/jib/issues/777)).  Note that this classpath ordering differs from that used by Gradle's `run` task.
- Changed logging level of missing build output directory message. ([#677](https://github.com/GoogleContainerTools/jib/issues/677))

### Fixed

- Gradle project dependencies have their `assemble` task run before running a jib task. ([#815](https://github.com/GoogleContainerTools/jib/issues/815))

## 0.9.8

### Added

- Docker context generation now includes snapshot dependencies and extra files. ([#516](https://github.com/GoogleContainerTools/jib/pull/516/files))
- Disable parallel operation by setting the `jibSerialize` system property to `true`. ([#682](https://github.com/GoogleContainerTools/jib/pull/682))

### Changed

- Propagates environment variables from the base image. ([#716](https://github.com/GoogleContainerTools/jib/pull/716))
- `allowInsecureRegistries` allows connecting to insecure HTTPS registries (for example, registries using self-signed certificates). ([#733](https://github.com/GoogleContainerTools/jib/pull/733))

### Fixed

- Slow image reference parsing. ([#680](https://github.com/GoogleContainerTools/jib/pull/680))
- Building empty layers. ([#516](https://github.com/GoogleContainerTools/jib/pull/516/files))
- Duplicate layer entries causing unbounded cache growth. ([#721](https://github.com/GoogleContainerTools/jib/issues/721))
- Incorrect authentication error message when target and base registry are the same. ([#758](https://github.com/GoogleContainerTools/jib/issues/758))

## 0.9.7

### Added

- Snapshot dependencies are added as their own layer. ([#584](https://github.com/GoogleContainerTools/jib/pull/584))
- `jibBuildTar` task to build an image tarball at `build/jib-image.tar`, which can be loaded into docker using `docker load`. ([#514](https://github.com/GoogleContainerTools/jib/issues/514))
- `container.useCurrentTimestamp` parameter to set the image creation time to the build time. ([#413](https://github.com/GoogleContainerTools/jib/issues/413))
- Authentication over HTTP using the `sendCredentialsOverHttp` system property. ([#599](https://github.com/GoogleContainerTools/jib/issues/599))
- HTTP connection and read timeouts for registry interactions configurable with the `jib.httpTimeout` system property. ([#656](https://github.com/GoogleContainerTools/jib/pull/656))
- Docker context export command-line option `--targetDir` to `--jibTargetDir`. ([#662](https://github.com/GoogleContainerTools/jib/issues/662))

### Changed

- Docker context export command-line option `--targetDir` to `--jibTargetDir`. ([#662](https://github.com/GoogleContainerTools/jib/issues/662))

### Fixed

- Using multi-byte characters in container configuration. ([#626](https://github.com/GoogleContainerTools/jib/issues/626))
- For Docker Hub, also tries registry aliases when getting a credential from the Docker config. ([#605](https://github.com/GoogleContainerTools/jib/pull/605))

## 0.9.6

### Fixed

- Using a private registry that does token authentication with `allowInsecureRegistries` set to `true`. ([#572](https://github.com/GoogleContainerTools/jib/pull/572))

## 0.9.5

### Added

- Incubating feature to build `src/main/jib` as extra layer in image. ([#562](https://github.com/GoogleContainerTools/jib/pull/562))

## 0.9.4

### Fixed

- Fixed handling case-insensitive `Basic` authentication method. ([#546](https://github.com/GoogleContainerTools/jib/pull/546))
- Fixed regression that broke pulling base images from registries that required token authentication. ([#549](https://github.com/GoogleContainerTools/jib/pull/549))

## 0.9.3

### Fixed

- Using Docker config for finding registry credentials (was not ignoring extra fields and handling `https` protocol). ([#524](https://github.com/GoogleContainerTools/jib/pull/524))

## 0.9.2

### Added

- Can configure `jibExportDockerContext` output directory with `jibExportDockerContext.targetDir`. ([#492](https://github.com/GoogleContainerTools/jib/pull/492))

### Changed

### Fixed

- Set `jibExportDockerContext` output directory with command line option `--targetDir`. ([#499](https://github.com/GoogleContainerTools/jib/pull/499))

## 0.9.1

### Added

- `container.ports` parameter to define container's exposed ports (similar to Dockerfile `EXPOSE`). ([#383](https://github.com/GoogleContainerTools/jib/issues/383))
- Can set `allowInsecureRegistries` parameter to `true` to use registries that only support HTTP. ([#388](https://github.com/GoogleContainerTools/jib/issues/388))

### Changed

- Fetches credentials from inferred credential helper before Docker config. ([#401](https://github.com/GoogleContainerTools/jib/issues/401))
- Container creation date set to timestamp 0. ([#341](https://github.com/GoogleContainerTools/jib/issues/341))
- Does not authenticate base image pull unless necessary - reduces build time by about 500ms. ([#414](https://github.com/GoogleContainerTools/jib/pull/414))
- `jvmFlags`, `mainClass`, `args`, and `format` are now grouped under `container` configuration object. ([#384](https://github.com/GoogleContainerTools/jib/issues/384))
- Warns instead of errors when classes not found. ([#462](https://github.com/GoogleContainerTools/jib/pull/462))

### Fixed

- Using Azure Container Registry now works - define credentials in `jib.to.auth`/`jib.from.auth`. ([#415](https://github.com/GoogleContainerTools/jib/issues/415))
- Supports `access_token` as alias to `token` in registry authentication. ([#420](https://github.com/GoogleContainerTools/jib/pull/420))
- Docker context export for Groovy project. ([#459](https://github.com/GoogleContainerTools/jib/pull/459))
- Visibility of `jib.to.image`. ([#460](https://github.com/GoogleContainerTools/jib/pull/460))

## 0.9.0

### Added

- Export a Docker context (including a Dockerfile) with `jibExportDockerContext`. ([#204](https://github.com/google/jib/issues/204))
- Warns if build may not be reproducible. ([#245](https://github.com/GoogleContainerTools/jib/pull/245))
- `jibDockerBuild` gradle task to build straight to Docker daemon. ([#265](https://github.com/GoogleContainerTools/jib/pull/265))
- `mainClass` is inferred by searching through class files if configuration is missing. ([#278](https://github.com/GoogleContainerTools/jib/pull/278))
- All tasks depend on `classes` by default. ([#335](https://github.com/GoogleContainerTools/jib/issues/335))
- Can now specify target image with `--image`. ([#328](https://github.com/GoogleContainerTools/jib/issues/328))
- `args` parameter to define default main arguments. ([#346](https://github.com/GoogleContainerTools/jib/issues/346))

### Changed

- Removed `reproducible` parameter - application layers will always be reproducible. ([#245](https://github.com/GoogleContainerTools/jib/pull/245))

### Fixed

- Using base images that lack entrypoints. ([#284](https://github.com/GoogleContainerTools/jib/pull/284))

## 0.1.1

### Added

- Warns if specified `mainClass` is not a valid Java class. ([#206](https://github.com/google/jib/issues/206))
- Can specify registry credentials to use directly with `from.auth` and `to.auth`. ([#215](https://github.com/google/jib/issues/215))<|MERGE_RESOLUTION|>--- conflicted
+++ resolved
@@ -10,12 +10,8 @@
 
 ### Changed
 
-<<<<<<< HEAD
-- Changed the default base image from the `adoptopenjdk` images to the [`eclipse-temurin`](https://hub.docker.com/_/eclipse-temurin) (for Java 8 and 11) and [`azul/zulu-openjdk`](https://hub.docker.com/r/azul/zulu-openjdk) (for Java 17) images on Docker Hub. Note that Temurin (by Adoptium) is the new name of AdoptOpenJDK. ([#3491](https://github.com/GoogleContainerTools/jib/pull/3491))
+- Changed the default base image of the Jib CLI `jar` command from the `adoptopenjdk` images to the [`eclipse-temurin`](https://hub.docker.com/_/eclipse-temurin) on Docker Hub. Note that Temurin (by Adoptium) is the new name of AdoptOpenJDK. ([#3483](https://github.com/GoogleContainerTools/jib/issues/3483))
 - Build will fail if `extraDirectories.paths` contain `from` directory that doesn't exist locally ([#3542](https://github.com/GoogleContainerTools/jib/issues/3542))
-=======
-- Changed the default base image of the Jib CLI `jar` command from the `adoptopenjdk` images to the [`eclipse-temurin`](https://hub.docker.com/_/eclipse-temurin) on Docker Hub. Note that Temurin (by Adoptium) is the new name of AdoptOpenJDK. ([#3483](https://github.com/GoogleContainerTools/jib/issues/3483))
->>>>>>> 93883122
 
 ### Fixed
 
