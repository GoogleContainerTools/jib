--- conflicted
+++ resolved
@@ -7,16 +7,13 @@
 
 ### Changed
 
-<<<<<<< HEAD
 ### Fixed
 
 ## 1.8.0
 
 ### Changed
 
-=======
 - Requires Gradle 4.9 or newer (up from 4.6).
->>>>>>> 74a82dfd
 - Optimized building to a registry with local base images. ([#1913](https://github.com/GoogleContainerTools/jib/issues/1913))
 
 ### Fixed
