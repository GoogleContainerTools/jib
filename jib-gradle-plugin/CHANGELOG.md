# Change Log
All notable changes to this project will be documented in this file.

## [unreleased]

### Added

### Changed

### Fixed

<<<<<<< HEAD
- Fixed the problem not inheriting `USER` container configuration from a base image. ([#2421](https://github.com/GoogleContainerTools/jib/pull/2421))
- Fixed wrong capitalization of JSON properties in a loadable Docker manifest when building a tar image. ([#2430](https://github.com/GoogleContainerTools/jib/issues/2430))
=======
- Fixes the problem not inheriting `USER` container configuration from a base image. ([#2421](https://github.com/GoogleContainerTools/jib/pull/2421))
- Fixed an issue when using a base image whose image creation timestamp contains timezone offset. ([#2428](https://github.com/GoogleContainerTools/jib/issues/2428))
>>>>>>> 3501a37f

## 2.2.0

### Added

- Glob pattern support for `jib.extraDirectories.permissions`. ([#1200](https://github.com/GoogleContainerTools/jib/issues/1200))
- Support for image references with both a tag and a digest. ([#1481](https://github.com/GoogleContainerTools/jib/issues/1481))
- The `DOCKER_CONFIG` environment variable specifying the directory containing docker configs is now checked during credential retrieval. ([#1618](https://github.com/GoogleContainerTools/jib/issues/1618))

### Changed

- `jib.container.creationTime` now accepts more timezone formats:`+HHmm`. This allows for easier configuration of creationTime by external systems. ([#2320](https://github.com/GoogleContainerTools/jib/issues/2320))

## 2.1.0

### Added

- Additionally reads credentials from `~/.docker/.dockerconfigjson` and legacy Docker config (`~/.docker/.dockercfg`). Also searches for `$HOME/.docker/*` (in addition to current `System.get("user.home")/.docker/*`). This may help retrieve credentials, for example, on Kubernetes. ([#2260](https://github.com/GoogleContainerTools/jib/issues/2260))
- New skaffold configuration options that modify how jib's build config is presented to skaffold ([#2292](https://github.com/GoogleContainerTools/jib/pull/2292)):
    - `jib.skaffold.watch.buildIncludes`: a list of build files to watch
    - `jib.skaffold.watch.includes`: a list of project files to watch
    - `jib.skaffold.watch.excludes`: a list of files to exclude from watching
    - `jib.skaffold.sync.excludes`: a list of files to exclude from sync'ing

### Fixed

- Fixed authentication failure with error `server did not return 'WWW-Authenticate: Bearer' header` in certain cases (for example, on OpenShift). ([#2258](https://github.com/GoogleContainerTools/jib/issues/2258))
- Fixed an issue where using local Docker images (by `docker://...`) on Windows caused an error. ([#2270](https://github.com/GoogleContainerTools/jib/issues/2270))
- Fixed build failures with Skaffold when the Gradle Java Platform plugin is applied. ([#2269](https://github.com/GoogleContainerTools/jib/issues/2269))
- For Spring Boot projects using `containerizingMode = 'packaged'`, Jib now overrides `archiveClassifier` of the `jar` task only when safe and necessary. ([#2278](https://github.com/GoogleContainerTools/jib/issues/2278))
- Fixed an issue where user-configured task dependencies for the Jib task is overwritten and thus ineffective. ([#2289](https://github.com/GoogleContainerTools/jib/pull/2289))

## 2.0.0

### Added

- Added json output file for image metadata after a build is complete. Writes to `build/jib-image.json` by default, configurable with `jib.outputPaths.imageJson`. ([#2227](https://github.com/GoogleContainerTools/jib/pull/2227))
- Added automatic update checks. Jib will now display a message if there is a new version of Jib available. See the [privacy page](../docs/privacy.md) for more details. ([#2193](https://github.com/GoogleContainerTools/jib/issues/2193))

### Changed

- Removed `jibDockerBuild.dockerClient` in favor of `jib.dockerClient`. ([#1983](https://github.com/GoogleContainerTools/jib/issues/1983))
- Removed deprecated `jib.extraDirectory` configuration in favor of `jib.extraDirectories`. ([#1691](https://github.com/GoogleContainerTools/jib/issues/1691))
- Removed deprecated `jib.container.useCurrentTimestamp` configuration in favor of `jib.container.creationTime` with `USE_CURRENT_TIMESTAMP`. ([#1897](https://github.com/GoogleContainerTools/jib/issues/1897))
- HTTP redirection URLs are no longer sanitized in order to work around an issue with certain registries that do not conform to HTTP standards. This resolves an issue with using Red Hat OpenShift and Quay registries. ([#2106](https://github.com/GoogleContainerTools/jib/issues/2106), [#1986](https://github.com/GoogleContainerTools/jib/issues/1986#issuecomment-547610104))
- Requires Gradle 5.1 or newer (up from 4.9).
- The default base image cache location has been changed on MacOS and Windows. ([#2216](https://github.com/GoogleContainerTools/jib/issues/2216))
    - MacOS (`$XDG_CACHE_HOME` defined): from `$XDG_CACHE_HOME/google-cloud-tools-java/jib/` to `$XDG_CACHE_HOME/Google/Jib/`
    - MacOS (`$XDG_CACHE_HOME` not defined): from `$HOME/Library/Application Support/google-cloud-tools-java/jib/` to `$HOME/Library/Caches/Google/Jib/`
    - Windows (`$XDG_CACHE_HOME` defined): from `$XDG_CACHE_HOME\google-cloud-tools-java\jib\` to `$XDG_CACHE_HOME\Google\Jib\Cache\`
    - Windows (`$XDG_CACHE_HOME` not defined): from `%LOCALAPPDATA%\google-cloud-tools-java\jib\` to `%LOCALAPPDATA%\Google\Jib\Cache\`
    - Initial builds will be slower until the cache is repopulated, unless you manually move the cache from the old location to the new location

### Fixed

- `jibBuildTar` with `jib.container.format='OCI'` now builds a correctly formatted OCI archive. ([#2124](https://github.com/GoogleContainerTools/jib/issues/2124))
- Now `jib.containerizingMode='packaged'` works as intended with Spring Boot projects that generate a fat JAR. ([#2178](https://github.com/GoogleContainerTools/jib/pull/2178))
- Now automatically refreshes Docker registry authentication tokens when expired, fixing the issue that long-running builds may fail with "401 unauthorized." ([#691](https://github.com/GoogleContainerTools/jib/issues/691))

## 1.8.0

### Changed

- Requires Gradle 4.9 or newer (up from 4.6).
- Optimized building to a registry with local base images. ([#1913](https://github.com/GoogleContainerTools/jib/issues/1913))

### Fixed

- Fixed reporting parent build file when `skaffold init` is run on multi-module projects. ([#2091](https://github.com/GoogleContainerTools/jib/pull/2091))
- Now correctly uses the `war` task if it is enabled and the `bootWar` task is disabled for Spring WAR projects. ([#2096](https://github.com/GoogleContainerTools/jib/issues/2096))
- `allowInsecureRegistries` and the `sendCredentialsOverHttp` system property are now effective for authentication service server connections. ([#2074](https://github.com/GoogleContainerTools/jib/pull/2074))
- Fixed inefficient communications when interacting with insecure registries and servers (when `allowInsecureRegistries` is set). ([#946](https://github.com/GoogleContainerTools/jib/issues/946))

## 1.7.0

### Added

- `jib.outputPaths` object for configuration output file locations ([#1561](https://github.com/GoogleContainerTools/jib/issues/1561))
  - `jib.outputPaths.tar` configures output path of `jibBuildTar` (`build/jib-image.tar` by default)
  - `jib.outputPaths.digest` configures the output path of the image digest (`build/jib-image.digest` by default)
  - `jib.outputPaths.imageId` configures output path of the image id  (`build/jib-image.id` by default)
- Main class inference support for Java 13/14. ([#2015](https://github.com/GoogleContainerTools/jib/issues/2015))

### Changed

- Local base image layers are now processed in parallel, speeding up builds using large local base images. ([#1913](https://github.com/GoogleContainerTools/jib/issues/1913))
- The base image manifest is no longer pulled from the registry if a digest is provided and the manifest is already cached. ([#1881](https://github.com/GoogleContainerTools/jib/issues/1881))
- Docker daemon base images are now cached more effectively, speeding up builds using `docker://` base images. ([#1912](https://github.com/GoogleContainerTools/jib/issues/1912))

### Fixed

- Fixed temporary directory cleanup during builds using local base images. ([#2016](https://github.com/GoogleContainerTools/jib/issues/2016))
- Fixed additional tags being ignored when building to a tarball. ([#2043](https://github.com/GoogleContainerTools/jib/issues/2043))
- Fixed `tar://` base image failing if tar does not contain explicit directory entries. ([#2067](https://github.com/GoogleContainerTools/jib/issues/2067))

## 1.6.1

### Fixed

- Fixed an issue with using custom base images in Java 12+ projects. ([#1995](https://github.com/GoogleContainerTools/jib/issues/1995))

## 1.6.0

### Added

- Support for local base images by prefixing `jib.from.image` with `docker://` to build from a docker daemon image, or `tar://` to build from a tarball image. ([#1468](https://github.com/GoogleContainerTools/jib/issues/1468), [#1905](https://github.com/GoogleContainerTools/jib/issues/1905))

### Changed

- To disable parallel execution, the property `jib.serialize` should be used instead of `jibSerialize`. ([#1968](https://github.com/GoogleContainerTools/jib/issues/1968))
- For retrieving credentials from Docker config (`~/.docker/config.json`), `credHelpers` now takes precedence over `credsStore`, followed by `auths`. ([#1958](https://github.com/GoogleContainerTools/jib/pull/1958))
- The legacy `credsStore` no longer requires defining empty registry entries in `auths` to be used. This now means that if `credsStore` is defined, `auths` will be completely ignored. ([#1958](https://github.com/GoogleContainerTools/jib/pull/1958))
- `jib.dockerClient` is now configurable on all tasks, not just `jibDockerBuild`. ([#1932](https://github.com/GoogleContainerTools/jib/issues/1932))
- `jibDockerBuild.dockerClient` is deprecated in favor of `jib.dockerClient`.

### Fixed

- Fixed the regression of slow network operations introduced at 1.5.0. ([#1980](https://github.com/GoogleContainerTools/jib/pull/1980))
- Fixed an issue where connection timeout sometimes fell back to attempting plain HTTP (non-HTTPS) requests when `allowInsecureRegistries` is set. ([#1949](https://github.com/GoogleContainerTools/jib/pull/1949))

## 1.5.1

### Fixed

- Fixed an issue interacting with certain registries due to changes to URL handling in the underlying Apache HttpClient library. ([#1924](https://github.com/GoogleContainerTools/jib/issues/1924))

## 1.5.0

### Added

- Can now set timestamps (last modified time) of the files in the built image with `jib.container.filesModificationTime`. The value should either be `EPOCH_PLUS_SECOND` to set the timestamps to Epoch + 1 second (default behavior), or an ISO 8601 date time parsable with [`DateTimeFormatter.ISO_DATE_TIME`](https://docs.oracle.com/en/java/javase/11/docs/api/java.base/java/time/format/DateTimeFormatter.html) such as `2019-07-15T10:15:30+09:00` or `2011-12-03T22:42:05Z`. ([#1818](https://github.com/GoogleContainerTools/jib/pull/1818))
- Can now set container creation timestamp with `jib.container.creationTime`. The value should be `EPOCH`, `USE_CURRENT_TIMESTAMP`, or an ISO 8601 date time. ([#1609](https://github.com/GoogleContainerTools/jib/issues/1609))
- For Google Container Registry (gcr.io), Jib now tries [Google Application Default Credentials](https://developers.google.com/identity/protocols/application-default-credentials) (ADC) last when no credentials can be retrieved. ADC are available on many Google Cloud Platform (GCP) environments (such as Google Cloud Build, Google Compute Engine, Google Kubernetes Engine, and Google App Engine). Application Default Credentials can also be configured with `gcloud auth application-default login` locally or through the `GOOGLE_APPLICATION_CREDENTIALS` environment variable. ([#1902](https://github.com/GoogleContainerTools/jib/pull/1902))

### Changed

- When building to a registry, Jib now skips downloading and caching base image layers that already exist in the target registry. This feature will be particularly useful in CI/CD environments. However, if you want to force caching base image layers locally, set the system property `-Djib.alwaysCacheBaseImage=true`. ([#1840](https://github.com/GoogleContainerTools/jib/pull/1840))
- `jib.container.useCurrentTimestamp` has been deprecated in favor of `jib.container.creationTime` with `USE_CURRENT_TIMESTAMP`. ([#1609](https://github.com/GoogleContainerTools/jib/issues/1609))

## 1.4.0

### Added

- Can now containerize a JAR artifact instead of putting individual `.class` and resource files with `jib.containerizingMode = 'packaged'`. ([#1760](https://github.com/GoogleContainerTools/jib/pull/1760/files))
- Now automatically supports WAR created by the Spring Boot Gradle Plugin via the `bootWar` task. ([#1786](https://github.com/GoogleContainerTools/jib/issues/1786))
- Can now use `jib.from.image = 'scratch'` to use the scratch (empty) base image for builds. ([#1794](https://github.com/GoogleContainerTools/jib/pull/1794/files))

### Changed

- Dependencies are now split into three layers: dependencies, snapshots dependencies, project dependencies. ([#1724](https://github.com/GoogleContainerTools/jib/pull/1724))

### Fixed

- Re-enabled cross-repository blob mounts. ([#1793](https://github.com/GoogleContainerTools/jib/pull/1793))
- Manifest lists referenced directly by sha256 are automatically parsed and the first `linux/amd64` manifest is used. ([#1811](https://github.com/GoogleContainerTools/jib/issues/1811))

## 1.3.0

### Changed

- Docker credentials (`~/.docker/config.json`) are now given priority over registry-based inferred credential helpers. ([#1704](https://github.com/GoogleContainerTools/jib/pulls/1704))

### Fixed

- Fixed an issue with `jibBuildTar` where `UP-TO-DATE` checks were incorrect. ([#1757](https://github.com/GoogleContainerTools/jib/issues/1757))

## 1.2.0

### Added

- Container configurations in the base image are now propagated when registry uses the old V2 image manifest, schema version 1 (such as Quay). ([#1641](https://github.com/GoogleContainerTools/jib/issues/1641))
- Can now prepend paths in the container to the computed classpath with `jib.container.extraClasspath`. ([#1642](https://github.com/GoogleContainerTools/jib/pull/1642))
- Can now build in offline mode using `--offline`. ([#718](https://github.com/GoogleContainerTools/jib/issues/718))
- Now supports multiple extra directories with `jib.extraDirectories.{paths|.permissions}`. ([#1020](https://github.com/GoogleContainerTools/jib/issues/1020))

### Changed

- `jib.extraDirectory({.path|.permissions})` are deprecated in favor of the new `jib.extraDirectories.{paths|.permissions}` configurations. ([#1671](https://github.com/GoogleContainerTools/jib/pull/1671))

### Fixed

- Labels in the base image are now propagated. ([#1643](https://github.com/GoogleContainerTools/jib/issues/1643))
- Fixed an issue with using OCI base images. ([#1683](https://github.com/GoogleContainerTools/jib/issues/1683))

## 1.1.2

### Fixed

- Fixed an issue where automatically generated parent directories in a layer did not get their timestamp configured correctly to epoch + 1s. ([#1648](https://github.com/GoogleContainerTools/jib/issues/1648))

## 1.1.1

### Fixed

- Fixed an issue where the plugin creates wrong images by adding base image layers in reverse order when registry uses the old V2 image manifest, schema version 1 (such as Quay). ([#1627](https://github.com/GoogleContainerTools/jib/issues/1627))

## 1.1.0

### Changed

- `os` and `architecture` are taken from base image. ([#1564](https://github.com/GoogleContainerTools/jib/pull/1564))

### Fixed

- Fixed an issue where pushing to Docker Hub fails when the host part of an image reference is `docker.io`. ([#1549](https://github.com/GoogleContainerTools/jib/issues/1549))

## 1.0.2

### Added

- Java 9+ WAR projects are now supported and run on the distroless Jetty Java 11 image (https://github.com/GoogleContainerTools/distroless) by default. Java 8 projects remain on the distroless Jetty Java 8 image. ([#1510](https://github.com/GoogleContainerTools/jib/issues/1510))
- Now supports authentication against Azure Container Registry using `docker-credential-acr-*` credential helpers. ([#1490](https://github.com/GoogleContainerTools/jib/issues/1490))

### Fixed

- Fixed an issue where setting `allowInsecureRegistries` may fail to try HTTP. ([#1517](https://github.com/GoogleContainerTools/jib/issues/1517))
- Crash on talking to servers that do not set the `Content-Length` HTTP header or send an incorrect value. ([#1512](https://github.com/GoogleContainerTools/jib/issues/1512))

## 1.0.1

### Added

- Java 9+ projects are now supported and run on the distroless Java 11 image (https://github.com/GoogleContainerTools/distroless) by default. Java 8 projects remain on the distroless Java 8 image. ([#1279](https://github.com/GoogleContainerTools/jib/issues/1279))

### Fixed

- Failure to infer main class when main method is defined using varargs (i.e. `public static void main(String... args)`). ([#1456](https://github.com/GoogleContainerTools/jib/issues/1456))

## 1.0.0

### Changed

- Shortened progress bar display - make sure console window is at least 50 characters wide or progress bar display can be messy. ([#1361](https://github.com/GoogleContainerTools/jib/issues/1361))

## 1.0.0-rc2

### Added

- Setting proxy credentials (via system properties `http(s).proxyUser` and `http(s).proxyPassword`) is now supported.

### Changed

- Java 9+ projects using the default distroless Java 8 base image will now fail to build. ([#1143](https://github.com/GoogleContainerTools/jib/issues/1143))

## 1.0.0-rc1

### Added

- `jib.baseImageCache` and `jib.applicationCache` system properties for setting cache directories. ([#1238](https://github.com/GoogleContainerTools/jib/issues/1238))
- Build progress shown via a progress bar - set `-Djib.console=plain` to show progress as log messages. ([#1297](https://github.com/GoogleContainerTools/jib/issues/1297))

### Changed

- Removed `jib.useOnlyProjectCache` parameter in favor of the `jib.useOnlyProjectCache` system property. ([#1308](https://github.com/GoogleContainerTools/jib/issues/1308))

### Fixed

- Builds failing due to dependency JARs with the same name. ([#810](https://github.com/GoogleContainerTools/jib/issues/810))

## 0.10.1

### Added

- Image ID is now written to `build/jib-image.id`. ([#1204](https://github.com/GoogleContainerTools/jib/issues/1204))
- `jib.container.entrypoint = 'INHERIT'` allows inheriting `ENTRYPOINT` and `CMD` from the base image. While inheriting `ENTRYPOINT`, you can also override `CMD` using `jib.container.args`.
- `container.workingDirectory` configuration parameter to set the working directory. ([#1225](https://github.com/GoogleContainerTools/jib/issues/1225))
- Adds support for configuring volumes. ([#1121](https://github.com/GoogleContainerTools/jib/issues/1121))
- Exposed ports are now propagated from the base image. ([#595](https://github.com/GoogleContainerTools/jib/issues/595))
- Docker health check is now propagated from the base image. ([#595](https://github.com/GoogleContainerTools/jib/issues/595))

### Changed

- Removed `jibExportDockerContext` task. ([#1219](https://github.com/GoogleContainerTools/jib/issues/1219))

### Fixed

- NullPointerException thrown with incomplete `auth` configuration. ([#1177](https://github.com/GoogleContainerTools/jib/issues/1177))

## 0.10.0

### Added

- Properties for each configuration parameter, allowing any parameter to be set via commandline. ([#1083](https://github.com/GoogleContainerTools/jib/issues/1083))
- `jib.to.credHelper` and `jib.from.credHelper` can be used to specify a credential helper suffix or a full path to a credential helper executable. ([#925](https://github.com/GoogleContainerTools/jib/issues/925))
- `container.user` configuration parameter to configure the user and group to run the container as. ([#1029](https://github.com/GoogleContainerTools/jib/issues/1029))
- Preliminary support for building images for WAR projects. ([#431](https://github.com/GoogleContainerTools/jib/issues/431))
- `jib.extraDirectory` closure with a `path` and `permissions` field. ([#794](https://github.com/GoogleContainerTools/jib/issues/794))
  - `jib.extraDirectory.path` configures the extra layer directory (still also configurable via `jib.extraDirectory = file(...)`)
  - `jib.extraDirectory.permissions` is a map from absolute path on container to the file's permission bits (represented as an octal string).
- Image digest is now written to `build/jib-image.digest`. ([#933](https://github.com/GoogleContainerTools/jib/issues/933))
- Adds the layer type to the layer history as comments. ([#1198](https://github.com/GoogleContainerTools/jib/issues/1198))
- `jibDockerBuild.dockerClient.executable` and `jibDockerBuild.dockerClient.environment` to set Docker client binary path (defaulting to `docker`) and additional environment variables to apply when running the binary. ([#1214](https://github.com/GoogleContainerTools/jib/pull/1214))

### Changed

- Removed deprecated `jib.jvmFlags`, `jib.mainClass`, `jib.args`, and `jib.format` in favor of the equivalents under `jib.container`. ([#461](https://github.com/GoogleContainerTools/jib/issues/461))
- `jibExportDockerContext` generates different directory layout and `Dockerfile` to enable WAR support. ([#1007](https://github.com/GoogleContainerTools/jib/pull/1007))
- File timestamps in the built image are set to 1 second since the epoch (hence 1970-01-01T00:00:01Z) to resolve compatibility with applications on Java 6 or below where the epoch means nonexistent or I/O errors; previously they were set to the epoch. ([#1079](https://github.com/GoogleContainerTools/jib/issues/1079))
- Sets tag to "latest" instead of "unspecified" if `jib.to.image` and project version are both unspecified when running `jibDockerBuild` or `jibBuildTar`. ([#1096](https://github.com/GoogleContainerTools/jib/issues/1096))

## 0.9.13

### Fixed

- Adds environment variable configuration to Docker context generator. ([#890 (comment)](https://github.com/GoogleContainerTools/jib/issues/890#issuecomment-430227555))

## 0.9.12

### Fixed

- `Cannot access 'image': it is public in <anonymous>` error. ([#1060](https://github.com/GoogleContainerTools/jib/issues/1060))

## 0.9.11

### Added

- `container.environment` configuration parameter to configure environment variables. ([#890](https://github.com/GoogleContainerTools/jib/issues/890))
- `container.appRoot` configuration parameter to configure app root in the image. ([#984](https://github.com/GoogleContainerTools/jib/pull/984))
- `jib.to.tags` (list) defines additional tags to push to. ([#978](https://github.com/GoogleContainerTools/jib/pull/978))

### Fixed

- Keep duplicate layers to match container history. ([#1017](https://github.com/GoogleContainerTools/jib/pull/1017))

## 0.9.10

### Added

- `container.labels` configuration parameter for configuring labels. ([#751](https://github.com/GoogleContainerTools/jib/issues/751))
- `container.entrypoint` configuration parameter to set the entrypoint. ([#579](https://github.com/GoogleContainerTools/jib/issues/579))
- `history` to layer metadata. ([#875](https://github.com/GoogleContainerTools/jib/issues/875))
- Propagates working directory from the base image. ([#902](https://github.com/GoogleContainerTools/jib/pull/902))

### Fixed

- Corrects permissions for directories in the container filesystem. ([#772](https://github.com/GoogleContainerTools/jib/pull/772))

## 0.9.9

### Added

- Passthrough labels from base image. ([#750](https://github.com/GoogleContainerTools/jib/pull/750/files))

### Changed

- Reordered classpath in entrypoint to use _resources_, _classes_, and then _dependencies_, to allow dependency patching.
 . ([#777](https://github.com/GoogleContainerTools/jib/issues/777)).  Note that this classpath ordering differs from that used by Gradle's `run` task.
- Changed logging level of missing build output directory message. ([#677](https://github.com/GoogleContainerTools/jib/issues/677))

### Fixed

- Gradle project dependencies have their `assemble` task run before running a jib task. ([#815](https://github.com/GoogleContainerTools/jib/issues/815))

## 0.9.8

### Added

- Docker context generation now includes snapshot dependencies and extra files. ([#516](https://github.com/GoogleContainerTools/jib/pull/516/files))
- Disable parallel operation by setting the `jibSerialize` system property to `true`. ([#682](https://github.com/GoogleContainerTools/jib/pull/682))

### Changed

- Propagates environment variables from the base image. ([#716](https://github.com/GoogleContainerTools/jib/pull/716))
- `allowInsecureRegistries` allows connecting to insecure HTTPS registries (for example, registries using self-signed certificates). ([#733](https://github.com/GoogleContainerTools/jib/pull/733))

### Fixed

- Slow image reference parsing. ([#680](https://github.com/GoogleContainerTools/jib/pull/680))
- Building empty layers. ([#516](https://github.com/GoogleContainerTools/jib/pull/516/files))
- Duplicate layer entries causing unbounded cache growth. ([#721](https://github.com/GoogleContainerTools/jib/issues/721))
- Incorrect authentication error message when target and base registry are the same. ([#758](https://github.com/GoogleContainerTools/jib/issues/758))

## 0.9.7

### Added

- Snapshot dependencies are added as their own layer. ([#584](https://github.com/GoogleContainerTools/jib/pull/584))
- `jibBuildTar` task to build an image tarball at `build/jib-image.tar`, which can be loaded into docker using `docker load`. ([#514](https://github.com/GoogleContainerTools/jib/issues/514))
- `container.useCurrentTimestamp` parameter to set the image creation time to the build time. ([#413](https://github.com/GoogleContainerTools/jib/issues/413))
- Authentication over HTTP using the `sendCredentialsOverHttp` system property. ([#599](https://github.com/GoogleContainerTools/jib/issues/599))
- HTTP connection and read timeouts for registry interactions configurable with the `jib.httpTimeout` system property. ([#656](https://github.com/GoogleContainerTools/jib/pull/656))
- Docker context export command-line option `--targetDir` to `--jibTargetDir`. ([#662](https://github.com/GoogleContainerTools/jib/issues/662))

### Changed

- Docker context export command-line option `--targetDir` to `--jibTargetDir`. ([#662](https://github.com/GoogleContainerTools/jib/issues/662))

### Fixed

- Using multi-byte characters in container configuration. ([#626](https://github.com/GoogleContainerTools/jib/issues/626))
- For Docker Hub, also tries registry aliases when getting a credential from the Docker config. ([#605](https://github.com/GoogleContainerTools/jib/pull/605))

## 0.9.6

### Fixed

- Using a private registry that does token authentication with `allowInsecureRegistries` set to `true`. ([#572](https://github.com/GoogleContainerTools/jib/pull/572))

## 0.9.5

### Added

- Incubating feature to build `src/main/jib` as extra layer in image. ([#562](https://github.com/GoogleContainerTools/jib/pull/562))

## 0.9.4

### Fixed

- Fixed handling case-insensitive `Basic` authentication method. ([#546](https://github.com/GoogleContainerTools/jib/pull/546))
- Fixed regression that broke pulling base images from registries that required token authentication. ([#549](https://github.com/GoogleContainerTools/jib/pull/549))

## 0.9.3

### Fixed

- Using Docker config for finding registry credentials (was not ignoring extra fields and handling `https` protocol). ([#524](https://github.com/GoogleContainerTools/jib/pull/524))

## 0.9.2

### Added

- Can configure `jibExportDockerContext` output directory with `jibExportDockerContext.targetDir`. ([#492](https://github.com/GoogleContainerTools/jib/pull/492))

### Changed

### Fixed

- Set `jibExportDockerContext` output directory with command line option `--targetDir`. ([#499](https://github.com/GoogleContainerTools/jib/pull/499))

## 0.9.1

### Added

- `container.ports` parameter to define container's exposed ports (similar to Dockerfile `EXPOSE`). ([#383](https://github.com/GoogleContainerTools/jib/issues/383))
- Can set `allowInsecureRegistries` parameter to `true` to use registries that only support HTTP. ([#388](https://github.com/GoogleContainerTools/jib/issues/388))

### Changed

- Fetches credentials from inferred credential helper before Docker config. ([#401](https://github.com/GoogleContainerTools/jib/issues/401))
- Container creation date set to timestamp 0. ([#341](https://github.com/GoogleContainerTools/jib/issues/341))
- Does not authenticate base image pull unless necessary - reduces build time by about 500ms. ([#414](https://github.com/GoogleContainerTools/jib/pull/414))
- `jvmFlags`, `mainClass`, `args`, and `format` are now grouped under `container` configuration object. ([#384](https://github.com/GoogleContainerTools/jib/issues/384))
- Warns instead of errors when classes not found. ([#462](https://github.com/GoogleContainerTools/jib/pull/462))

### Fixed

- Using Azure Container Registry now works - define credentials in `jib.to.auth`/`jib.from.auth`. ([#415](https://github.com/GoogleContainerTools/jib/issues/415))
- Supports `access_token` as alias to `token` in registry authentication. ([#420](https://github.com/GoogleContainerTools/jib/pull/420))
- Docker context export for Groovy project. ([#459](https://github.com/GoogleContainerTools/jib/pull/459))
- Visibility of `jib.to.image`. ([#460](https://github.com/GoogleContainerTools/jib/pull/460))

## 0.9.0

### Added

- Export a Docker context (including a Dockerfile) with `jibExportDockerContext`. ([#204](https://github.com/google/jib/issues/204))
- Warns if build may not be reproducible. ([#245](https://github.com/GoogleContainerTools/jib/pull/245))
- `jibDockerBuild` gradle task to build straight to Docker daemon. ([#265](https://github.com/GoogleContainerTools/jib/pull/265))
- `mainClass` is inferred by searching through class files if configuration is missing. ([#278](https://github.com/GoogleContainerTools/jib/pull/278))
- All tasks depend on `classes` by default. ([#335](https://github.com/GoogleContainerTools/jib/issues/335))
- Can now specify target image with `--image`. ([#328](https://github.com/GoogleContainerTools/jib/issues/328))
- `args` parameter to define default main arguments. ([#346](https://github.com/GoogleContainerTools/jib/issues/346))

### Changed

- Removed `reproducible` parameter - application layers will always be reproducible. ([#245](https://github.com/GoogleContainerTools/jib/pull/245))

### Fixed

- Using base images that lack entrypoints. ([#284](https://github.com/GoogleContainerTools/jib/pull/284)

## 0.1.1

### Added

- Warns if specified `mainClass` is not a valid Java class. ([#206](https://github.com/google/jib/issues/206))
- Can specify registry credentials to use directly with `from.auth` and `to.auth`. ([#215](https://github.com/google/jib/issues/215))<|MERGE_RESOLUTION|>--- conflicted
+++ resolved
@@ -9,13 +9,9 @@
 
 ### Fixed
 
-<<<<<<< HEAD
 - Fixed the problem not inheriting `USER` container configuration from a base image. ([#2421](https://github.com/GoogleContainerTools/jib/pull/2421))
 - Fixed wrong capitalization of JSON properties in a loadable Docker manifest when building a tar image. ([#2430](https://github.com/GoogleContainerTools/jib/issues/2430))
-=======
-- Fixes the problem not inheriting `USER` container configuration from a base image. ([#2421](https://github.com/GoogleContainerTools/jib/pull/2421))
 - Fixed an issue when using a base image whose image creation timestamp contains timezone offset. ([#2428](https://github.com/GoogleContainerTools/jib/issues/2428))
->>>>>>> 3501a37f
 
 ## 2.2.0
 
