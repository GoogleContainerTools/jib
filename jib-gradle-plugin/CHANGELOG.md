--- conflicted
+++ resolved
@@ -6,11 +6,8 @@
 ### Added
 
 - Image ID is now written to `build/jib-image.id` ([#1204](https://github.com/GoogleContainerTools/jib/issues/1204))
-<<<<<<< HEAD
+- `jib.container.entrypoint = 'INHERIT'` allows inheriting `ENTRYPOINT` and `CMD` from the base image. While inheriting `ENTRYPOINT`, you can also override `CMD` using `jib.container.args`.
 - `container.workingDirectory` configuration parameter to set the working directory ([#1225](https://github.com/GoogleContainerTools/jib/issues/1225))
-=======
-- `jib.container.entrypoint = 'INHERIT'` allows inheriting `ENTRYPOINT` and `CMD` from the base image. While inheriting `ENTRYPOINT`, you can also override `CMD` using `jib.container.args`.
->>>>>>> d3418c15
 
 ### Changed
 
