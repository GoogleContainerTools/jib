# Change Log
All notable changes to this project will be documented in this file.

## [unreleased]

### Added

<<<<<<< HEAD
- Can now prepend paths in the container to the computed classpath with `jib.container.extraClasspath` ([#1642](https://github.com/GoogleContainerTools/jib/pull/1642))
=======
- Container configurations in the base image are now propagated when registry uses the old V2 image manifest, schema version 1 (such as Quay) ([#1641](https://github.com/GoogleContainerTools/jib/issues/1641))
>>>>>>> bd4498c6

### Changed

### Fixed

- Labels in the base image are now propagated ([#1643](https://github.com/GoogleContainerTools/jib/issues/1643))

## 1.1.2

### Fixed

- Fixed an issue where automatically generated parent directories in a layer did not get their timestamp configured correctly to epoch + 1s ([#1648](https://github.com/GoogleContainerTools/jib/issues/1648))

## 1.1.1

### Fixed

- Fixed an issue where the plugin creates wrong images by adding base image layers in reverse order when registry uses the old V2 image manifest, schema version 1 (such as Quay) ([#1627](https://github.com/GoogleContainerTools/jib/issues/1627))

## 1.1.0

### Changed

- `os` and `architecture` are taken from base image ([#1564](https://github.com/GoogleContainerTools/jib/pull/1564))

### Fixed

- Fixed an issue where pushing to Docker Hub fails when the host part of an image reference is `docker.io` ([#1549](https://github.com/GoogleContainerTools/jib/issues/1549))

## 1.0.2

### Added

- Java 9+ WAR projects are now supported and run on the distroless Jetty Java 11 image (https://github.com/GoogleContainerTools/distroless) by default. Java 8 projects remain on the distroless Jetty Java 8 image. ([#1510](https://github.com/GoogleContainerTools/jib/issues/1510))
- Now supports authentication against Azure Container Registry using `docker-credential-acr-*` credential helpers. ([#1490](https://github.com/GoogleContainerTools/jib/issues/1490))

### Fixed

- Fixed an issue where setting `allowInsecureRegistries` may fail to try HTTP. ([#1517](https://github.com/GoogleContainerTools/jib/issues/1517))
- Crash on talking to servers that do not set the `Content-Length` HTTP header or send an incorrect value. ([#1512](https://github.com/GoogleContainerTools/jib/issues/1512))

## 1.0.1

### Added

- Java 9+ projects are now supported and run on the distroless Java 11 image (https://github.com/GoogleContainerTools/distroless) by default. Java 8 projects remain on the distroless Java 8 image. ([#1279](https://github.com/GoogleContainerTools/jib/issues/1279))

### Fixed

- Failure to infer main class when main method is defined using varargs (i.e. `public static void main(String... args)`) ([#1456](https://github.com/GoogleContainerTools/jib/issues/1456))

## 1.0.0

### Changed

- Shortened progress bar display - make sure console window is at least 50 characters wide or progress bar display can be messy ([#1361](https://github.com/GoogleContainerTools/jib/issues/1361))

## 1.0.0-rc2

### Added

- Setting proxy credentials (via system properties `http(s).proxyUser` and `http(s).proxyPassword`) is now supported.

### Changed

- Java 9+ projects using the default distroless Java 8 base image will now fail to build. ([#1143](https://github.com/GoogleContainerTools/jib/issues/1143))

## 1.0.0-rc1

### Added

- `jib.baseImageCache` and `jib.applicationCache` system properties for setting cache directories ([#1238](https://github.com/GoogleContainerTools/jib/issues/1238))
- Build progress shown via a progress bar - set `-Djib.console=plain` to show progress as log messages ([#1297](https://github.com/GoogleContainerTools/jib/issues/1297))

### Changed

- Removed `jib.useOnlyProjectCache` parameter in favor of the `jib.useOnlyProjectCache` system property ([#1308](https://github.com/GoogleContainerTools/jib/issues/1308))

### Fixed

- Builds failing due to dependency JARs with the same name ([#810](https://github.com/GoogleContainerTools/jib/issues/810))

## 0.10.1

### Added

- Image ID is now written to `build/jib-image.id` ([#1204](https://github.com/GoogleContainerTools/jib/issues/1204))
- `jib.container.entrypoint = 'INHERIT'` allows inheriting `ENTRYPOINT` and `CMD` from the base image. While inheriting `ENTRYPOINT`, you can also override `CMD` using `jib.container.args`.
- `container.workingDirectory` configuration parameter to set the working directory ([#1225](https://github.com/GoogleContainerTools/jib/issues/1225))
- Adds support for configuring volumes ([#1121](https://github.com/GoogleContainerTools/jib/issues/1121))
- Exposed ports are now propagated from the base image ([#595](https://github.com/GoogleContainerTools/jib/issues/595))
- Docker health check is now propagated from the base image ([#595](https://github.com/GoogleContainerTools/jib/issues/595))

### Changed

- Removed `jibExportDockerContext` task ([#1219](https://github.com/GoogleContainerTools/jib/issues/1219))

### Fixed

- NullPointerException thrown with incomplete `auth` configuration ([#1177](https://github.com/GoogleContainerTools/jib/issues/1177))

## 0.10.0

### Added

- Properties for each configuration parameter, allowing any parameter to be set via commandline ([#1083](https://github.com/GoogleContainerTools/jib/issues/1083))
- `jib.to.credHelper` and `jib.from.credHelper` can be used to specify a credential helper suffix or a full path to a credential helper executable ([#925](https://github.com/GoogleContainerTools/jib/issues/925))
- `container.user` configuration parameter to configure the user and group to run the container as ([#1029](https://github.com/GoogleContainerTools/jib/issues/1029))
- Preliminary support for building images for WAR projects ([#431](https://github.com/GoogleContainerTools/jib/issues/431))
- `jib.extraDirectory` closure with a `path` and `permissions` field ([#794](https://github.com/GoogleContainerTools/jib/issues/794))
  - `jib.extraDirectory.path` configures the extra layer directory (still also configurable via `jib.extraDirectory = file(...)`)
  - `jib.extraDirectory.permissions` is a map from absolute path on container to the file's permission bits (represented as an octal string)
- Image digest is now written to `build/jib-image.digest` ([#933](https://github.com/GoogleContainerTools/jib/issues/933))
- Adds the layer type to the layer history as comments ([#1198](https://github.com/GoogleContainerTools/jib/issues/1198))
- `jibDockerBuild.dockerClient.executable` and `jibDockerBuild.dockerClient.environment` to set Docker client binary path (defaulting to `docker`) and additional environment variables to apply when running the binary ([#1214](https://github.com/GoogleContainerTools/jib/pull/1214))

### Changed

- Removed deprecated `jib.jvmFlags`, `jib.mainClass`, `jib.args`, and `jib.format` in favor of the equivalents under `jib.container` ([#461](https://github.com/GoogleContainerTools/jib/issues/461))
- `jibExportDockerContext` generates different directory layout and `Dockerfile` to enable WAR support ([#1007](https://github.com/GoogleContainerTools/jib/pull/1007))
- File timestamps in the built image are set to 1 second since the epoch (hence 1970-01-01T00:00:01Z) to resolve compatibility with applications on Java 6 or below where the epoch means nonexistent or I/O errors; previously they were set to the epoch ([#1079](https://github.com/GoogleContainerTools/jib/issues/1079))
- Sets tag to "latest" instead of "unspecified" if `jib.to.image` and project version are both unspecified when running `jibDockerBuild` or `jibBuildTar` ([#1096](https://github.com/GoogleContainerTools/jib/issues/1096))

## 0.9.13

### Fixed

- Adds environment variable configuration to Docker context generator ([#890 (comment)](https://github.com/GoogleContainerTools/jib/issues/890#issuecomment-430227555))

## 0.9.12

### Fixed

- `Cannot access 'image': it is public in <anonymous>` error ([#1060](https://github.com/GoogleContainerTools/jib/issues/1060))

## 0.9.11

### Added

- `container.environment` configuration parameter to configure environment variables ([#890](https://github.com/GoogleContainerTools/jib/issues/890))
- `container.appRoot` configuration parameter to configure app root in the image ([#984](https://github.com/GoogleContainerTools/jib/pull/984))
- `jib.to.tags` (list) defines additional tags to push to ([#978](https://github.com/GoogleContainerTools/jib/pull/978))

### Fixed

- Keep duplicate layers to match container history ([#1017](https://github.com/GoogleContainerTools/jib/pull/1017))

## 0.9.10

### Added

- `container.labels` configuration parameter for configuring labels ([#751](https://github.com/GoogleContainerTools/jib/issues/751))
- `container.entrypoint` configuration parameter to set the entrypoint ([#579](https://github.com/GoogleContainerTools/jib/issues/579))
- `history` to layer metadata ([#875](https://github.com/GoogleContainerTools/jib/issues/875))
- Propagates working directory from the base image ([#902](https://github.com/GoogleContainerTools/jib/pull/902))

### Fixed

- Corrects permissions for directories in the container filesystem ([#772](https://github.com/GoogleContainerTools/jib/pull/772))

## 0.9.9

### Added

- Passthrough labels from base image ([#750](https://github.com/GoogleContainerTools/jib/pull/750/files))

### Changed

- Reordered classpath in entrypoint to use _resources_, _classes_, and then _dependencies_, to allow dependency patching
  ([#777](https://github.com/GoogleContainerTools/jib/issues/777)).  Note that this classpath ordering differs from that used by Gradle's `run` task.
- Changed logging level of missing build output directory message ([#677](https://github.com/GoogleContainerTools/jib/issues/677))

### Fixed

- Gradle project dependencies have their `assemble` task run before running a jib task ([#815](https://github.com/GoogleContainerTools/jib/issues/815))

## 0.9.8

### Added

- Docker context generation now includes snapshot dependencies and extra files ([#516](https://github.com/GoogleContainerTools/jib/pull/516/files))
- Disable parallel operation by setting the `jibSerialize` system property to `true` ([#682](https://github.com/GoogleContainerTools/jib/pull/682))

### Changed

- Propagates environment variables from the base image ([#716](https://github.com/GoogleContainerTools/jib/pull/716))
- `allowInsecureRegistries` allows connecting to insecure HTTPS registries (for example, registries using self-signed certificates) ([#733](https://github.com/GoogleContainerTools/jib/pull/733))

### Fixed

- Slow image reference parsing ([#680](https://github.com/GoogleContainerTools/jib/pull/680))
- Building empty layers ([#516](https://github.com/GoogleContainerTools/jib/pull/516/files))
- Duplicate layer entries causing unbounded cache growth ([#721](https://github.com/GoogleContainerTools/jib/issues/721))
- Incorrect authentication error message when target and base registry are the same ([#758](https://github.com/GoogleContainerTools/jib/issues/758))

## 0.9.7

### Added

- Snapshot dependencies are added as their own layer ([#584](https://github.com/GoogleContainerTools/jib/pull/584))
- `jibBuildTar` task to build an image tarball at `build/jib-image.tar`, which can be loaded into docker using `docker load` ([#514](https://github.com/GoogleContainerTools/jib/issues/514))
- `container.useCurrentTimestamp` parameter to set the image creation time to the build time ([#413](https://github.com/GoogleContainerTools/jib/issues/413))
- Authentication over HTTP using the `sendCredentialsOverHttp` system property ([#599](https://github.com/GoogleContainerTools/jib/issues/599))
- HTTP connection and read timeouts for registry interactions configurable with the `jib.httpTimeout` system property ([#656](https://github.com/GoogleContainerTools/jib/pull/656))
- Docker context export command-line option `--targetDir` to `--jibTargetDir` ([#662](https://github.com/GoogleContainerTools/jib/issues/662))

### Changed

- Docker context export command-line option `--targetDir` to `--jibTargetDir` ([#662](https://github.com/GoogleContainerTools/jib/issues/662))

### Fixed

- Using multi-byte characters in container configuration ([#626](https://github.com/GoogleContainerTools/jib/issues/626))
- For Docker Hub, also tries registry aliases when getting a credential from the Docker config ([#605](https://github.com/GoogleContainerTools/jib/pull/605))

## 0.9.6

### Fixed

- Using a private registry that does token authentication with `allowInsecureRegistries` set to `true` ([#572](https://github.com/GoogleContainerTools/jib/pull/572))

## 0.9.5

### Added

- Incubating feature to build `src/main/jib` as extra layer in image ([#562](https://github.com/GoogleContainerTools/jib/pull/562))

## 0.9.4

### Fixed

- Fixed handling case-insensitive `Basic` authentication method ([#546](https://github.com/GoogleContainerTools/jib/pull/546))
- Fixed regression that broke pulling base images from registries that required token authentication ([#549](https://github.com/GoogleContainerTools/jib/pull/549))

## 0.9.3

### Fixed

- Using Docker config for finding registry credentials (was not ignoring extra fields and handling `https` protocol) ([#524](https://github.com/GoogleContainerTools/jib/pull/524))

## 0.9.2

### Added

- Can configure `jibExportDockerContext` output directory with `jibExportDockerContext.targetDir` ([#492](https://github.com/GoogleContainerTools/jib/pull/492))

### Changed

### Fixed

- Set `jibExportDockerContext` output directory with command line option `--targetDir` ([#499](https://github.com/GoogleContainerTools/jib/pull/499))

## 0.9.1

### Added

- `container.ports` parameter to define container's exposed ports (similar to Dockerfile `EXPOSE`) ([#383](https://github.com/GoogleContainerTools/jib/issues/383))
- Can set `allowInsecureRegistries` parameter to `true` to use registries that only support HTTP ([#388](https://github.com/GoogleContainerTools/jib/issues/388)) 

### Changed

- Fetches credentials from inferred credential helper before Docker config ([#401](https://github.com/GoogleContainerTools/jib/issues/401))
- Container creation date set to timestamp 0 ([#341](https://github.com/GoogleContainerTools/jib/issues/341))
- Does not authenticate base image pull unless necessary - reduces build time by about 500ms ([#414](https://github.com/GoogleContainerTools/jib/pull/414))
- `jvmFlags`, `mainClass`, `args`, and `format` are now grouped under `container` configuration object ([#384](https://github.com/GoogleContainerTools/jib/issues/384))
- Warns instead of errors when classes not found ([#462](https://github.com/GoogleContainerTools/jib/pull/462))

### Fixed 

- Using Azure Container Registry now works - define credentials in `jib.to.auth`/`jib.from.auth` ([#415](https://github.com/GoogleContainerTools/jib/issues/415))
- Supports `access_token` as alias to `token` in registry authentication ([#420](https://github.com/GoogleContainerTools/jib/pull/420))
- Docker context export for Groovy project ([#459](https://github.com/GoogleContainerTools/jib/pull/459))
- Visibility of `jib.to.image` ([#460](https://github.com/GoogleContainerTools/jib/pull/460))

## 0.9.0

### Added

- Export a Docker context (including a Dockerfile) with `jibExportDockerContext` ([#204](https://github.com/google/jib/issues/204))
- Warns if build may not be reproducible ([#245](https://github.com/GoogleContainerTools/jib/pull/245))
- `jibDockerBuild` gradle task to build straight to Docker daemon ([#265](https://github.com/GoogleContainerTools/jib/pull/265))
- `mainClass` is inferred by searching through class files if configuration is missing ([#278](https://github.com/GoogleContainerTools/jib/pull/278))
- All tasks depend on `classes` by default ([#335](https://github.com/GoogleContainerTools/jib/issues/335))
- Can now specify target image with `--image` ([#328](https://github.com/GoogleContainerTools/jib/issues/328))
- `args` parameter to define default main arguments ([#346](https://github.com/GoogleContainerTools/jib/issues/346))

### Changed

- Removed `reproducible` parameter - application layers will always be reproducible ([#245](https://github.com/GoogleContainerTools/jib/pull/245)) 

### Fixed

- Using base images that lack entrypoints ([#284](https://github.com/GoogleContainerTools/jib/pull/284)

## 0.1.1

### Added

- Warns if specified `mainClass` is not a valid Java class ([#206](https://github.com/google/jib/issues/206))
- Can specify registry credentials to use directly with `from.auth` and `to.auth` ([#215](https://github.com/google/jib/issues/215))<|MERGE_RESOLUTION|>--- conflicted
+++ resolved
@@ -5,11 +5,8 @@
 
 ### Added
 
-<<<<<<< HEAD
+- Container configurations in the base image are now propagated when registry uses the old V2 image manifest, schema version 1 (such as Quay) ([#1641](https://github.com/GoogleContainerTools/jib/issues/1641))
 - Can now prepend paths in the container to the computed classpath with `jib.container.extraClasspath` ([#1642](https://github.com/GoogleContainerTools/jib/pull/1642))
-=======
-- Container configurations in the base image are now propagated when registry uses the old V2 image manifest, schema version 1 (such as Quay) ([#1641](https://github.com/GoogleContainerTools/jib/issues/1641))
->>>>>>> bd4498c6
 
 ### Changed
 
