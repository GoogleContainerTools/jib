--- conflicted
+++ resolved
@@ -3,12 +3,8 @@
     id 'checkstyle'
     id 'com.github.sherter.google-java-format' version '0.6'
     id 'com.gradle.plugin-publish' version '0.9.10'
-<<<<<<< HEAD
     id 'maven'
-=======
-    id 'maven-publish'
     id 'net.ltgt.apt' version '0.13'
->>>>>>> 23306a36
     id 'net.ltgt.errorprone' version '0.0.13'
 }
 
@@ -52,13 +48,11 @@
     testCompile 'junit:junit:4.12'
     testCompile 'org.mockito:mockito-core:2.12.0'
 
-<<<<<<< HEAD
     compile gradleApi()
-=======
+
     // NullAway errorprone plugin
     apt 'com.uber.nullaway:nullaway:0.3.5'
     errorprone 'com.google.errorprone:error_prone_core:2.2.0'
->>>>>>> 23306a36
 }
 
 task wrapper(type: Wrapper) {
