--- conflicted
+++ resolved
@@ -64,14 +64,9 @@
     if (it.path == 'src/test/resources' || it.path == 'src/integration-test/resources') {
       it.excludes += 'gradle/projects/'
     }
-<<<<<<< HEAD
-    if (it.path == 'src/test/java' || it.path == 'src/test/resources'
-        || it.path == 'src/integration-test/java' || it.path == 'src/integration-test/resources') {
-=======
     // TODO: remove after upgrading to Gradle 5.6. (https://github.com/eclipse/buildship/issues/689)
     if (it.path in ['src/test/java', 'src/test/resources',
         'src/integration-test/java', 'src/integration-test/resources']) {
->>>>>>> 29efd1cb
       it.entryAttributes['test'] = 'true'
     }
   }
