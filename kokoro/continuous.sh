#!/bin/bash

set -e

echo ${JIB_INTEGRATION_TESTING_KEY} > ./keyfile.json

set -x

gcloud components install docker-credential-gcr

# For macOS to find docker-credential-gcr
export PATH=$PATH:/usr/local/Caskroom/google-cloud-sdk/latest/google-cloud-sdk/bin/

# docker-credential-gcr uses GOOGLE_APPLICATION_CREDENTIALS as the credentials key file
export GOOGLE_APPLICATION_CREDENTIALS=$(pwd)/keyfile.json
docker-credential-gcr configure-docker

# Stops any left-over containers.
docker stop $(docker container ls --quiet) || true

<<<<<<< HEAD
cd github/jib

(cd jib-core; ./gradlew clean build integrationTest publishToMavenLocal --info)
(cd jib-maven-plugin; ./mvnw clean install -B -U -X)
=======
(cd github/jib/jib-core; ./gradlew clean build integrationTest publishToMavenLocal --info)
(cd github/jib/jib-maven-plugin; ./mvnw clean install cobertura:cobertura -P integration-tests -B -U -X)
>>>>>>> b940149f
<|MERGE_RESOLUTION|>--- conflicted
+++ resolved
@@ -18,12 +18,5 @@
 # Stops any left-over containers.
 docker stop $(docker container ls --quiet) || true
 
-<<<<<<< HEAD
-cd github/jib
-
-(cd jib-core; ./gradlew clean build integrationTest publishToMavenLocal --info)
-(cd jib-maven-plugin; ./mvnw clean install -B -U -X)
-=======
 (cd github/jib/jib-core; ./gradlew clean build integrationTest publishToMavenLocal --info)
-(cd github/jib/jib-maven-plugin; ./mvnw clean install cobertura:cobertura -P integration-tests -B -U -X)
->>>>>>> b940149f
+(cd github/jib/jib-maven-plugin; ./mvnw clean install -P integration-tests -B -U -X)