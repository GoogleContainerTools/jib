# Change Log
All notable changes to this project will be documented in this file.
## [unreleased]

### Added

### Changed

### Fixed
<<<<<<< HEAD
- jib:dockercontext not generating Dockerfile
=======

## 0.1.6
### Changed
- Base image layers are now cached on a user-level rather than a project level - disable with `useOnlyProjectCache` configuration ([#29](https://github.com/google/jib/issues/29))

### Fixed
- `jib:dockercontext` not building a `Dockerfile` ([#171](https://github.com/google/jib/pull/171))

## 0.1.5
### Added
- Export a Docker context (including a Dockerfile) with `jib:dockercontext` ([#49](https://github.com/google/jib/issues/49))

## 0.1.4
### Fixed
>>>>>>> d81a5aec
- Null tag validation generating NullPointerException ([#125](https://github.com/google/jib/issues/125))
- Build failure on project with no dependencies ([#126](https://github.com/google/jib/issues/126))

## 0.1.3
### Added
- Build and push OCI container image ([#96](https://github.com/google/jib/issues/96))

## 0.1.2
### Added
- Use credentials from Docker config if none can be found otherwise ([#101](https://github.com/google/jib/issues/101))
- Reproducible image building ([#7](https://github.com/google/jib/issues/7))

## 0.1.1
### Added
- Simple example `helloworld` project under `examples/` ([#62](https://github.com/google/jib/pull/62))
- Better error messages when pushing an image manifest ([#63](https://github.com/google/jib/pull/63))
- Validates target image configuration ([#63](https://github.com/google/jib/pull/63))
- Configure multiple credential helpers with `credHelpers` ([#68](https://github.com/google/jib/pull/68))
- Configure registry credentials with Maven settings ([#81](https://github.com/google/jib/pull/81))

### Changed
- Removed configuration `credentialHelperName` ([#68](https://github.com/google/jib/pull/68))

### Fixed
- Build failure on Windows ([#74](https://github.com/google/jib/issues/74))
- Infers common credential helper names (for GCR and ECR) ([#64](https://github.com/google/jib/pull/64))
- Cannot use private base image ([#68](https://github.com/google/jib/pull/68))
- Building applications with no resources ([#73](https://github.com/google/jib/pull/73))
- Pushing to registries like Docker Hub and ACR ([#75](https://github.com/google/jib/issues/75))
- Cannot build with files having long file names (> 100 chars) ([#91](https://github.com/google/jib/issues/91)) <|MERGE_RESOLUTION|>--- conflicted
+++ resolved
@@ -7,9 +7,6 @@
 ### Changed
 
 ### Fixed
-<<<<<<< HEAD
-- jib:dockercontext not generating Dockerfile
-=======
 
 ## 0.1.6
 ### Changed
@@ -24,7 +21,6 @@
 
 ## 0.1.4
 ### Fixed
->>>>>>> d81a5aec
 - Null tag validation generating NullPointerException ([#125](https://github.com/google/jib/issues/125))
 - Build failure on project with no dependencies ([#126](https://github.com/google/jib/issues/126))
 
