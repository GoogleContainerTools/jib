/*
 * Copyright 2018 Google LLC. All rights reserved.
 *
 * Licensed under the Apache License, Version 2.0 (the "License"); you may not
 * use this file except in compliance with the License. You may obtain a copy of
 * the License at
 *
 *      http://www.apache.org/licenses/LICENSE-2.0
 *
 * Unless required by applicable law or agreed to in writing, software
 * distributed under the License is distributed on an "AS IS" BASIS, WITHOUT
 * WARRANTIES OR CONDITIONS OF ANY KIND, either express or implied. See the
 * License for the specific language governing permissions and limitations under
 * the License.
 */

package com.google.cloud.tools.jib.cache;

import com.google.cloud.tools.jib.blob.Blob;
import com.google.cloud.tools.jib.blob.BlobDescriptor;
import com.google.cloud.tools.jib.blob.Blobs;
import com.google.cloud.tools.jib.hash.CountingDigestOutputStream;
import com.google.cloud.tools.jib.image.DescriptorDigest;
import com.google.cloud.tools.jib.image.LayerEntry;
import com.google.cloud.tools.jib.image.ReproducibleLayerBuilder;
import com.google.cloud.tools.jib.image.UnwrittenLayer;
import com.google.common.collect.ImmutableList;
import com.google.common.io.CharStreams;
import com.google.common.io.CountingOutputStream;
import com.google.common.io.Resources;
import java.io.ByteArrayInputStream;
import java.io.ByteArrayOutputStream;
import java.io.IOException;
import java.io.InputStreamReader;
import java.net.URISyntaxException;
import java.nio.charset.StandardCharsets;
import java.nio.file.Files;
import java.nio.file.Path;
import java.nio.file.Paths;
import java.util.Collections;
import java.util.zip.GZIPInputStream;
import java.util.zip.GZIPOutputStream;
import org.junit.Assert;
import org.junit.Before;
import org.junit.Rule;
import org.junit.Test;
import org.junit.rules.TemporaryFolder;
import org.mockito.Mockito;

/** Tests for {@link CacheWriter}. */
public class CacheWriterTest {

  @Rule public TemporaryFolder temporaryCacheDirectory = new TemporaryFolder();

  private Cache testCache;

  private Path resourceBlob;

  private static class ExpectedLayer {

    private final BlobDescriptor blobDescriptor;
    private final DescriptorDigest diffId;
    private final Blob blob;

    private ExpectedLayer(BlobDescriptor blobDescriptor, DescriptorDigest diffId, Blob blob) {
      this.blobDescriptor = blobDescriptor;
      this.diffId = diffId;
      this.blob = blob;
    }
  }

  @Before
  public void setUp() throws CacheMetadataCorruptedException, IOException, URISyntaxException {
    Path cacheDirectory = temporaryCacheDirectory.newFolder().toPath();

    testCache = Cache.init(cacheDirectory);

    resourceBlob = Paths.get(Resources.getResource("blobA").toURI());
  }

  @Test
  public void testWriteLayer_unwritten() throws IOException {
    ExpectedLayer expectedLayer = getExpectedLayer();

    // Writes resourceBlob as a layer to the cache.
    CacheWriter cacheWriter = new CacheWriter(testCache);

    UnwrittenLayer unwrittenLayer = new UnwrittenLayer(Blobs.from(resourceBlob));
<<<<<<< HEAD
    ;
=======

    ImmutableList<Path> fakeSourceFiles = ImmutableList.of(Paths.get("some", "source", "file"));
>>>>>>> e6dda399
    ReproducibleLayerBuilder mockReproducibleLayerBuilder =
        Mockito.mock(ReproducibleLayerBuilder.class);
    Mockito.when(mockReproducibleLayerBuilder.build()).thenReturn(unwrittenLayer);
    Mockito.when(mockReproducibleLayerBuilder.getLayerEntries())
<<<<<<< HEAD
        .thenReturn(
            ImmutableList.of(
                new LayerEntry(
                    ImmutableList.of(Paths.get("some", "source", "file")),
                    "/some/extraction/path")));
=======
        .thenReturn(ImmutableList.of(new LayerEntry(fakeSourceFiles, "extractionPath")));
>>>>>>> e6dda399

    CachedLayerWithMetadata cachedLayerWithMetadata =
        cacheWriter.writeLayer(mockReproducibleLayerBuilder);
    testCache.addCachedLayersWithMetadataToMetadata(
        Collections.singletonList(cachedLayerWithMetadata));

    CachedLayerWithMetadata layerInMetadata = testCache.getUpdatedMetadata().getLayers().get(0);
    Assert.assertNotNull(layerInMetadata.getMetadata());
    Assert.assertEquals(1, layerInMetadata.getMetadata().getEntries().size());
    Assert.assertEquals(
        Collections.singletonList(Paths.get("some", "source", "file").toString()),
        layerInMetadata.getMetadata().getEntries().get(0).getSourceFilesStrings());
    Assert.assertEquals(
<<<<<<< HEAD
        "/some/extraction/path",
        layerInMetadata.getMetadata().getEntries().get(0).getExtractionPath());
=======
        "extractionPath", layerInMetadata.getMetadata().getEntries().get(0).getExtractionPath());
>>>>>>> e6dda399

    verifyCachedLayerIsExpected(expectedLayer, cachedLayerWithMetadata);
  }

  @Test
  public void testGetLayerOutputStream() throws IOException {
    ExpectedLayer expectedLayer = getExpectedLayer();

    // Writes resourceBlob as a layer to the cache.
    CacheWriter cacheWriter = new CacheWriter(testCache);

    CountingOutputStream layerOutputStream =
        cacheWriter.getLayerOutputStream(expectedLayer.blobDescriptor.getDigest());
    expectedLayer.blob.writeTo(layerOutputStream);
    layerOutputStream.close();
    CachedLayer cachedLayer =
        cacheWriter.getCachedLayer(
            layerOutputStream.getCount(), expectedLayer.blobDescriptor.getDigest());
    testCache.addCachedLayersToMetadata(Collections.singletonList(cachedLayer));

    CachedLayerWithMetadata layerInMetadata = testCache.getUpdatedMetadata().getLayers().get(0);
    Assert.assertNull(layerInMetadata.getMetadata());

    verifyCachedLayerIsExpected(expectedLayer, cachedLayer);
  }

  /**
   * @return the expected layer to test against, represented by the {@code resourceBlob} resource
   *     file
   */
  private ExpectedLayer getExpectedLayer() throws IOException {
    String expectedBlobAString =
        new String(Files.readAllBytes(resourceBlob), StandardCharsets.UTF_8);

    // Gets the expected content descriptor, diff ID, and compressed BLOB.
    ByteArrayOutputStream compressedBlobOutputStream = new ByteArrayOutputStream();
    CountingDigestOutputStream compressedDigestOutputStream =
        new CountingDigestOutputStream(compressedBlobOutputStream);
    CountingDigestOutputStream uncompressedDigestOutputStream;
    try (GZIPOutputStream compressorStream = new GZIPOutputStream(compressedDigestOutputStream)) {
      uncompressedDigestOutputStream = new CountingDigestOutputStream(compressorStream);
      uncompressedDigestOutputStream.write(expectedBlobAString.getBytes(StandardCharsets.UTF_8));
    }

    BlobDescriptor expectedBlobADescriptor = compressedDigestOutputStream.toBlobDescriptor();
    DescriptorDigest expectedBlobADiffId =
        uncompressedDigestOutputStream.toBlobDescriptor().getDigest();

    ByteArrayInputStream compressedBlobInputStream =
        new ByteArrayInputStream(compressedBlobOutputStream.toByteArray());
    Blob blob = Blobs.from(compressedBlobInputStream);

    return new ExpectedLayer(expectedBlobADescriptor, expectedBlobADiffId, blob);
  }

  private void verifyCachedLayerIsExpected(ExpectedLayer expectedLayer, CachedLayer cachedLayer)
      throws IOException {
    // Reads the cached layer back.
    Path compressedBlobFile = cachedLayer.getContentFile();

    try (InputStreamReader fileReader =
        new InputStreamReader(
            new GZIPInputStream(Files.newInputStream(compressedBlobFile)),
            StandardCharsets.UTF_8)) {
      String decompressedString = CharStreams.toString(fileReader);

      String expectedBlobAString =
          new String(Files.readAllBytes(resourceBlob), StandardCharsets.UTF_8);
      Assert.assertEquals(expectedBlobAString, decompressedString);
      Assert.assertEquals(
          expectedLayer.blobDescriptor.getSize(), cachedLayer.getBlobDescriptor().getSize());
      Assert.assertEquals(
          expectedLayer.blobDescriptor.getDigest(), cachedLayer.getBlobDescriptor().getDigest());
      Assert.assertEquals(expectedLayer.blobDescriptor, cachedLayer.getBlobDescriptor());
      Assert.assertEquals(expectedLayer.diffId, cachedLayer.getDiffId());
    }
  }
}<|MERGE_RESOLUTION|>--- conflicted
+++ resolved
@@ -86,25 +86,16 @@
     CacheWriter cacheWriter = new CacheWriter(testCache);
 
     UnwrittenLayer unwrittenLayer = new UnwrittenLayer(Blobs.from(resourceBlob));
-<<<<<<< HEAD
-    ;
-=======
 
-    ImmutableList<Path> fakeSourceFiles = ImmutableList.of(Paths.get("some", "source", "file"));
->>>>>>> e6dda399
     ReproducibleLayerBuilder mockReproducibleLayerBuilder =
         Mockito.mock(ReproducibleLayerBuilder.class);
     Mockito.when(mockReproducibleLayerBuilder.build()).thenReturn(unwrittenLayer);
     Mockito.when(mockReproducibleLayerBuilder.getLayerEntries())
-<<<<<<< HEAD
         .thenReturn(
             ImmutableList.of(
                 new LayerEntry(
                     ImmutableList.of(Paths.get("some", "source", "file")),
                     "/some/extraction/path")));
-=======
-        .thenReturn(ImmutableList.of(new LayerEntry(fakeSourceFiles, "extractionPath")));
->>>>>>> e6dda399
 
     CachedLayerWithMetadata cachedLayerWithMetadata =
         cacheWriter.writeLayer(mockReproducibleLayerBuilder);
@@ -118,12 +109,8 @@
         Collections.singletonList(Paths.get("some", "source", "file").toString()),
         layerInMetadata.getMetadata().getEntries().get(0).getSourceFilesStrings());
     Assert.assertEquals(
-<<<<<<< HEAD
         "/some/extraction/path",
         layerInMetadata.getMetadata().getEntries().get(0).getExtractionPath());
-=======
-        "extractionPath", layerInMetadata.getMetadata().getEntries().get(0).getExtractionPath());
->>>>>>> e6dda399
 
     verifyCachedLayerIsExpected(expectedLayer, cachedLayerWithMetadata);
   }
