/*
 * Copyright 2018 Google LLC.
 *
 * Licensed under the Apache License, Version 2.0 (the "License"); you may not
 * use this file except in compliance with the License. You may obtain a copy of
 * the License at
 *
 *      http://www.apache.org/licenses/LICENSE-2.0
 *
 * Unless required by applicable law or agreed to in writing, software
 * distributed under the License is distributed on an "AS IS" BASIS, WITHOUT
 * WARRANTIES OR CONDITIONS OF ANY KIND, either express or implied. See the
 * License for the specific language governing permissions and limitations under
 * the License.
 */

package com.google.cloud.tools.jib.configuration;

import com.google.cloud.tools.jib.configuration.credentials.Credential;
import com.google.cloud.tools.jib.configuration.credentials.CredentialRetriever;
import com.google.cloud.tools.jib.filesystem.AbsoluteUnixPath;
import com.google.cloud.tools.jib.image.ImageReference;
import com.google.cloud.tools.jib.image.json.BuildableManifestTemplate;
import com.google.cloud.tools.jib.image.json.OCIManifestTemplate;
import com.google.cloud.tools.jib.image.json.V22ManifestTemplate;
import com.google.common.collect.ImmutableList;
import com.google.common.collect.ImmutableMap;
import com.google.common.collect.ImmutableSet;
import java.io.IOException;
import java.nio.file.Paths;
import java.time.Instant;
import java.util.Arrays;
import java.util.Collections;
import java.util.List;
import java.util.Map;
import java.util.Optional;
import java.util.Set;
import org.junit.Assert;
import org.junit.Test;
import org.mockito.Mockito;

/** Tests for {@link BuildConfiguration}. */
public class BuildConfigurationTest {

  @Test
  public void testBuilder() throws Exception {
    String expectedBaseImageServerUrl = "someserver";
    String expectedBaseImageName = "baseimage";
    String expectedBaseImageTag = "baseimagetag";
    String expectedTargetServerUrl = "someotherserver";
    String expectedTargetImageName = "targetimage";
    String expectedTargetTag = "targettag";
    Set<String> additionalTargetImageTags = ImmutableSet.of("tag1", "tag2", "tag3");
    Set<String> expectedTargetImageTags = ImmutableSet.of("targettag", "tag1", "tag2", "tag3");
    List<CredentialRetriever> credentialRetrievers =
        Collections.singletonList(() -> Optional.of(Credential.basic("username", "password")));
    Instant expectedCreationTime = Instant.ofEpochSecond(10000);
    List<String> expectedEntrypoint = Arrays.asList("some", "entrypoint");
    List<String> expectedJavaArguments = Arrays.asList("arg1", "arg2");
    Map<String, String> expectedEnvironment = ImmutableMap.of("key", "value");
    ImmutableList<Port> expectedExposedPorts = ImmutableList.of(Port.tcp(1000), Port.tcp(2000));
    Map<String, String> expectedLabels = ImmutableMap.of("key1", "value1", "key2", "value2");
    Class<? extends BuildableManifestTemplate> expectedTargetFormat = OCIManifestTemplate.class;
    CacheConfiguration expectedApplicationLayersCacheConfiguration =
        CacheConfiguration.forPath(Paths.get("application/layers"));
    CacheConfiguration expectedBaseImageLayersCacheConfiguration =
        CacheConfiguration.forPath(Paths.get("base/image/layers"));
    List<LayerConfiguration> expectedLayerConfigurations =
        Collections.singletonList(
            LayerConfiguration.builder()
                .addEntry(Paths.get("sourceFile"), AbsoluteUnixPath.get("/path/in/container"))
                .build());
    String expectedCreatedBy = "createdBy";

    ImageConfiguration baseImageConfiguration =
        ImageConfiguration.builder(
                ImageReference.of(
                    expectedBaseImageServerUrl, expectedBaseImageName, expectedBaseImageTag))
            .build();
    ImageConfiguration targetImageConfiguration =
        ImageConfiguration.builder(
                ImageReference.of(
                    expectedTargetServerUrl, expectedTargetImageName, expectedTargetTag))
            .setCredentialRetrievers(credentialRetrievers)
            .build();
    ContainerConfiguration containerConfiguration =
        ContainerConfiguration.builder()
            .setCreationTime(expectedCreationTime)
            .setEntrypoint(expectedEntrypoint)
            .setProgramArguments(expectedJavaArguments)
            .setEnvironment(expectedEnvironment)
            .setExposedPorts(expectedExposedPorts)
            .setLabels(expectedLabels)
            .build();
    BuildConfiguration.Builder buildConfigurationBuilder =
        BuildConfiguration.builder()
            .setBaseImageConfiguration(baseImageConfiguration)
            .setTargetImageConfiguration(targetImageConfiguration)
            .setAdditionalTargetImageTags(additionalTargetImageTags)
            .setContainerConfiguration(containerConfiguration)
            .setApplicationLayersCacheConfiguration(expectedApplicationLayersCacheConfiguration)
            .setBaseImageLayersCacheConfiguration(expectedBaseImageLayersCacheConfiguration)
            .setTargetFormat(OCIManifestTemplate.class)
            .setAllowInsecureRegistries(true)
            .setLayerConfigurations(expectedLayerConfigurations)
            .setToolName(expectedCreatedBy);
    BuildConfiguration buildConfiguration = buildConfigurationBuilder.build();

    Assert.assertNotNull(buildConfiguration.getContainerConfiguration());
    Assert.assertEquals(
        expectedCreationTime, buildConfiguration.getContainerConfiguration().getCreationTime());
    Assert.assertEquals(
        expectedBaseImageServerUrl,
        buildConfiguration.getBaseImageConfiguration().getImageRegistry());
    Assert.assertEquals(
        expectedBaseImageName, buildConfiguration.getBaseImageConfiguration().getImageRepository());
    Assert.assertEquals(
        expectedBaseImageTag, buildConfiguration.getBaseImageConfiguration().getImageTag());
    Assert.assertEquals(
        expectedTargetServerUrl,
        buildConfiguration.getTargetImageConfiguration().getImageRegistry());
    Assert.assertEquals(
        expectedTargetImageName,
        buildConfiguration.getTargetImageConfiguration().getImageRepository());
    Assert.assertEquals(
        expectedTargetTag, buildConfiguration.getTargetImageConfiguration().getImageTag());
    Assert.assertEquals(expectedTargetImageTags, buildConfiguration.getAllTargetImageTags());
    Assert.assertEquals(
        Credential.basic("username", "password"),
        buildConfiguration
            .getTargetImageConfiguration()
            .getCredentialRetrievers()
            .get(0)
            .retrieve()
            .orElseThrow(AssertionError::new));
    Assert.assertEquals(
        expectedJavaArguments,
        buildConfiguration.getContainerConfiguration().getProgramArguments());
    Assert.assertEquals(
        expectedEnvironment, buildConfiguration.getContainerConfiguration().getEnvironmentMap());
    Assert.assertEquals(
        expectedExposedPorts, buildConfiguration.getContainerConfiguration().getExposedPorts());
    Assert.assertEquals(expectedLabels, buildConfiguration.getContainerConfiguration().getLabels());
    Assert.assertEquals(expectedTargetFormat, buildConfiguration.getTargetFormat());
    Assert.assertEquals(
        expectedApplicationLayersCacheConfiguration,
        buildConfigurationBuilder.getApplicationLayersCacheConfiguration());
    Assert.assertEquals(
        expectedBaseImageLayersCacheConfiguration,
        buildConfigurationBuilder.getBaseImageLayersCacheConfiguration());
    Assert.assertTrue(buildConfiguration.getAllowInsecureRegistries());
    Assert.assertEquals(expectedLayerConfigurations, buildConfiguration.getLayerConfigurations());
    Assert.assertEquals(
        expectedEntrypoint, buildConfiguration.getContainerConfiguration().getEntrypoint());
    Assert.assertEquals(expectedCreatedBy, buildConfiguration.getToolName());
  }

  @Test
  public void testBuilder_default() throws IOException, CacheDirectoryCreationException {
    // These are required and don't have defaults.
    String expectedBaseImageServerUrl = "someserver";
    String expectedBaseImageName = "baseimage";
    String expectedBaseImageTag = "baseimagetag";
    String expectedTargetServerUrl = "someotherserver";
    String expectedTargetImageName = "targetimage";
    String expectedTargetTag = "targettag";

    ImageConfiguration baseImageConfiguration =
        ImageConfiguration.builder(
                ImageReference.of(
                    expectedBaseImageServerUrl, expectedBaseImageName, expectedBaseImageTag))
            .build();
    ImageConfiguration targetImageConfiguration =
        ImageConfiguration.builder(
                ImageReference.of(
                    expectedTargetServerUrl, expectedTargetImageName, expectedTargetTag))
            .build();
<<<<<<< HEAD
    BuildConfiguration.Builder buildConfigurationBuilder =
        BuildConfiguration.builder(Mockito.mock(JibLogger.class))
=======
    BuildConfiguration buildConfiguration =
        BuildConfiguration.builder()
>>>>>>> 6f69b50b
            .setBaseImageConfiguration(baseImageConfiguration)
            .setTargetImageConfiguration(targetImageConfiguration);
    BuildConfiguration buildConfiguration = buildConfigurationBuilder.build();

    Assert.assertEquals(ImmutableSet.of("targettag"), buildConfiguration.getAllTargetImageTags());
    Assert.assertEquals(V22ManifestTemplate.class, buildConfiguration.getTargetFormat());
    Assert.assertNotNull(buildConfigurationBuilder.getApplicationLayersCacheConfiguration());
    Assert.assertNotEquals(
        CacheConfiguration.forDefaultUserLevelCacheDirectory().getCacheDirectory(),
        buildConfigurationBuilder.getApplicationLayersCacheConfiguration().getCacheDirectory());
    Assert.assertNotNull(buildConfigurationBuilder.getBaseImageLayersCacheConfiguration());
    Assert.assertEquals(
        CacheConfiguration.forDefaultUserLevelCacheDirectory().getCacheDirectory(),
        buildConfigurationBuilder.getBaseImageLayersCacheConfiguration().getCacheDirectory());
    Assert.assertNull(buildConfiguration.getContainerConfiguration());
    Assert.assertFalse(buildConfiguration.getAllowInsecureRegistries());
    Assert.assertEquals(Collections.emptyList(), buildConfiguration.getLayerConfigurations());
    Assert.assertEquals("jib", buildConfiguration.getToolName());
  }

  @Test
  public void testBuilder_missingValues() throws IOException, CacheDirectoryCreationException {
    // Target image is missing
    try {
      BuildConfiguration.builder()
          .setBaseImageConfiguration(
              ImageConfiguration.builder(Mockito.mock(ImageReference.class)).build())
          .build();
      Assert.fail("Build configuration should not be built with missing values");

    } catch (IllegalStateException ex) {
      Assert.assertEquals("target image configuration is required but not set", ex.getMessage());
    }

    // All required fields missing
    try {
      BuildConfiguration.builder().build();
      Assert.fail("Build configuration should not be built with missing values");

    } catch (IllegalStateException ex) {
      Assert.assertEquals(
          "base image configuration is required but not set and target image configuration is required but not set",
          ex.getMessage());
    }
  }
}<|MERGE_RESOLUTION|>--- conflicted
+++ resolved
@@ -175,13 +175,8 @@
                 ImageReference.of(
                     expectedTargetServerUrl, expectedTargetImageName, expectedTargetTag))
             .build();
-<<<<<<< HEAD
     BuildConfiguration.Builder buildConfigurationBuilder =
-        BuildConfiguration.builder(Mockito.mock(JibLogger.class))
-=======
-    BuildConfiguration buildConfiguration =
         BuildConfiguration.builder()
->>>>>>> 6f69b50b
             .setBaseImageConfiguration(baseImageConfiguration)
             .setTargetImageConfiguration(targetImageConfiguration);
     BuildConfiguration buildConfiguration = buildConfigurationBuilder.build();
