--- conflicted
+++ resolved
@@ -16,13 +16,7 @@
 
 package com.google.cloud.tools.jib.registry.credentials;
 
-<<<<<<< HEAD
-import com.google.cloud.tools.jib.configuration.credentials.Credentials;
-=======
 import com.google.cloud.tools.jib.configuration.credentials.Credential;
-import com.google.cloud.tools.jib.http.Authorization;
-import com.google.cloud.tools.jib.http.Authorizations;
->>>>>>> 9f4e05e0
 import com.google.common.io.Resources;
 import java.io.IOException;
 import java.net.URISyntaxException;
@@ -40,14 +34,7 @@
 @RunWith(MockitoJUnitRunner.class)
 public class DockerConfigCredentialRetrieverTest {
 
-<<<<<<< HEAD
-  private static final Credentials FAKE_CREDENTIALS = new Credentials("username", "password");
-=======
   private static final Credential FAKE_CREDENTIAL = new Credential("username", "password");
-  private static final Authorization FAKE_AUTHORIZATION =
-      Authorizations.withBasicCredentials(
-          FAKE_CREDENTIAL.getUsername(), FAKE_CREDENTIAL.getPassword());
->>>>>>> 9f4e05e0
 
   @Mock private DockerCredentialHelper mockDockerCredentialHelper;
   @Mock private DockerCredentialHelperFactory mockDockerCredentialHelperFactory;
@@ -76,7 +63,7 @@
     DockerConfigCredentialRetriever dockerConfigCredentialRetriever =
         new DockerConfigCredentialRetriever("some registry", dockerConfigFile, null);
 
-    Credentials credentials = dockerConfigCredentialRetriever.retrieve();
+    Credential credentials = dockerConfigCredentialRetriever.retrieve();
     Assert.assertNotNull(credentials);
     Assert.assertEquals("some", credentials.getUsername());
     Assert.assertEquals("auth", credentials.getPassword());
@@ -93,7 +80,7 @@
         new DockerConfigCredentialRetriever(
             "just registry", dockerConfigFile, mockDockerCredentialHelperFactory);
 
-    Assert.assertEquals(FAKE_CREDENTIALS, dockerConfigCredentialRetriever.retrieve());
+    Assert.assertEquals(FAKE_CREDENTIAL, dockerConfigCredentialRetriever.retrieve());
   }
 
   @Test
@@ -107,7 +94,7 @@
         new DockerConfigCredentialRetriever(
             "with.protocol", dockerConfigFile, mockDockerCredentialHelperFactory);
 
-    Assert.assertEquals(FAKE_CREDENTIALS, dockerConfigCredentialRetriever.retrieve());
+    Assert.assertEquals(FAKE_CREDENTIAL, dockerConfigCredentialRetriever.retrieve());
   }
 
   @Test
@@ -121,7 +108,7 @@
         new DockerConfigCredentialRetriever(
             "another registry", dockerConfigFile, mockDockerCredentialHelperFactory);
 
-    Assert.assertEquals(FAKE_CREDENTIALS, dockerConfigCredentialRetriever.retrieve());
+    Assert.assertEquals(FAKE_CREDENTIAL, dockerConfigCredentialRetriever.retrieve());
   }
 
   @Test
@@ -143,7 +130,7 @@
         new DockerConfigCredentialRetriever(
             "registry.hub.docker.com", dockerConfigFile, mockDockerCredentialHelperFactory);
 
-    Assert.assertEquals(FAKE_CREDENTIALS, dockerConfigCredentialRetriever.retrieve());
+    Assert.assertEquals(FAKE_CREDENTIAL, dockerConfigCredentialRetriever.retrieve());
   }
 
   @Test
@@ -155,7 +142,7 @@
         new DockerConfigCredentialRetriever(
             "index.docker.io", dockerConfigFile, mockDockerCredentialHelperFactory);
 
-    Credentials credentials = dockerConfigCredentialRetriever.retrieve();
+    Credential credentials = dockerConfigCredentialRetriever.retrieve();
     Assert.assertNotNull(credentials);
     Assert.assertEquals("token for", credentials.getUsername());
     Assert.assertEquals(" index.docker.io/v1/", credentials.getPassword());
@@ -170,7 +157,7 @@
         new DockerConfigCredentialRetriever(
             "registry.hub.docker.com", dockerConfigFile, mockDockerCredentialHelperFactory);
 
-    Credentials credentials = dockerConfigCredentialRetriever.retrieve();
+    Credential credentials = dockerConfigCredentialRetriever.retrieve();
     Assert.assertNotNull(credentials);
     Assert.assertEquals("token for", credentials.getUsername());
     Assert.assertEquals(" index.docker.io/v1/", credentials.getPassword());
