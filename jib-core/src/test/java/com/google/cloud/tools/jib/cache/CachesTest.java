/*
 * Copyright 2017 Google Inc.
 *
 * Licensed under the Apache License, Version 2.0 (the "License"); you may not
 * use this file except in compliance with the License. You may obtain a copy of
 * the License at
 *
 *      http://www.apache.org/licenses/LICENSE-2.0
 *
 * Unless required by applicable law or agreed to in writing, software
 * distributed under the License is distributed on an "AS IS" BASIS, WITHOUT
 * WARRANTIES OR CONDITIONS OF ANY KIND, either express or implied. See the
 * License for the specific language governing permissions and limitations under
 * the License.
 */

package com.google.cloud.tools.jib.cache;

import java.io.IOException;
import java.nio.file.Files;
import java.nio.file.Path;
import org.junit.Assert;
import org.junit.Rule;
import org.junit.Test;
import org.junit.rules.TemporaryFolder;

/** Tests for {@link Caches}. */
public class CachesTest {

  @Rule public TemporaryFolder temporaryFolder = new TemporaryFolder();

  @Test
  public void testInitializer()
      throws CacheMetadataCorruptedException, IOException, CacheDirectoryNotOwnedException {
    Path tempBaseCacheDirectory = temporaryFolder.newFolder().toPath();
    Path tempApplicationCacheDirectory = temporaryFolder.newFolder().toPath();

    try (Caches caches =
<<<<<<< HEAD
        Caches.initializer()
            .setBaseCacheDirectory(tempBaseCacheDirectory)
            .setApplicationCacheDirectory(tempApplicationCacheDirectory)
=======
        Caches.newInitializer(tempApplicationCacheDirectory)
            .setBaseCacheDirectory(tempBaseCacheDirectory)
>>>>>>> 4e024066
            .init()) {
      Assert.assertEquals(tempBaseCacheDirectory, caches.getBaseCache().getCacheDirectory());
      Assert.assertEquals(
          tempApplicationCacheDirectory, caches.getApplicationCache().getCacheDirectory());
    }

    // Checks that the caches were closed (metadata.json saved).
    Assert.assertTrue(Files.exists(tempBaseCacheDirectory.resolve(CacheFiles.METADATA_FILENAME)));
    Assert.assertTrue(
        Files.exists(tempApplicationCacheDirectory.resolve(CacheFiles.METADATA_FILENAME)));
  }

  @Test
  public void testEnsureOwnership_notOwned() throws IOException {
    Path cacheDirectory = temporaryFolder.newFolder().toPath();

    try {
      Caches.Initializer.ensureOwnership(cacheDirectory);
      Assert.fail("Expected CacheDirectoryNotOwnedException to be thrown");

    } catch (CacheDirectoryNotOwnedException ex) {
      Assert.assertEquals(cacheDirectory, ex.getCacheDirectory());
    }
  }

  @Test
  public void testEnsureOwnership_create() throws IOException, CacheDirectoryNotOwnedException {
    Path cacheDirectory = temporaryFolder.newFolder().toPath();
    Path nonexistentDirectory = cacheDirectory.resolve("somefolder");

    Caches.Initializer.ensureOwnership(nonexistentDirectory);
  }
}<|MERGE_RESOLUTION|>--- conflicted
+++ resolved
@@ -36,14 +36,8 @@
     Path tempApplicationCacheDirectory = temporaryFolder.newFolder().toPath();
 
     try (Caches caches =
-<<<<<<< HEAD
-        Caches.initializer()
-            .setBaseCacheDirectory(tempBaseCacheDirectory)
-            .setApplicationCacheDirectory(tempApplicationCacheDirectory)
-=======
         Caches.newInitializer(tempApplicationCacheDirectory)
             .setBaseCacheDirectory(tempBaseCacheDirectory)
->>>>>>> 4e024066
             .init()) {
       Assert.assertEquals(tempBaseCacheDirectory, caches.getBaseCache().getCacheDirectory());
       Assert.assertEquals(
