/*
 * Copyright 2017 Google LLC. All rights reserved.
 *
 * Licensed under the Apache License, Version 2.0 (the "License"); you may not
 * use this file except in compliance with the License. You may obtain a copy of
 * the License at
 *
 *      http://www.apache.org/licenses/LICENSE-2.0
 *
 * Unless required by applicable law or agreed to in writing, software
 * distributed under the License is distributed on an "AS IS" BASIS, WITHOUT
 * WARRANTIES OR CONDITIONS OF ANY KIND, either express or implied. See the
 * License for the specific language governing permissions and limitations under
 * the License.
 */

package com.google.cloud.tools.jib.image.json;

import com.google.cloud.tools.jib.blob.Blob;
import com.google.cloud.tools.jib.blob.BlobDescriptor;
import com.google.cloud.tools.jib.cache.CachedLayer;
import com.google.cloud.tools.jib.image.DescriptorDigest;
import com.google.cloud.tools.jib.image.Image;
import com.google.cloud.tools.jib.image.LayerPropertyNotFoundException;
import com.google.cloud.tools.jib.json.JsonTemplateMapper;
import com.google.common.collect.ImmutableList;
import com.google.common.io.ByteStreams;
import com.google.common.io.Resources;
import java.io.ByteArrayOutputStream;
import java.io.IOException;
import java.net.URISyntaxException;
import java.nio.charset.StandardCharsets;
import java.nio.file.Files;
import java.nio.file.Path;
import java.nio.file.Paths;
import java.security.DigestException;
import java.util.Arrays;
import org.junit.Assert;
import org.junit.Before;
import org.junit.Test;
import org.mockito.Mockito;

/** Tests for {@link ImageToJsonTranslator}. */
public class ImageToJsonTranslatorTest {

  private ImageToJsonTranslator imageToJsonTranslator;

  @Before
  public void setUp() throws DigestException, LayerPropertyNotFoundException {
    Image.Builder<CachedLayer> testImageBuilder = Image.builder();

    testImageBuilder.setEnvironmentVariable("VAR1", "VAL1");
    testImageBuilder.setEnvironmentVariable("VAR2", "VAL2");

    testImageBuilder.setEntrypoint(Arrays.asList("some", "entrypoint", "command"));

    testImageBuilder.setJavaArguments(Arrays.asList("arg1", "arg2"));

<<<<<<< HEAD
    testImageBuilder.setExposedPorts(Arrays.asList("1000", "2000", "3000"));
=======
    testImageBuilder.setExposedPorts(ImmutableList.of("1000", "2000/tcp", "3000/udp"));
>>>>>>> 149bfeb2

    DescriptorDigest fakeDigest =
        DescriptorDigest.fromDigest(
            "sha256:8c662931926fa990b41da3c9f42663a537ccd498130030f9149173a0493832ad");
    CachedLayer fakeLayer =
        new CachedLayer(Mockito.mock(Path.class), new BlobDescriptor(1000, fakeDigest), fakeDigest);
    testImageBuilder.addLayer(fakeLayer);

    imageToJsonTranslator = new ImageToJsonTranslator(testImageBuilder.build());
  }

  @Test
  public void testGetContainerConfiguration() throws IOException, URISyntaxException {
    // Loads the expected JSON string.
    Path jsonFile = Paths.get(Resources.getResource("json/containerconfig.json").toURI());
    String expectedJson = new String(Files.readAllBytes(jsonFile), StandardCharsets.UTF_8);

    // Translates the image to the container configuration and writes the JSON string.
    Blob containerConfigurationBlob = imageToJsonTranslator.getContainerConfigurationBlob();

    ByteArrayOutputStream byteArrayOutputStream = new ByteArrayOutputStream();
    containerConfigurationBlob.writeTo(byteArrayOutputStream);

    Assert.assertEquals(
        expectedJson, new String(byteArrayOutputStream.toByteArray(), StandardCharsets.UTF_8));
  }

  @Test
  public void testGetManifest_v22() throws URISyntaxException, IOException {
    testGetManifest(V22ManifestTemplate.class, "json/translated_v22manifest.json");
  }

  @Test
  public void testGetManifest_oci() throws URISyntaxException, IOException {
    testGetManifest(OCIManifestTemplate.class, "json/translated_ocimanifest.json");
  }

  /** Tests translation of image to {@link BuildableManifestTemplate}. */
  private <T extends BuildableManifestTemplate> void testGetManifest(
      Class<T> manifestTemplateClass, String translatedJsonFilename)
      throws URISyntaxException, IOException {
    // Loads the expected JSON string.
    Path jsonFile = Paths.get(Resources.getResource(translatedJsonFilename).toURI());
    String expectedJson = new String(Files.readAllBytes(jsonFile), StandardCharsets.UTF_8);

    // Translates the image to the manifest and writes the JSON string.
    Blob containerConfigurationBlob = imageToJsonTranslator.getContainerConfigurationBlob();
    BlobDescriptor blobDescriptor =
        containerConfigurationBlob.writeTo(ByteStreams.nullOutputStream());
    T manifestTemplate =
        imageToJsonTranslator.getManifestTemplate(manifestTemplateClass, blobDescriptor);

    ByteArrayOutputStream jsonStream = new ByteArrayOutputStream();
    JsonTemplateMapper.toBlob(manifestTemplate).writeTo(jsonStream);

    Assert.assertEquals(expectedJson, new String(jsonStream.toByteArray(), StandardCharsets.UTF_8));
  }
}<|MERGE_RESOLUTION|>--- conflicted
+++ resolved
@@ -56,11 +56,7 @@
 
     testImageBuilder.setJavaArguments(Arrays.asList("arg1", "arg2"));
 
-<<<<<<< HEAD
-    testImageBuilder.setExposedPorts(Arrays.asList("1000", "2000", "3000"));
-=======
     testImageBuilder.setExposedPorts(ImmutableList.of("1000", "2000/tcp", "3000/udp"));
->>>>>>> 149bfeb2
 
     DescriptorDigest fakeDigest =
         DescriptorDigest.fromDigest(
