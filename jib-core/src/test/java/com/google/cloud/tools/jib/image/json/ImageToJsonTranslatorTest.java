--- conflicted
+++ resolved
@@ -51,7 +51,6 @@
 
   private ImageToJsonTranslator imageToJsonTranslator;
 
-<<<<<<< HEAD
   private void setUp(Class<? extends BuildableManifestTemplate> imageFormat)
       throws DigestException, LayerPropertyNotFoundException {
     Image.Builder<Layer> testImageBuilder =
@@ -67,29 +66,13 @@
             .setHealthStartPeriod(Duration.ofSeconds(2))
             .setHealthRetries(3)
             .setExposedPorts(ImmutableList.of(Port.tcp(1000), Port.tcp(2000), Port.udp(3000)))
+            .setVolumes(
+                Arrays.asList(
+                    AbsoluteUnixPath.get("/var/job-result-data"),
+                    AbsoluteUnixPath.get("/var/log/my-app-logs")))
             .addLabels(ImmutableMap.of("key1", "value1", "key2", "value2"))
             .setWorkingDirectory("/some/workspace")
             .setUser("tomcat");
-=======
-  @Before
-  public void setUp() throws DigestException, LayerPropertyNotFoundException {
-    Image.Builder<Layer> testImageBuilder = Image.builder();
-
-    testImageBuilder.setCreated(Instant.ofEpochSecond(20));
-    testImageBuilder.addEnvironmentVariable("VAR1", "VAL1");
-    testImageBuilder.addEnvironmentVariable("VAR2", "VAL2");
-    testImageBuilder.setEntrypoint(Arrays.asList("some", "entrypoint", "command"));
-    testImageBuilder.setProgramArguments(Arrays.asList("arg1", "arg2"));
-    testImageBuilder.setExposedPorts(
-        ImmutableList.of(Port.tcp(1000), Port.tcp(2000), Port.udp(3000)));
-    testImageBuilder.setVolumes(
-        Arrays.asList(
-            AbsoluteUnixPath.get("/var/job-result-data"),
-            AbsoluteUnixPath.get("/var/log/my-app-logs")));
-    testImageBuilder.addLabels(ImmutableMap.of("key1", "value1", "key2", "value2"));
-    testImageBuilder.setWorkingDirectory("/some/workspace");
-    testImageBuilder.setUser("tomcat");
->>>>>>> 67791ff8
 
     DescriptorDigest fakeDigest =
         DescriptorDigest.fromDigest(
