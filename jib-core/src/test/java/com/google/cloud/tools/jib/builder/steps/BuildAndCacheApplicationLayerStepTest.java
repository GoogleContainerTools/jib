--- conflicted
+++ resolved
@@ -85,14 +85,9 @@
   @Rule public TemporaryFolder temporaryFolder = new TemporaryFolder();
 
   @Mock private BuildConfiguration mockBuildConfiguration;
-<<<<<<< HEAD
 
   private Cache cache;
-  @Mock private EventEmitter mockEventEmitter;
-=======
   @Mock private EventDispatcher mockEventDispatcher;
-  private Path temporaryCacheDirectory;
->>>>>>> 211efee9
 
   private LayerConfiguration fakeDependenciesLayerConfiguration;
   private LayerConfiguration fakeSnapshotDependenciesLayerConfiguration;
@@ -122,16 +117,11 @@
                 EXTRA_FILES_LAYER_EXTRACTION_PATH.resolve("fileB"))
             .build();
     emptyLayerConfiguration = LayerConfiguration.builder().build();
-<<<<<<< HEAD
 
     cache = Cache.withDirectory(temporaryFolder.newFolder().toPath());
 
-    Mockito.when(mockBuildConfiguration.getEventEmitter()).thenReturn(mockEventEmitter);
+    Mockito.when(mockBuildConfiguration.getEventDispatcher()).thenReturn(mockEventDispatcher);
     Mockito.when(mockBuildConfiguration.getApplicationLayersCache()).thenReturn(cache);
-=======
-    Mockito.when(mockBuildConfiguration.getEventDispatcher()).thenReturn(mockEventDispatcher);
-    temporaryCacheDirectory = temporaryFolder.newFolder().toPath();
->>>>>>> 211efee9
   }
 
   private ImageLayers<Layer> buildFakeLayersToCache() throws ExecutionException {
