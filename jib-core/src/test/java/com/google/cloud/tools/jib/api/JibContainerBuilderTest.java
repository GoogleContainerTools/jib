/*
 * Copyright 2018 Google LLC.
 *
 * Licensed under the Apache License, Version 2.0 (the "License"); you may not
 * use this file except in compliance with the License. You may obtain a copy of
 * the License at
 *
 *      http://www.apache.org/licenses/LICENSE-2.0
 *
 * Unless required by applicable law or agreed to in writing, software
 * distributed under the License is distributed on an "AS IS" BASIS, WITHOUT
 * WARRANTIES OR CONDITIONS OF ANY KIND, either express or implied. See the
 * License for the specific language governing permissions and limitations under
 * the License.
 */

package com.google.cloud.tools.jib.api;

import com.google.cloud.tools.jib.configuration.BuildConfiguration;
import com.google.cloud.tools.jib.configuration.ContainerConfiguration;
import com.google.cloud.tools.jib.configuration.LayerConfiguration;
import com.google.cloud.tools.jib.configuration.Port;
import com.google.cloud.tools.jib.configuration.credentials.Credential;
import com.google.cloud.tools.jib.configuration.credentials.CredentialRetriever;
import com.google.cloud.tools.jib.event.EventHandlers;
import com.google.cloud.tools.jib.event.JibEvent;
import com.google.cloud.tools.jib.image.ImageReference;
import com.google.cloud.tools.jib.image.InvalidImageReferenceException;
import com.google.cloud.tools.jib.registry.credentials.CredentialRetrievalException;
import com.google.common.collect.ImmutableMap;
import java.io.IOException;
import java.nio.file.Paths;
import java.util.Arrays;
import java.util.concurrent.ExecutorService;
import java.util.function.Consumer;
import org.junit.Assert;
import org.junit.Test;
import org.junit.runner.RunWith;
import org.mockito.Mock;
import org.mockito.Mockito;
import org.mockito.junit.MockitoJUnitRunner;

/** Tests for {@link JibContainerBuilder}. */
@RunWith(MockitoJUnitRunner.class)
public class JibContainerBuilderTest {

  @Mock private LayerConfiguration mockLayerConfiguration1;
  @Mock private LayerConfiguration mockLayerConfiguration2;
  @Mock private CredentialRetriever mockCredentialRetriever;
  @Mock private ExecutorService mockExecutorService;
  @Mock private Consumer<JibEvent> mockJibEventConsumer;
  @Mock private JibEvent mockJibEvent;

  @Test
  public void testToContainerConfiguration_set() throws InvalidImageReferenceException {
    JibContainerBuilder jibContainerBuilder =
        Jib.from("base/image/reference")
            .setEntrypoint(Arrays.asList("entry", "point"))
            .setEnvironment(ImmutableMap.of("name", "value"))
            .setExposedPorts(Arrays.asList(Port.tcp(1234), Port.udp(5678)))
            .setLabels(ImmutableMap.of("key", "value"))
            .setProgramArguments(Arrays.asList("program", "arguments"));

    ContainerConfiguration containerConfiguration = jibContainerBuilder.toContainerConfiguration();
    Assert.assertEquals(Arrays.asList("entry", "point"), containerConfiguration.getEntrypoint());
    Assert.assertEquals(
        ImmutableMap.of("name", "value"), containerConfiguration.getEnvironmentMap());
    Assert.assertEquals(
        Arrays.asList(Port.tcp(1234), Port.udp(5678)), containerConfiguration.getExposedPorts());
    Assert.assertEquals(ImmutableMap.of("key", "value"), containerConfiguration.getLabels());
    Assert.assertEquals(
        Arrays.asList("program", "arguments"), containerConfiguration.getProgramArguments());
  }

  @Test
  public void testToContainerConfiguration_add() {
    JibContainerBuilder jibContainerBuilder =
        Jib.from(ImageReference.of("base", "image", "reference"))
            .setEntrypoint("entry", "point")
            .setEnvironment(ImmutableMap.of("name", "value"))
            .addEnvironmentVariable("environment", "variable")
            .setExposedPorts(Port.tcp(1234), Port.udp(5678))
            .addExposedPort(Port.tcp(1337))
            .setLabels(ImmutableMap.of("key", "value"))
            .addLabel("added", "label")
            .setProgramArguments("program", "arguments");

    ContainerConfiguration containerConfiguration = jibContainerBuilder.toContainerConfiguration();
    Assert.assertEquals(Arrays.asList("entry", "point"), containerConfiguration.getEntrypoint());
    Assert.assertEquals(
        ImmutableMap.of("name", "value", "environment", "variable"),
        containerConfiguration.getEnvironmentMap());
    Assert.assertEquals(
        Arrays.asList(Port.tcp(1234), Port.udp(5678), Port.tcp(1337)),
        containerConfiguration.getExposedPorts());
    Assert.assertEquals(
        ImmutableMap.of("key", "value", "added", "label"), containerConfiguration.getLabels());
    Assert.assertEquals(
        Arrays.asList("program", "arguments"), containerConfiguration.getProgramArguments());
  }

  @Test
  public void testToBuildConfiguration()
      throws InvalidImageReferenceException, CredentialRetrievalException, IOException {
    RegistryImage baseImage =
        RegistryImage.named("base/image").addCredentialRetriever(mockCredentialRetriever);
    RegistryImage targetImage =
        RegistryImage.named(ImageReference.of("gcr.io", "my-project/my-app", null))
            .addCredential("username", "password");
    Containerizer containerizer =
        Containerizer.to(targetImage)
            .setExecutorService(mockExecutorService)
            .setEventHandlers(new EventHandlers().add(mockJibEventConsumer));

    JibContainerBuilder jibContainerBuilder =
        Jib.from(baseImage)
            .setLayers(Arrays.asList(mockLayerConfiguration1, mockLayerConfiguration2));
<<<<<<< HEAD
    BuildConfiguration buildConfiguration = jibContainerBuilder.toBuildConfiguration(containerizer);
=======
    BuildConfiguration buildConfiguration =
        jibContainerBuilder
            .toBuildConfiguration(targetImage)
            // Fills in defaults.
            .setBaseImageLayersCacheDirectory(Paths.get("ignored"))
            .setApplicationLayersCacheDirectory(Paths.get("ignored"))
            .build();
>>>>>>> 82dd4f9c

    Assert.assertEquals(
        jibContainerBuilder.toContainerConfiguration(),
        buildConfiguration.getContainerConfiguration());

    Assert.assertEquals(
        baseImage.toImageConfiguration().getImage().toString(),
        buildConfiguration.getBaseImageConfiguration().getImage().toString());
    Assert.assertEquals(
        1, buildConfiguration.getBaseImageConfiguration().getCredentialRetrievers().size());
    Assert.assertSame(
        mockCredentialRetriever,
        buildConfiguration.getBaseImageConfiguration().getCredentialRetrievers().get(0));

    Assert.assertEquals(
        targetImage.toImageConfiguration().getImage().toString(),
        buildConfiguration.getTargetImageConfiguration().getImage().toString());
    Assert.assertEquals(
        1, buildConfiguration.getTargetImageConfiguration().getCredentialRetrievers().size());
    Assert.assertEquals(
        Credential.basic("username", "password"),
        buildConfiguration
            .getTargetImageConfiguration()
            .getCredentialRetrievers()
            .get(0)
            .retrieve()
            .orElseThrow(AssertionError::new));

    Assert.assertEquals(
        Arrays.asList(mockLayerConfiguration1, mockLayerConfiguration2),
        buildConfiguration.getLayerConfigurations());

    Assert.assertEquals(mockExecutorService, buildConfiguration.getExecutorService());

    buildConfiguration.getEventEmitter().emit(mockJibEvent);
    Mockito.verify(mockJibEventConsumer).accept(mockJibEvent);

    Assert.assertEquals("jib-core", buildConfiguration.getToolName());
  }
}<|MERGE_RESOLUTION|>--- conflicted
+++ resolved
@@ -17,6 +17,7 @@
 package com.google.cloud.tools.jib.api;
 
 import com.google.cloud.tools.jib.configuration.BuildConfiguration;
+import com.google.cloud.tools.jib.configuration.CacheDirectoryCreationException;
 import com.google.cloud.tools.jib.configuration.ContainerConfiguration;
 import com.google.cloud.tools.jib.configuration.LayerConfiguration;
 import com.google.cloud.tools.jib.configuration.Port;
@@ -38,12 +39,14 @@
 import org.junit.runner.RunWith;
 import org.mockito.Mock;
 import org.mockito.Mockito;
+import org.mockito.Spy;
 import org.mockito.junit.MockitoJUnitRunner;
 
 /** Tests for {@link JibContainerBuilder}. */
 @RunWith(MockitoJUnitRunner.class)
 public class JibContainerBuilderTest {
 
+  @Spy private BuildConfiguration.Builder spyBuildConfigurationBuilder;
   @Mock private LayerConfiguration mockLayerConfiguration1;
   @Mock private LayerConfiguration mockLayerConfiguration2;
   @Mock private CredentialRetriever mockCredentialRetriever;
@@ -101,7 +104,8 @@
 
   @Test
   public void testToBuildConfiguration()
-      throws InvalidImageReferenceException, CredentialRetrievalException, IOException {
+      throws InvalidImageReferenceException, CredentialRetrievalException, IOException,
+          CacheDirectoryCreationException {
     RegistryImage baseImage =
         RegistryImage.named("base/image").addCredentialRetriever(mockCredentialRetriever);
     RegistryImage targetImage =
@@ -109,23 +113,16 @@
             .addCredential("username", "password");
     Containerizer containerizer =
         Containerizer.to(targetImage)
+            .setBaseImageLayersCache(Paths.get("base/image/layers"))
+            .setApplicationLayersCache(Paths.get("application/layers"))
             .setExecutorService(mockExecutorService)
             .setEventHandlers(new EventHandlers().add(mockJibEventConsumer));
 
     JibContainerBuilder jibContainerBuilder =
         Jib.from(baseImage)
             .setLayers(Arrays.asList(mockLayerConfiguration1, mockLayerConfiguration2));
-<<<<<<< HEAD
-    BuildConfiguration buildConfiguration = jibContainerBuilder.toBuildConfiguration(containerizer);
-=======
     BuildConfiguration buildConfiguration =
-        jibContainerBuilder
-            .toBuildConfiguration(targetImage)
-            // Fills in defaults.
-            .setBaseImageLayersCacheDirectory(Paths.get("ignored"))
-            .setApplicationLayersCacheDirectory(Paths.get("ignored"))
-            .build();
->>>>>>> 82dd4f9c
+        jibContainerBuilder.toBuildConfiguration(spyBuildConfigurationBuilder, containerizer);
 
     Assert.assertEquals(
         jibContainerBuilder.toContainerConfiguration(),
@@ -154,13 +151,18 @@
             .retrieve()
             .orElseThrow(AssertionError::new));
 
+    Mockito.verify(spyBuildConfigurationBuilder)
+        .setBaseImageLayersCacheDirectory(Paths.get("base/image/layers"));
+    Mockito.verify(spyBuildConfigurationBuilder)
+        .setApplicationLayersCacheDirectory(Paths.get("application/layers"));
+
     Assert.assertEquals(
         Arrays.asList(mockLayerConfiguration1, mockLayerConfiguration2),
         buildConfiguration.getLayerConfigurations());
 
     Assert.assertEquals(mockExecutorService, buildConfiguration.getExecutorService());
 
-    buildConfiguration.getEventEmitter().emit(mockJibEvent);
+    buildConfiguration.getEventDispatcher().dispatch(mockJibEvent);
     Mockito.verify(mockJibEventConsumer).accept(mockJibEvent);
 
     Assert.assertEquals("jib-core", buildConfiguration.getToolName());
