--- conflicted
+++ resolved
@@ -270,11 +270,8 @@
     Assert.assertNull(System.getProperty("jib.httpTimeout"));
     testRegistryEndpointCallerSecure.call();
 
-<<<<<<< HEAD
-=======
     // We fall back to the default timeout:
     // https://github.com/GoogleContainerTools/jib/pull/656#discussion_r203562639
->>>>>>> 5643bf3b
     Assert.assertNull(mockConnection.getRequestedHttpTimeout());
   }
 
@@ -299,13 +296,9 @@
     System.setProperty("jib.httpTimeout", "-1");
     testRegistryEndpointCallerSecure.call();
 
-<<<<<<< HEAD
-    Assert.assertNull(mockConnection.getRequestedHttpTimeout());
-=======
     // We let the negative value pass through:
     // https://github.com/GoogleContainerTools/jib/pull/656#discussion_r203562639
     Assert.assertEquals(Integer.valueOf(-1), mockConnection.getRequestedHttpTimeout());
->>>>>>> 5643bf3b
   }
 
   @Test
