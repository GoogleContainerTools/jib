--- conflicted
+++ resolved
@@ -88,7 +88,6 @@
     }
   }
 
-<<<<<<< HEAD
   private static HttpResponse mockHttpResponse(int statusCode, @Nullable HttpHeaders headers)
       throws IOException {
     HttpResponse mock = Mockito.mock(HttpResponse.class);
@@ -103,9 +102,7 @@
     return mockHttpResponse(code307, new HttpHeaders().setLocation(redirectLocation));
   }
 
-=======
   @Mock private JibLogger mockBuildLogger;
->>>>>>> 373300b8
   @Mock private Connection mockConnection;
   @Mock private Connection mockInsecureConnection;
   @Mock private Response mockResponse;
@@ -131,7 +128,6 @@
   }
 
   @Test
-<<<<<<< HEAD
   public void testCall_secureCallerOnUnverifiableServer() throws IOException, RegistryException {
     Mockito.when(mockConnection.send(Mockito.eq("httpMethod"), Mockito.any()))
         .thenThrow(Mockito.mock(SSLPeerUnverifiedException.class)); // unverifiable HTTPS server
@@ -182,6 +178,13 @@
 
     Mockito.verify(mockInsecureConnectionFactory, Mockito.times(1)).apply(urlCaptor.capture());
     Assert.assertEquals(new URL("https://apiRouteBase/api"), urlCaptor.getAllValues().get(2));
+
+    Mockito.verify(mockBuildLogger)
+        .warn(
+            "Failed to connect to "
+                + urlCaptor.getAllValues().get(0)
+                + " over HTTPS. Attempting again with HTTP: "
+                + urlCaptor.getAllValues().get(1));
   }
 
   @Test
@@ -203,15 +206,13 @@
 
     Mockito.verify(mockInsecureConnectionFactory, Mockito.times(1)).apply(urlCaptor.capture());
     Assert.assertEquals(new URL("https://apiRouteBase/api"), urlCaptor.getAllValues().get(2));
-=======
-  public void testCall_httpsPeerUnverified() throws IOException, RegistryException {
-    verifyRetriesWithHttp(SSLPeerUnverifiedException.class);
-  }
-
-  @Test
-  public void testCall_retryWithHttp() throws IOException, RegistryException {
-    verifyRetriesWithHttp(HttpHostConnectException.class);
->>>>>>> 373300b8
+
+    Mockito.verify(mockBuildLogger)
+        .warn(
+            "Failed to connect to "
+                + urlCaptor.getAllValues().get(0)
+                + " over HTTPS. Attempting again with HTTP: "
+                + urlCaptor.getAllValues().get(1));
   }
 
   @Test
@@ -408,34 +409,6 @@
     Assert.assertEquals(Integer.valueOf(7593), mockConnection.getRequestedHttpTimeout());
   }
 
-<<<<<<< HEAD
-=======
-  /** Verifies a request is retried with HTTP protocol if {@code exceptionClass} is thrown. */
-  private void verifyRetriesWithHttp(Class<? extends Throwable> exceptionClass)
-      throws IOException, RegistryException {
-    // Has mockConnection.send throw first, then succeed.
-    Mockito.when(mockConnection.send(Mockito.eq("httpMethod"), Mockito.any()))
-        .thenThrow(Mockito.mock(exceptionClass))
-        .thenReturn(mockResponse);
-
-    RegistryEndpointCaller<String> testRegistryEndpointCallerInsecure =
-        createRegistryEndpointCaller(true);
-    Assert.assertEquals("body", testRegistryEndpointCallerInsecure.call());
-
-    // Checks that the URL protocol was first HTTPS, then HTTP.
-    ArgumentCaptor<URL> urlArgumentCaptor = ArgumentCaptor.forClass(URL.class);
-    Mockito.verify(mockConnectionFactory, Mockito.times(2)).apply(urlArgumentCaptor.capture());
-    Assert.assertEquals("https", urlArgumentCaptor.getAllValues().get(0).getProtocol());
-    Assert.assertEquals("http", urlArgumentCaptor.getAllValues().get(1).getProtocol());
-    Mockito.verify(mockBuildLogger)
-        .warn(
-            "Failed to connect to "
-                + urlArgumentCaptor.getAllValues().get(0)
-                + " over HTTPS. Attempting again with HTTP: "
-                + urlArgumentCaptor.getAllValues().get(1));
-  }
-
->>>>>>> 373300b8
   /**
    * Verifies that a response with {@code httpStatusCode} throws {@link
    * RegistryUnauthorizedException}.
