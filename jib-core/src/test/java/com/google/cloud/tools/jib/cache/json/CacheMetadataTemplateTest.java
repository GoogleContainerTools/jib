--- conflicted
+++ resolved
@@ -61,15 +61,9 @@
         new CacheMetadataLayerPropertiesObjectTemplate()
             .setLayerEntries(
                 Collections.singletonList(
-<<<<<<< HEAD
                     new LayerEntryTemplate(
                         Collections.singletonList(Paths.get("some", "source", "path").toString()),
-                        "/extraction/path")))
-=======
-                    new CacheMetadataLayerPropertiesObjectTemplate.LayerEntryTemplate(
-                        Collections.singletonList(Paths.get("some", "source", "path").toString()),
                         "some/extraction/path")))
->>>>>>> e6dda399
             .setLastModifiedTime(FileTime.fromMillis(255073580723571L));
     CacheMetadataLayerObjectTemplate classesLayerTemplate =
         new CacheMetadataLayerObjectTemplate()
@@ -134,11 +128,7 @@
         Collections.singletonList(Paths.get("some", "source", "path").toString()),
         classesLayerTemplate.getProperties().getLayerEntries().get(0).getSourceFiles());
     Assert.assertEquals(
-<<<<<<< HEAD
-        "/extraction/path",
-=======
         "some/extraction/path",
->>>>>>> e6dda399
         classesLayerTemplate.getProperties().getLayerEntries().get(0).getExtractionPath());
     Assert.assertEquals(
         FileTime.fromMillis(255073580723571L),
