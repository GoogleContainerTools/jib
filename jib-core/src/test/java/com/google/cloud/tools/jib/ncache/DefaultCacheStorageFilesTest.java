--- conflicted
+++ resolved
@@ -30,7 +30,6 @@
       new DefaultCacheStorageFiles(Paths.get("cache/directory"));
 
   @Test
-<<<<<<< HEAD
   public void testIsLayerFile() {
     Assert.assertTrue(DefaultCacheStorageFiles.isLayerFile(Paths.get(".layer")));
     Assert.assertTrue(
@@ -90,10 +89,7 @@
   }
 
   @Test
-  public void testGetLayerFilename() throws DigestException {
-=======
   public void testGetLayerFile() throws DigestException {
->>>>>>> 97f58f5c
     DescriptorDigest layerDigest =
         DescriptorDigest.fromHash(
             "aaaaaaaaaaaaaaaaaaaaaaaaaaaaaaaaaaaaaaaaaaaaaaaaaaaaaaaaaaaaaaaa");
@@ -170,10 +166,7 @@
     DescriptorDigest layerDigest =
         DescriptorDigest.fromHash(
             "aaaaaaaaaaaaaaaaaaaaaaaaaaaaaaaaaaaaaaaaaaaaaaaaaaaaaaaaaaaaaaaa");
-<<<<<<< HEAD
-=======
 
->>>>>>> 97f58f5c
     Assert.assertEquals(
         Paths.get(
             "cache",
