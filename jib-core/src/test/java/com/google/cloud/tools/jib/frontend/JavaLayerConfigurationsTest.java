--- conflicted
+++ resolved
@@ -25,59 +25,40 @@
             .setSnapshotDependencyFiles(Collections.singletonList(Paths.get("snapshotDependency")))
             .setResourceFiles(Collections.singletonList(Paths.get("resource")))
             .setClassFiles(Collections.singletonList(Paths.get("class")))
+            .setExplodedWarFiles(Collections.singletonList(Paths.get("exploded-war")))
             .setExtraFiles(Collections.singletonList(Paths.get("extra")))
             .build();
 
-<<<<<<< HEAD
-    ImmutableList<LayerEntry> dependenciesLayerEntry =
+    ImmutableList<LayerEntry> dependencyLayerEntries =
         javaLayerConfigurations.getDependencyLayerEntries();
-    ImmutableList<LayerEntry> snapshotDependenciesLayerEntry =
+    ImmutableList<LayerEntry> snapshotDependencyLayerEntries =
         javaLayerConfigurations.getSnapshotDependencyLayerEntries();
-    ImmutableList<LayerEntry> resourcesLayerEntry =
+    ImmutableList<LayerEntry> resourceLayerEntries =
         javaLayerConfigurations.getResourceLayerEntries();
-    ImmutableList<LayerEntry> classesLayerEntry = javaLayerConfigurations.getClassLayerEntries();
-    ImmutableList<LayerEntry> extraFilesLayerEntry =
+    ImmutableList<LayerEntry> classLayerEntries = javaLayerConfigurations.getClassLayerEntries();
+    ImmutableList<LayerEntry> explodedWarLayerEntries =
+        javaLayerConfigurations.getExplodedWarEntries();
+    ImmutableList<LayerEntry> extraFilesLayerEntries =
         javaLayerConfigurations.getExtraFilesLayerEntries();
-=======
-    LayerEntry dependenciesLayerEntry = javaLayerConfigurations.getDependenciesLayerEntry();
-    LayerEntry snapshotDependenciesLayerEntry =
-        javaLayerConfigurations.getSnapshotDependenciesLayerEntry();
-    LayerEntry resourcesLayerEntry = javaLayerConfigurations.getResourcesLayerEntry();
-    LayerEntry classesLayerEntry = javaLayerConfigurations.getClassesLayerEntry();
-    LayerEntry explodedWarEntry = javaLayerConfigurations.getExplodedWarEntry();
-    LayerEntry extraFilesLayerEntry = javaLayerConfigurations.getExtraFilesLayerEntry();
->>>>>>> 5e2d2411
 
     Assert.assertEquals(
         Paths.get(JavaEntrypointConstructor.DEFAULT_DEPENDENCIES_PATH_ON_IMAGE)
             .resolve("dependency"),
-        dependenciesLayerEntry.get(0).getExtractionPath());
+        dependencyLayerEntries.get(0).getExtractionPath());
     Assert.assertEquals(
         Paths.get(JavaEntrypointConstructor.DEFAULT_DEPENDENCIES_PATH_ON_IMAGE)
             .resolve("snapshotDependency"),
-        snapshotDependenciesLayerEntry.get(0).getExtractionPath());
+        snapshotDependencyLayerEntries.get(0).getExtractionPath());
     Assert.assertEquals(
         Paths.get(JavaEntrypointConstructor.DEFAULT_RESOURCES_PATH_ON_IMAGE).resolve("resource"),
-        resourcesLayerEntry.get(0).getExtractionPath());
+        resourceLayerEntries.get(0).getExtractionPath());
     Assert.assertEquals(
-<<<<<<< HEAD
         Paths.get(JavaEntrypointConstructor.DEFAULT_CLASSES_PATH_ON_IMAGE).resolve("class"),
-        classesLayerEntry.get(0).getExtractionPath());
-    Assert.assertEquals(Paths.get("/extra"), extraFilesLayerEntry.get(0).getExtractionPath());
-=======
-        JavaEntrypointConstructor.DEFAULT_JETTY_BASE_ON_IMAGE,
-        explodedWarEntry.getExtractionPath());
+        classLayerEntries.get(0).getExtractionPath());
     Assert.assertEquals(
-        JavaEntrypointConstructor.DEFAULT_CLASSES_PATH_ON_IMAGE,
-        classesLayerEntry.getExtractionPath());
-    Assert.assertEquals("/", extraFilesLayerEntry.getExtractionPath());
-    Assert.assertTrue(dependenciesLayerEntry.getSourceFiles().isEmpty());
-    Assert.assertTrue(snapshotDependenciesLayerEntry.getSourceFiles().isEmpty());
-    Assert.assertTrue(resourcesLayerEntry.getSourceFiles().isEmpty());
-    Assert.assertTrue(classesLayerEntry.getSourceFiles().isEmpty());
-    Assert.assertTrue(explodedWarEntry.getSourceFiles().isEmpty());
-    Assert.assertTrue(extraFilesLayerEntry.getSourceFiles().isEmpty());
->>>>>>> 5e2d2411
+        Paths.get(JavaEntrypointConstructor.DEFAULT_JETTY_BASE_ON_IMAGE).resolve("exploded-war"),
+        explodedWarLayerEntries.get(0).getExtractionPath());
+    Assert.assertEquals(Paths.get("/extra"), extraFilesLayerEntries.get(0).getExtractionPath());
 
     List<String> expectedLabels = new ArrayList<>();
     for (JavaLayerConfigurations.LayerType layerType : JavaLayerConfigurations.LayerType.values()) {
@@ -102,18 +83,11 @@
 
     JavaLayerConfigurations javaLayerConfigurations =
         JavaLayerConfigurations.builder()
-<<<<<<< HEAD
             .setDependencyFiles(dependencyFiles)
             .setSnapshotDependencyFiles(snapshotDependencyFiles)
             .setResourceFiles(resourceFiles)
             .setClassFiles(classFiles)
-=======
-            .setDependenciesFiles(dependencyFiles)
-            .setSnapshotDependenciesFiles(snapshotDependencyFiles)
-            .setResourcesFiles(resourceFiles)
-            .setClassesFiles(classFiles)
-            .setExplodedWar(explodedWarFiles)
->>>>>>> 5e2d2411
+            .setExplodedWarFiles(explodedWarFiles)
             .setExtraFiles(extraFiles)
             .build();
 
