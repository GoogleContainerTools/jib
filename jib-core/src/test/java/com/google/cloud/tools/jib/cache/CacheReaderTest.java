--- conflicted
+++ resolved
@@ -98,11 +98,7 @@
               ImmutableList.of(
                   new LayerEntry(
                       ImmutableList.of(Paths.get("some", "source", "directory")),
-<<<<<<< HEAD
-                      "/some/extraction/path"))));
-=======
                       "some/extraction/path"))));
->>>>>>> e6dda399
       Assert.assertNull(cacheReader.getLayerFile(ImmutableList.of()));
     }
   }
@@ -140,14 +136,7 @@
       Assert.assertNotNull(classesCachedLayer.getMetadata());
       classesCachedLayer
           .getMetadata()
-<<<<<<< HEAD
           .setEntry(ImmutableList.of(testSourceFiles.toString()), "/some/extraction/path");
-=======
-          .setEntries(
-              ImmutableList.of(
-                  new LayerMetadata.LayerMetadataEntry(
-                      Collections.singletonList(testSourceFiles.toString()), "extractionPath")));
->>>>>>> e6dda399
     }
 
     try (Cache cache = Cache.init(testCacheFolder)) {
@@ -161,38 +150,22 @@
           cacheReader.getUpToDateLayerByLayerEntries(layerEntryFilter);
       Assert.assertNotNull(upToDateLayer);
       Assert.assertEquals(
-<<<<<<< HEAD
           classesCachedLayer.getBlobDescriptor(), upToDateLayer.getBlobDescriptor());
-=======
-          classesCachedLayer.getBlobDescriptor(),
-          cacheReader
-              .getUpToDateLayerByLayerEntries(
-                  ImmutableList.of(
-                      new LayerEntry(ImmutableList.of(testSourceFiles), "extractionPath")))
-              .getBlobDescriptor());
->>>>>>> e6dda399
 
       // Changes a file and checks that the change is detected.
       Files.setLastModifiedTime(
           testSourceFiles.resolve("a").resolve("b").resolve("bar"), newerLastModifiedTime);
-<<<<<<< HEAD
       Assert.assertNull(cacheReader.getUpToDateLayerByLayerEntries(layerEntryFilter));
-=======
       Assert.assertNull(
           cacheReader.getUpToDateLayerByLayerEntries(
               ImmutableList.of(
                   new LayerEntry(ImmutableList.of(testSourceFiles), "extractionPath"))));
->>>>>>> e6dda399
 
       // Any non-cached directory should be deemed modified.
       Assert.assertNull(
           cacheReader.getUpToDateLayerByLayerEntries(
               ImmutableList.of(
-<<<<<<< HEAD
                   new LayerEntry(ImmutableList.of(resourceSourceFiles), "/some/extraction/path"))));
-=======
-                  new LayerEntry(ImmutableList.of(resourceSourceFiles), "extractionPath"))));
->>>>>>> e6dda399
     }
   }
 }