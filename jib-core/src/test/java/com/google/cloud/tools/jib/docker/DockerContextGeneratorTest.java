--- conflicted
+++ resolved
@@ -112,43 +112,12 @@
   }
 
   @Test
-<<<<<<< HEAD
-  public void testJoinAsJsonArray() {
-    Assert.assertEquals(
-        "[\"java\",\"-cp\",\"/app/libs/*:/app/resources/:/app/classes/\",\"\"]",
-        DockerContextGenerator.joinAsJsonArray(
-            ImmutableList.of("java", "-cp", "/app/libs/*:/app/resources/:/app/classes/", "")));
-
-    Assert.assertEquals(
-        "[\"java\",\"-flag\",\"another\\\"Flag\",\"-cp\",\"/app/libs/*:/app/resources/:/app/classes/\",\"AnotherMainClass\"]",
-        DockerContextGenerator.joinAsJsonArray(
-            EntrypointBuilder.makeEntrypoint(
-                mockSourceFilesConfiguration,
-                Arrays.asList("-flag", "another\"Flag"),
-                "AnotherMainClass")));
-  }
-
-  @Test
-  public void testMakeExposeItems() {
-    Assert.assertEquals(
-        "EXPOSE 1000\nEXPOSE 2000-2010\n",
-        DockerContextGenerator.makeExposeItems(ImmutableList.of("1000", "2000-2010")));
-  }
-
-  @Test
-  public void testMakeDockerfile() throws IOException, URISyntaxException {
-=======
   public void testMakeDockerfile() throws IOException {
->>>>>>> 149bfeb2
     String expectedBaseImage = "somebaseimage";
     List<String> expectedJvmFlags = Arrays.asList("-flag", "another\"Flag");
     String expectedMainClass = "SomeMainClass";
     List<String> expectedJavaArguments = Arrays.asList("arg1", "arg2");
-<<<<<<< HEAD
-    List<String> exposedPorts = Arrays.asList("1000", "2000-2010");
-=======
     List<String> exposedPorts = Arrays.asList("1000/tcp", "2000-2010/udp");
->>>>>>> 149bfeb2
 
     String dockerfile =
         new DockerContextGenerator(mockSourceFilesConfiguration)
