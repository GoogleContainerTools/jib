--- conflicted
+++ resolved
@@ -60,11 +60,7 @@
       throws IOException, InterruptedException, GeneralSecurityException, URISyntaxException {
     this.https = https;
     this.responses = responses;
-<<<<<<< HEAD
-    serverSocket = createServerSocket(https);
-=======
     serverSocket = https ? createHttpsServerSocket() : new ServerSocket(0);
->>>>>>> 633e8b5a
     ignoreReturn(executorService.submit(this::serveResponses));
     threadStarted.acquire();
   }
@@ -105,19 +101,6 @@
   private Void serveResponses() throws IOException {
     threadStarted.release();
     try (Socket socket = serverSocket.accept()) {
-<<<<<<< HEAD
-
-      for (String response : responses) {
-        InputStream in = socket.getInputStream();
-        BufferedReader reader =
-            new BufferedReader(new InputStreamReader(in, StandardCharsets.UTF_8));
-        for (String line = reader.readLine();
-            line != null && !line.isEmpty(); // An empty line marks the end of an HTTP request.
-            line = reader.readLine()) {
-          inputRead.append(line + "\n");
-        }
-
-=======
       InputStream in = socket.getInputStream();
       BufferedReader reader = new BufferedReader(new InputStreamReader(in, StandardCharsets.UTF_8));
 
@@ -127,7 +110,6 @@
             line = reader.readLine()) {
           inputRead.append(line + "\n");
         }
->>>>>>> 633e8b5a
         socket.getOutputStream().write(response.getBytes(StandardCharsets.UTF_8));
         socket.getOutputStream().flush();
       }
