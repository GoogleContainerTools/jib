--- conflicted
+++ resolved
@@ -16,10 +16,6 @@
 
 package com.google.cloud.tools.jib.registry;
 
-<<<<<<< HEAD
-=======
-import com.google.api.client.http.HttpResponseException;
->>>>>>> c0300a95
 import com.google.cloud.tools.jib.api.DescriptorDigest;
 import com.google.cloud.tools.jib.api.LogEvent;
 import com.google.cloud.tools.jib.event.EventHandlers;
@@ -160,14 +156,8 @@
 
   /** Docker Registry 2.0 and 2.1 return 400 / TAG_INVALID. */
   @Test
-<<<<<<< HEAD
   public void testHandleHttpResponseException_dockerRegistry_tagInvalid() throws ResponseException {
     ResponseException exception = Mockito.mock(ResponseException.class);
-=======
-  public void testHandleHttpResponseException_dockerRegistry_tagInvalid()
-      throws HttpResponseException {
-    HttpResponseException exception = Mockito.mock(HttpResponseException.class);
->>>>>>> c0300a95
     Mockito.when(exception.getStatusCode()).thenReturn(HttpStatus.SC_BAD_REQUEST);
     Mockito.when(exception.getContent())
         .thenReturn(
@@ -189,13 +179,8 @@
   /** Docker Registry 2.2 returns a 400 / MANIFEST_INVALID. */
   @Test
   public void testHandleHttpResponseException_dockerRegistry_manifestInvalid()
-<<<<<<< HEAD
       throws ResponseException {
     ResponseException exception = Mockito.mock(ResponseException.class);
-=======
-      throws HttpResponseException {
-    HttpResponseException exception = Mockito.mock(HttpResponseException.class);
->>>>>>> c0300a95
     Mockito.when(exception.getStatusCode()).thenReturn(HttpStatus.SC_BAD_REQUEST);
     Mockito.when(exception.getContent())
         .thenReturn(
@@ -216,13 +201,8 @@
 
   /** Quay.io returns an undocumented 415 / MANIFEST_INVALID. */
   @Test
-<<<<<<< HEAD
   public void testHandleHttpResponseException_quayIo() throws ResponseException {
     ResponseException exception = Mockito.mock(ResponseException.class);
-=======
-  public void testHandleHttpResponseException_quayIo() throws HttpResponseException {
-    HttpResponseException exception = Mockito.mock(HttpResponseException.class);
->>>>>>> c0300a95
     Mockito.when(exception.getStatusCode()).thenReturn(HttpStatus.SC_UNSUPPORTED_MEDIA_TYPE);
     Mockito.when(exception.getContent())
         .thenReturn(
@@ -244,14 +224,8 @@
 
   @Test
   public void testHandleHttpResponseException_otherError() throws RegistryErrorException {
-<<<<<<< HEAD
     ResponseException exception = Mockito.mock(ResponseException.class);
     Mockito.when(exception.getStatusCode()).thenReturn(HttpStatus.SC_UNAUTHORIZED);
-
-=======
-    HttpResponseException exception = Mockito.mock(HttpResponseException.class);
-    Mockito.when(exception.getStatusCode()).thenReturn(HttpStatus.SC_UNAUTHORIZED);
->>>>>>> c0300a95
     try {
       testManifestPusher.handleHttpResponseException(exception);
       Assert.fail();
