--- conflicted
+++ resolved
@@ -123,11 +123,7 @@
       Assert.assertThat(
           ex.getMessage(),
           CoreMatchers.containsString(
-<<<<<<< HEAD
-              "Registry does not support Image Manifest Version 2, Schema 2"));
-=======
               "Registry may not support Image Manifest Version 2, Schema 2"));
->>>>>>> 90d9c10f
 
     } catch (HttpResponseException ex) {
       Assert.fail("should have been a RegistryErrorException");
