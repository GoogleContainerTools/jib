--- conflicted
+++ resolved
@@ -37,7 +37,7 @@
 @RunWith(MockitoJUnitRunner.class)
 public class CredentialRetrieverFactoryTest {
 
-  private static final Credentials FAKE_CREDENTIALS = new Credentials("username", "password");
+  private static final Credential FAKE_CREDENTIALS = new Credential("username", "password");
 
   @Mock private JibLogger mockJibLogger;
   @Mock private DockerCredentialHelperFactory mockDockerCredentialHelperFactory;
@@ -61,27 +61,15 @@
     CredentialRetrieverFactory credentialRetrieverFactory =
         CredentialRetrieverFactory.forImage(
             ImageReference.of("registry", null, null), mockJibLogger);
-<<<<<<< HEAD
-=======
-    Credential expectedCredential = new Credential("username", "password");
 
->>>>>>> 469e0911
     Mockito.when(
             mockDockerCredentialHelperFactory.newDockerCredentialHelper(
                 "registry", Paths.get("docker-credential-helper")))
         .thenReturn(mockDockerCredentialHelper);
-<<<<<<< HEAD
 
     Assert.assertEquals(
         FAKE_CREDENTIALS,
         credentialRetrieverFactory
-=======
-    Mockito.when(mockDockerCredentialHelper.retrieve()).thenReturn(expectedCredential);
-
-    Assert.assertEquals(
-        expectedCredential,
-        credentialProviderFactory
->>>>>>> 469e0911
             .dockerCredentialHelper(
                 Paths.get("docker-credential-helper"), mockDockerCredentialHelperFactory)
             .retrieve());
