/*
 * Copyright 2018 Google LLC.
 *
 * Licensed under the Apache License, Version 2.0 (the "License"); you may not
 * use this file except in compliance with the License. You may obtain a copy of
 * the License at
 *
 *      http://www.apache.org/licenses/LICENSE-2.0
 *
 * Unless required by applicable law or agreed to in writing, software
 * distributed under the License is distributed on an "AS IS" BASIS, WITHOUT
 * WARRANTIES OR CONDITIONS OF ANY KIND, either express or implied. See the
 * License for the specific language governing permissions and limitations under
 * the License.
 */

package com.google.cloud.tools.jib.api;

import com.google.cloud.tools.jib.api.MainClassFinder.Result;
import com.google.cloud.tools.jib.filesystem.DirectoryWalker;
import com.google.common.io.Resources;
import java.io.IOException;
import java.net.URISyntaxException;
import java.nio.file.Path;
import java.nio.file.Paths;
import java.util.function.Consumer;
import org.hamcrest.CoreMatchers;
import org.hamcrest.MatcherAssert;
import org.junit.Assert;
import org.junit.Test;
import org.junit.runner.RunWith;
import org.mockito.Mock;
import org.mockito.junit.MockitoJUnitRunner;

/** Tests for {@link MainClassFinder}. */
@RunWith(MockitoJUnitRunner.class)
public class MainClassFinderTest {

  @Mock private Consumer<LogEvent> logEventConsumer;

  @Test
  public void testFindMainClass_simple() throws URISyntaxException, IOException {
    Path rootDirectory = Paths.get(Resources.getResource("core/class-finder-tests/simple").toURI());
    MainClassFinder.Result mainClassFinderResult =
        MainClassFinder.find(new DirectoryWalker(rootDirectory).walk(), logEventConsumer);
<<<<<<< HEAD
    Assert.assertSame(Result.Type.MAIN_CLASS_FOUND, mainClassFinderResult.getType());
    Assert.assertThat(
=======
    Assert.assertSame(Type.MAIN_CLASS_FOUND, mainClassFinderResult.getType());
    MatcherAssert.assertThat(
>>>>>>> fd28b42c
        mainClassFinderResult.getFoundMainClass(), CoreMatchers.containsString("HelloWorld"));
  }

  @Test
  public void testFindMainClass_subdirectories() throws URISyntaxException, IOException {
    Path rootDirectory =
        Paths.get(Resources.getResource("core/class-finder-tests/subdirectories").toURI());
    MainClassFinder.Result mainClassFinderResult =
        MainClassFinder.find(new DirectoryWalker(rootDirectory).walk(), logEventConsumer);
<<<<<<< HEAD
    Assert.assertSame(Result.Type.MAIN_CLASS_FOUND, mainClassFinderResult.getType());
    Assert.assertThat(
=======
    Assert.assertSame(
        MainClassFinder.Result.Type.MAIN_CLASS_FOUND, mainClassFinderResult.getType());
    MatcherAssert.assertThat(
>>>>>>> fd28b42c
        mainClassFinderResult.getFoundMainClass(),
        CoreMatchers.containsString("multi.layered.HelloWorld"));
  }

  @Test
  public void testFindMainClass_noClass() throws URISyntaxException, IOException {
    Path rootDirectory =
        Paths.get(Resources.getResource("core/class-finder-tests/no-main").toURI());
    MainClassFinder.Result mainClassFinderResult =
        MainClassFinder.find(new DirectoryWalker(rootDirectory).walk(), logEventConsumer);
    Assert.assertEquals(Result.Type.MAIN_CLASS_NOT_FOUND, mainClassFinderResult.getType());
  }

  @Test
  public void testFindMainClass_multiple() throws URISyntaxException, IOException {
    Path rootDirectory =
        Paths.get(Resources.getResource("core/class-finder-tests/multiple").toURI());
    MainClassFinder.Result mainClassFinderResult =
        MainClassFinder.find(new DirectoryWalker(rootDirectory).walk(), logEventConsumer);
    Assert.assertEquals(Result.Type.MULTIPLE_MAIN_CLASSES, mainClassFinderResult.getType());
    Assert.assertEquals(2, mainClassFinderResult.getFoundMainClasses().size());
    Assert.assertTrue(
        mainClassFinderResult.getFoundMainClasses().contains("multi.layered.HelloMoon"));
    Assert.assertTrue(mainClassFinderResult.getFoundMainClasses().contains("HelloWorld"));
  }

  @Test
  public void testFindMainClass_extension() throws URISyntaxException, IOException {
    Path rootDirectory =
        Paths.get(Resources.getResource("core/class-finder-tests/extension").toURI());
    MainClassFinder.Result mainClassFinderResult =
        MainClassFinder.find(new DirectoryWalker(rootDirectory).walk(), logEventConsumer);
<<<<<<< HEAD
    Assert.assertSame(Result.Type.MAIN_CLASS_FOUND, mainClassFinderResult.getType());
    Assert.assertThat(
=======
    Assert.assertSame(Type.MAIN_CLASS_FOUND, mainClassFinderResult.getType());
    MatcherAssert.assertThat(
>>>>>>> fd28b42c
        mainClassFinderResult.getFoundMainClass(), CoreMatchers.containsString("main.MainClass"));
  }

  @Test
  public void testFindMainClass_importedMethods() throws URISyntaxException, IOException {
    Path rootDirectory =
        Paths.get(Resources.getResource("core/class-finder-tests/imported-methods").toURI());
    MainClassFinder.Result mainClassFinderResult =
        MainClassFinder.find(new DirectoryWalker(rootDirectory).walk(), logEventConsumer);
<<<<<<< HEAD
    Assert.assertSame(Result.Type.MAIN_CLASS_FOUND, mainClassFinderResult.getType());
    Assert.assertThat(
=======
    Assert.assertSame(
        MainClassFinder.Result.Type.MAIN_CLASS_FOUND, mainClassFinderResult.getType());
    MatcherAssert.assertThat(
>>>>>>> fd28b42c
        mainClassFinderResult.getFoundMainClass(), CoreMatchers.containsString("main.MainClass"));
  }

  @Test
  public void testFindMainClass_externalClasses() throws URISyntaxException, IOException {
    Path rootDirectory =
        Paths.get(Resources.getResource("core/class-finder-tests/external-classes").toURI());
    MainClassFinder.Result mainClassFinderResult =
        MainClassFinder.find(new DirectoryWalker(rootDirectory).walk(), logEventConsumer);
<<<<<<< HEAD
    Assert.assertSame(Result.Type.MAIN_CLASS_FOUND, mainClassFinderResult.getType());
    Assert.assertThat(
=======
    Assert.assertSame(
        MainClassFinder.Result.Type.MAIN_CLASS_FOUND, mainClassFinderResult.getType());
    MatcherAssert.assertThat(
>>>>>>> fd28b42c
        mainClassFinderResult.getFoundMainClass(), CoreMatchers.containsString("main.MainClass"));
  }

  @Test
  public void testFindMainClass_innerClasses() throws URISyntaxException, IOException {
    Path rootDirectory =
        Paths.get(Resources.getResource("core/class-finder-tests/inner-classes").toURI());
    MainClassFinder.Result mainClassFinderResult =
        MainClassFinder.find(new DirectoryWalker(rootDirectory).walk(), logEventConsumer);
<<<<<<< HEAD
    Assert.assertSame(Result.Type.MAIN_CLASS_FOUND, mainClassFinderResult.getType());
    Assert.assertThat(
=======
    Assert.assertSame(Type.MAIN_CLASS_FOUND, mainClassFinderResult.getType());
    MatcherAssert.assertThat(
>>>>>>> fd28b42c
        mainClassFinderResult.getFoundMainClass(),
        CoreMatchers.containsString("HelloWorld$InnerClass"));
  }

  @Test
  public void testMainClass_varargs() throws URISyntaxException, IOException {
    Path rootDirectory =
        Paths.get(Resources.getResource("core/class-finder-tests/varargs").toURI());
    MainClassFinder.Result mainClassFinderResult =
        MainClassFinder.find(new DirectoryWalker(rootDirectory).walk(), logEventConsumer);
<<<<<<< HEAD
    Assert.assertSame(Result.Type.MAIN_CLASS_FOUND, mainClassFinderResult.getType());
    Assert.assertThat(
=======
    Assert.assertSame(
        MainClassFinder.Result.Type.MAIN_CLASS_FOUND, mainClassFinderResult.getType());
    MatcherAssert.assertThat(
>>>>>>> fd28b42c
        mainClassFinderResult.getFoundMainClass(), CoreMatchers.containsString("HelloWorld"));
  }

  @Test
  public void testMainClass_synthetic() throws URISyntaxException, IOException {
    Path rootDirectory =
        Paths.get(Resources.getResource("core/class-finder-tests/synthetic").toURI());
    MainClassFinder.Result mainClassFinderResult =
        MainClassFinder.find(new DirectoryWalker(rootDirectory).walk(), logEventConsumer);
    Assert.assertSame(
        MainClassFinder.Result.Type.MAIN_CLASS_FOUND, mainClassFinderResult.getType());
    MatcherAssert.assertThat(
        mainClassFinderResult.getFoundMainClass(), CoreMatchers.containsString("HelloWorldKt"));
  }
}<|MERGE_RESOLUTION|>--- conflicted
+++ resolved
@@ -43,13 +43,8 @@
     Path rootDirectory = Paths.get(Resources.getResource("core/class-finder-tests/simple").toURI());
     MainClassFinder.Result mainClassFinderResult =
         MainClassFinder.find(new DirectoryWalker(rootDirectory).walk(), logEventConsumer);
-<<<<<<< HEAD
     Assert.assertSame(Result.Type.MAIN_CLASS_FOUND, mainClassFinderResult.getType());
-    Assert.assertThat(
-=======
-    Assert.assertSame(Type.MAIN_CLASS_FOUND, mainClassFinderResult.getType());
     MatcherAssert.assertThat(
->>>>>>> fd28b42c
         mainClassFinderResult.getFoundMainClass(), CoreMatchers.containsString("HelloWorld"));
   }
 
@@ -59,14 +54,8 @@
         Paths.get(Resources.getResource("core/class-finder-tests/subdirectories").toURI());
     MainClassFinder.Result mainClassFinderResult =
         MainClassFinder.find(new DirectoryWalker(rootDirectory).walk(), logEventConsumer);
-<<<<<<< HEAD
     Assert.assertSame(Result.Type.MAIN_CLASS_FOUND, mainClassFinderResult.getType());
-    Assert.assertThat(
-=======
-    Assert.assertSame(
-        MainClassFinder.Result.Type.MAIN_CLASS_FOUND, mainClassFinderResult.getType());
     MatcherAssert.assertThat(
->>>>>>> fd28b42c
         mainClassFinderResult.getFoundMainClass(),
         CoreMatchers.containsString("multi.layered.HelloWorld"));
   }
@@ -99,13 +88,8 @@
         Paths.get(Resources.getResource("core/class-finder-tests/extension").toURI());
     MainClassFinder.Result mainClassFinderResult =
         MainClassFinder.find(new DirectoryWalker(rootDirectory).walk(), logEventConsumer);
-<<<<<<< HEAD
     Assert.assertSame(Result.Type.MAIN_CLASS_FOUND, mainClassFinderResult.getType());
-    Assert.assertThat(
-=======
-    Assert.assertSame(Type.MAIN_CLASS_FOUND, mainClassFinderResult.getType());
     MatcherAssert.assertThat(
->>>>>>> fd28b42c
         mainClassFinderResult.getFoundMainClass(), CoreMatchers.containsString("main.MainClass"));
   }
 
@@ -115,14 +99,8 @@
         Paths.get(Resources.getResource("core/class-finder-tests/imported-methods").toURI());
     MainClassFinder.Result mainClassFinderResult =
         MainClassFinder.find(new DirectoryWalker(rootDirectory).walk(), logEventConsumer);
-<<<<<<< HEAD
     Assert.assertSame(Result.Type.MAIN_CLASS_FOUND, mainClassFinderResult.getType());
-    Assert.assertThat(
-=======
-    Assert.assertSame(
-        MainClassFinder.Result.Type.MAIN_CLASS_FOUND, mainClassFinderResult.getType());
     MatcherAssert.assertThat(
->>>>>>> fd28b42c
         mainClassFinderResult.getFoundMainClass(), CoreMatchers.containsString("main.MainClass"));
   }
 
@@ -132,14 +110,8 @@
         Paths.get(Resources.getResource("core/class-finder-tests/external-classes").toURI());
     MainClassFinder.Result mainClassFinderResult =
         MainClassFinder.find(new DirectoryWalker(rootDirectory).walk(), logEventConsumer);
-<<<<<<< HEAD
     Assert.assertSame(Result.Type.MAIN_CLASS_FOUND, mainClassFinderResult.getType());
-    Assert.assertThat(
-=======
-    Assert.assertSame(
-        MainClassFinder.Result.Type.MAIN_CLASS_FOUND, mainClassFinderResult.getType());
     MatcherAssert.assertThat(
->>>>>>> fd28b42c
         mainClassFinderResult.getFoundMainClass(), CoreMatchers.containsString("main.MainClass"));
   }
 
@@ -149,13 +121,8 @@
         Paths.get(Resources.getResource("core/class-finder-tests/inner-classes").toURI());
     MainClassFinder.Result mainClassFinderResult =
         MainClassFinder.find(new DirectoryWalker(rootDirectory).walk(), logEventConsumer);
-<<<<<<< HEAD
     Assert.assertSame(Result.Type.MAIN_CLASS_FOUND, mainClassFinderResult.getType());
-    Assert.assertThat(
-=======
-    Assert.assertSame(Type.MAIN_CLASS_FOUND, mainClassFinderResult.getType());
     MatcherAssert.assertThat(
->>>>>>> fd28b42c
         mainClassFinderResult.getFoundMainClass(),
         CoreMatchers.containsString("HelloWorld$InnerClass"));
   }
@@ -166,14 +133,8 @@
         Paths.get(Resources.getResource("core/class-finder-tests/varargs").toURI());
     MainClassFinder.Result mainClassFinderResult =
         MainClassFinder.find(new DirectoryWalker(rootDirectory).walk(), logEventConsumer);
-<<<<<<< HEAD
     Assert.assertSame(Result.Type.MAIN_CLASS_FOUND, mainClassFinderResult.getType());
-    Assert.assertThat(
-=======
-    Assert.assertSame(
-        MainClassFinder.Result.Type.MAIN_CLASS_FOUND, mainClassFinderResult.getType());
     MatcherAssert.assertThat(
->>>>>>> fd28b42c
         mainClassFinderResult.getFoundMainClass(), CoreMatchers.containsString("HelloWorld"));
   }
 
