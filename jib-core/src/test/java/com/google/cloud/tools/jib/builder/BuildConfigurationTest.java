/*
 * Copyright 2018 Google LLC. All rights reserved.
 *
 * Licensed under the Apache License, Version 2.0 (the "License"); you may not
 * use this file except in compliance with the License. You may obtain a copy of
 * the License at
 *
 *      http://www.apache.org/licenses/LICENSE-2.0
 *
 * Unless required by applicable law or agreed to in writing, software
 * distributed under the License is distributed on an "AS IS" BASIS, WITHOUT
 * WARRANTIES OR CONDITIONS OF ANY KIND, either express or implied. See the
 * License for the specific language governing permissions and limitations under
 * the License.
 */

package com.google.cloud.tools.jib.builder;

import com.google.cloud.tools.jib.image.ImageReference;
import com.google.cloud.tools.jib.image.json.BuildableManifestTemplate;
import com.google.cloud.tools.jib.image.json.OCIManifestTemplate;
import com.google.cloud.tools.jib.image.json.V22ManifestTemplate;
import com.google.cloud.tools.jib.registry.credentials.RegistryCredentials;
import com.google.common.collect.ImmutableList;
import com.google.common.collect.ImmutableMap;
import java.util.Arrays;
import java.util.Collections;
import java.util.List;
import java.util.Map;
import org.junit.Assert;
import org.junit.Test;
import org.junit.runner.RunWith;
import org.mockito.Mock;
import org.mockito.Mockito;
import org.mockito.junit.MockitoJUnitRunner;

@RunWith(MockitoJUnitRunner.class)
public class BuildConfigurationTest {

  @Mock private BuildLogger mockLogger;

  @Test
  public void testBuilder() {
    String expectedBaseImageServerUrl = "someserver";
    String expectedBaseImageName = "baseimage";
    String expectedBaseImageTag = "baseimagetag";
    String expectedBaseImageCredentialHelperName = "credentialhelper";
    RegistryCredentials expectedKnownBaseRegistryCredentials =
        Mockito.mock(RegistryCredentials.class);
    String expectedTargetServerUrl = "someotherserver";
    String expectedTargetImageName = "targetimage";
    String expectedTargetTag = "targettag";
    String expectedTargetImageCredentialHelperName = "anotherCredentialHelper";
    RegistryCredentials expectedKnownTargetRegistryCredentials =
        Mockito.mock(RegistryCredentials.class);
    String expectedMainClass = "mainclass";
    List<String> expectedJavaArguments = Arrays.asList("arg1", "arg2");
    List<String> expectedJvmFlags = Arrays.asList("some", "jvm", "flags");
    Map<String, String> expectedEnvironment = ImmutableMap.of("key", "value");
    ImmutableList<String> expectedExposedPorts = ImmutableList.of("1000", "2000");
    Class<? extends BuildableManifestTemplate> expectedTargetFormat = OCIManifestTemplate.class;

    BuildConfiguration.Builder buildConfigurationBuilder =
        BuildConfiguration.builder(Mockito.mock(BuildLogger.class))
            .setBaseImage(
                ImageReference.of(
                    expectedBaseImageServerUrl, expectedBaseImageName, expectedBaseImageTag))
            .setBaseImageCredentialHelperName(expectedBaseImageCredentialHelperName)
            .setKnownBaseRegistryCredentials(expectedKnownBaseRegistryCredentials)
            .setTargetImage(
                ImageReference.of(
                    expectedTargetServerUrl, expectedTargetImageName, expectedTargetTag))
            .setTargetImageCredentialHelperName(expectedTargetImageCredentialHelperName)
            .setKnownTargetRegistryCredentials(expectedKnownTargetRegistryCredentials)
            .setMainClass(expectedMainClass)
            .setJavaArguments(expectedJavaArguments)
            .setJvmFlags(expectedJvmFlags)
            .setEnvironment(expectedEnvironment)
<<<<<<< HEAD
            .setTargetFormat(OCIManifestTemplate.class)
            .setAllowHttp(true);
=======
            .setExposedPorts(expectedExposedPorts)
            .setTargetFormat(OCIManifestTemplate.class);
>>>>>>> f6028ca4
    BuildConfiguration buildConfiguration = buildConfigurationBuilder.build();

    Assert.assertEquals(expectedBaseImageServerUrl, buildConfiguration.getBaseImageRegistry());
    Assert.assertEquals(expectedBaseImageName, buildConfiguration.getBaseImageRepository());
    Assert.assertEquals(expectedBaseImageTag, buildConfiguration.getBaseImageTag());
    Assert.assertEquals(
        expectedBaseImageCredentialHelperName,
        buildConfiguration.getBaseImageCredentialHelperName());
    Assert.assertEquals(expectedTargetServerUrl, buildConfiguration.getTargetImageRegistry());
    Assert.assertEquals(expectedTargetImageName, buildConfiguration.getTargetImageRepository());
    Assert.assertEquals(expectedTargetTag, buildConfiguration.getTargetImageTag());
    Assert.assertEquals(
        expectedTargetImageCredentialHelperName,
        buildConfiguration.getTargetImageCredentialHelperName());
    Assert.assertEquals(expectedMainClass, buildConfiguration.getMainClass());
    Assert.assertEquals(expectedJavaArguments, buildConfiguration.getJavaArguments());
    Assert.assertEquals(expectedJvmFlags, buildConfiguration.getJvmFlags());
    Assert.assertEquals(expectedEnvironment, buildConfiguration.getEnvironment());
    Assert.assertEquals(expectedExposedPorts, buildConfiguration.getExposedPorts());
    Assert.assertEquals(expectedTargetFormat, buildConfiguration.getTargetFormat());
    Assert.assertTrue(buildConfiguration.getAllowHttp());
  }

  @Test
  public void testBuilder_default() {
    // These are required and don't have defaults.
    String expectedBaseImageServerUrl = "someserver";
    String expectedBaseImageName = "baseimage";
    String expectedBaseImageTag = "baseimagetag";
    String expectedTargetServerUrl = "someotherserver";
    String expectedTargetImageName = "targetimage";
    String expectedTargetTag = "targettag";
    String expectedMainClass = "mainclass";

    BuildConfiguration buildConfiguration =
        BuildConfiguration.builder(Mockito.mock(BuildLogger.class))
            .setBaseImage(
                ImageReference.of(
                    expectedBaseImageServerUrl, expectedBaseImageName, expectedBaseImageTag))
            .setTargetImage(
                ImageReference.of(
                    expectedTargetServerUrl, expectedTargetImageName, expectedTargetTag))
            .setMainClass(expectedMainClass)
            .build();

    Assert.assertNull(buildConfiguration.getBaseImageCredentialHelperName());
    Assert.assertNull(buildConfiguration.getKnownBaseRegistryCredentials());
    Assert.assertNull(buildConfiguration.getTargetImageCredentialHelperName());
    Assert.assertNull(buildConfiguration.getKnownTargetRegistryCredentials());
    Assert.assertEquals(Collections.emptyList(), buildConfiguration.getJavaArguments());
    Assert.assertEquals(Collections.emptyList(), buildConfiguration.getJvmFlags());
    Assert.assertEquals(Collections.emptyMap(), buildConfiguration.getEnvironment());
    Assert.assertEquals(Collections.emptyList(), buildConfiguration.getExposedPorts());
    Assert.assertEquals(V22ManifestTemplate.class, buildConfiguration.getTargetFormat());
    Assert.assertFalse(buildConfiguration.getAllowHttp());
  }

  @Test
  public void testBuilder_missingValues() {
    // Main class is missing
    try {
      BuildConfiguration.builder(Mockito.mock(BuildLogger.class))
          .setBaseImage(Mockito.mock(ImageReference.class))
          .setTargetImage(Mockito.mock(ImageReference.class))
          .build();
      Assert.fail("Build configuration should not be built with missing values");

    } catch (IllegalStateException ex) {
      Assert.assertEquals("main class is required but not set", ex.getMessage());
    }

    // Main class and target image are missing
    try {
      BuildConfiguration.builder(Mockito.mock(BuildLogger.class))
          .setBaseImage(Mockito.mock(ImageReference.class))
          .build();
      Assert.fail("Build configuration should not be built with missing values");

    } catch (IllegalStateException ex) {
      Assert.assertEquals(
          "target image is required but not set and main class is required but not set",
          ex.getMessage());
    }

    // All required fields missing
    try {
      BuildConfiguration.builder(Mockito.mock(BuildLogger.class)).build();
      Assert.fail("Build configuration should not be built with missing values");

    } catch (IllegalStateException ex) {
      Assert.assertEquals(
          "base image is required but not set, target image is required but not set, and main class is required but not set",
          ex.getMessage());
    }
  }

  @Test
  public void testValidJavaClassRegex() {
    Assert.assertTrue(BuildConfiguration.isValidJavaClass("my.Class"));
    Assert.assertTrue(BuildConfiguration.isValidJavaClass("my.java_Class$valid"));
    Assert.assertTrue(BuildConfiguration.isValidJavaClass("multiple.package.items"));
    Assert.assertTrue(BuildConfiguration.isValidJavaClass("is123.valid"));
    Assert.assertFalse(BuildConfiguration.isValidJavaClass("${start-class}"));
    Assert.assertFalse(BuildConfiguration.isValidJavaClass("123not.Valid"));
    Assert.assertFalse(BuildConfiguration.isValidJavaClass("{class}"));
    Assert.assertFalse(BuildConfiguration.isValidJavaClass("not valid"));
  }

  @Test
  public void testExpandPortList() {
    List<String> goodInputs =
        Arrays.asList("1000", "2000-2003", "3000-3000", "4000/tcp", "5000/udp", "6000-6002/tcp");
    ImmutableList<String> expected =
        new ImmutableList.Builder<String>()
            .add(
                "1000",
                "2000",
                "2001",
                "2002",
                "2003",
                "3000",
                "4000/tcp",
                "5000/udp",
                "6000/tcp",
                "6001/tcp",
                "6002/tcp")
            .build();
    BuildConfiguration.Builder builder = BuildConfiguration.builder(mockLogger);
    ImmutableList<String> result = builder.expandPortRanges(goodInputs);
    Assert.assertEquals(expected, result);

    List<String> badInputs = Arrays.asList("abc", "/udp", "1000/abc", "a100/tcp", "20/udpabc");
    for (String input : badInputs) {
      try {
        builder.expandPortRanges(Collections.singletonList(input));
        Assert.fail();
      } catch (NumberFormatException ex) {
        Assert.assertEquals(
            "Invalid port configuration: '"
                + input
                + "'. Make sure the port is a single number or a range of two numbers separated "
                + "with a '-', with or without protocol specified (e.g. '<portNum>/tcp' or "
                + "'<portNum>/udp').",
            ex.getMessage());
      }
    }

    try {
      builder.expandPortRanges(Collections.singletonList("4002-4000"));
      Assert.fail();
    } catch (NumberFormatException ex) {
      Assert.assertEquals(
          "Invalid port range '4002-4000'; smaller number must come first.", ex.getMessage());
    }

    builder.expandPortRanges(Collections.singletonList("0"));
    Mockito.verify(mockLogger).warn("Port number '0' is out of usual range (1-65535).");
    builder.expandPortRanges(Collections.singletonList("70000"));
    Mockito.verify(mockLogger).warn("Port number '70000' is out of usual range (1-65535).");
    builder.expandPortRanges(Collections.singletonList("0-400"));
    Mockito.verify(mockLogger).warn("Port number '0-400' is out of usual range (1-65535).");
    builder.expandPortRanges(Collections.singletonList("1-70000"));
    Mockito.verify(mockLogger).warn("Port number '1-70000' is out of usual range (1-65535).");
  }
}<|MERGE_RESOLUTION|>--- conflicted
+++ resolved
@@ -76,13 +76,9 @@
             .setJavaArguments(expectedJavaArguments)
             .setJvmFlags(expectedJvmFlags)
             .setEnvironment(expectedEnvironment)
-<<<<<<< HEAD
+            .setExposedPorts(expectedExposedPorts)
             .setTargetFormat(OCIManifestTemplate.class)
             .setAllowHttp(true);
-=======
-            .setExposedPorts(expectedExposedPorts)
-            .setTargetFormat(OCIManifestTemplate.class);
->>>>>>> f6028ca4
     BuildConfiguration buildConfiguration = buildConfigurationBuilder.build();
 
     Assert.assertEquals(expectedBaseImageServerUrl, buildConfiguration.getBaseImageRegistry());
