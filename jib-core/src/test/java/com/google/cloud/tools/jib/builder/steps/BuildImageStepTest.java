--- conflicted
+++ resolved
@@ -123,13 +123,8 @@
             .build();
 
     Image<Layer> baseImage =
-<<<<<<< HEAD
         Image.builder(V22ManifestTemplate.class)
-            .addEnvironment(ImmutableMap.of("BASE_ENV", "BASE_ENV_VALUE"))
-=======
-        Image.builder()
             .addEnvironment(ImmutableMap.of("BASE_ENV", "BASE_ENV_VALUE", "BASE_ENV_2", "DEFAULT"))
->>>>>>> 67791ff8
             .addLabel("base.label", "base.label.value")
             .addLabel("base.label.2", "default")
             .setWorkingDirectory("/base/working/directory")
