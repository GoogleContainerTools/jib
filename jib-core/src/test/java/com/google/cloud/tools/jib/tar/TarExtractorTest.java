--- conflicted
+++ resolved
@@ -17,10 +17,7 @@
 package com.google.cloud.tools.jib.tar;
 
 import static com.google.common.truth.Truth.assertThat;
-<<<<<<< HEAD
-=======
 import static org.junit.Assert.assertThrows;
->>>>>>> 4fb80185
 
 import com.google.common.io.Resources;
 import java.io.IOException;
@@ -101,53 +98,19 @@
         .isEqualTo(FileTime.from(Instant.parse("2019-08-01T16:12:00Z")));
     assertThat(Files.getLastModifiedTime(destination.resolve("folder")))
         .isEqualTo(FileTime.from(Instant.parse("2019-08-01T16:12:33Z")));
-<<<<<<< HEAD
-    assertThat(Files.getLastModifiedTime(destination.resolve("folder").resolve("nested folder")))
-        .isEqualTo(FileTime.from(Instant.parse("2019-08-01T16:13:30Z")));
-    assertThat(
-            Files.getLastModifiedTime(
-                destination.resolve("folder").resolve("nested folder").resolve("file C")))
-=======
     assertThat(Files.getLastModifiedTime(destination.resolve("folder/nested folder")))
         .isEqualTo(FileTime.from(Instant.parse("2019-08-01T16:13:30Z")));
     assertThat(Files.getLastModifiedTime(destination.resolve("folder/nested folder/file C")))
->>>>>>> 4fb80185
         .isEqualTo(FileTime.from(Instant.parse("2019-08-01T16:12:21Z")));
   }
 
   @Test
-<<<<<<< HEAD
-  public void testExtract_modificationTimePreserved_onlyFilePackaged()
-      throws URISyntaxException, IOException {
-=======
   public void testExtract_reproducibleTimestampsEnabled() throws URISyntaxException, IOException {
->>>>>>> 4fb80185
     // The tarfile has only level1/level2/level3/file.txt packaged
     Path source = Paths.get(Resources.getResource("core/tarfile-only-file-packaged.tar").toURI());
 
     Path destination = temporaryFolder.getRoot().toPath();
 
-<<<<<<< HEAD
-    TarExtractor.extract(source, destination);
-
-    assertThat(Files.getLastModifiedTime(destination.resolve("level-1")))
-        .isEqualTo(FileTime.from(Instant.ofEpochSecond(1L)));
-    assertThat(Files.getLastModifiedTime(destination.resolve("level-1").resolve("level-2")))
-        .isEqualTo(FileTime.from(Instant.ofEpochSecond(1L)));
-    assertThat(
-            Files.getLastModifiedTime(
-                destination.resolve("level-1").resolve("level-2").resolve("level-3")))
-        .isEqualTo(FileTime.from(Instant.ofEpochSecond(1L)));
-    assertThat(
-            Files.getLastModifiedTime(
-                destination
-                    .resolve("level-1")
-                    .resolve("level-2")
-                    .resolve("level-3")
-                    .resolve("file.txt")))
-        .isEqualTo(FileTime.from(Instant.parse("2021-01-29T21:10:02Z")));
-  }
-=======
     TarExtractor.extract(source, destination, true);
 
     assertThat(Files.getLastModifiedTime(destination.resolve("level-1")))
@@ -171,5 +134,4 @@
             () -> TarExtractor.extract(Paths.get("ignore"), destination, true));
     assertThat(exception).hasMessageThat().startsWith("Cannot enable reproducible timestamps");
   }
->>>>>>> 4fb80185
 }