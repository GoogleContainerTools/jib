--- conflicted
+++ resolved
@@ -43,16 +43,10 @@
 @RunWith(MockitoJUnitRunner.class)
 public class JavaDockerContextGeneratorTest {
 
-<<<<<<< HEAD
   private static final Path EXPECTED_DEPENDENCIES_PATH = Paths.get("/app/libs/");
   private static final Path EXPECTED_RESOURCES_PATH = Paths.get("/app/resources/");
   private static final Path EXPECTED_CLASSES_PATH = Paths.get("/app/classes/");
-=======
-  private static final String EXPECTED_DEPENDENCIES_PATH = "/app/libs/";
-  private static final String EXPECTED_RESOURCES_PATH = "/app/resources/";
-  private static final String EXPECTED_CLASSES_PATH = "/app/classes/";
-  private static final String EXPECTED_EXPLODED_WAR_PATH = "/jetty/webapps/ROOT/";
->>>>>>> 5e2d2411
+  private static final Path EXPECTED_EXPLODED_WAR_PATH = Paths.get("/jetty/webapps/ROOT/");
 
   private static void assertSameFiles(Path directory1, Path directory2) throws IOException {
     ImmutableList<Path> directory1Files =
@@ -96,17 +90,6 @@
     Path testExplodedWarFiles = Paths.get(Resources.getResource("exploded-war").toURI());
     Path testExtraFiles = Paths.get(Resources.getResource("layer").toURI());
 
-<<<<<<< HEAD
-=======
-    ImmutableList<Path> expectedDependenciesFiles = listFilesInDirectory(testDependencies);
-    ImmutableList<Path> expectedSnapshotDependenciesFiles =
-        listFilesInDirectory(testSnapshotDependencies);
-    ImmutableList<Path> expectedResourcesFiles = listFilesInDirectory(testResources);
-    ImmutableList<Path> expectedClassesFiles = listFilesInDirectory(testClasses);
-    ImmutableList<Path> expectedExplodedWarFiles = listFilesInDirectory(testExplodedWarFiles);
-    ImmutableList<Path> expectedExtraFiles = listFilesInDirectory(testExtraFiles);
-
->>>>>>> 5e2d2411
     Path targetDirectory = temporaryFolder.newFolder().toPath();
 
     /*
@@ -115,7 +98,6 @@
      */
     Files.delete(targetDirectory);
 
-<<<<<<< HEAD
     Mockito.when(mockJavaLayerConfigurations.getDependencyLayerEntries())
         .thenReturn(filesToLayerEntries(testDependencies, EXPECTED_DEPENDENCIES_PATH));
     Mockito.when(mockJavaLayerConfigurations.getSnapshotDependencyLayerEntries())
@@ -124,23 +106,11 @@
         .thenReturn(filesToLayerEntries(testResources, EXPECTED_RESOURCES_PATH));
     Mockito.when(mockJavaLayerConfigurations.getClassLayerEntries())
         .thenReturn(filesToLayerEntries(testClasses, EXPECTED_CLASSES_PATH));
+    Mockito.when(mockJavaLayerConfigurations.getExplodedWarEntries())
+        .thenReturn(filesToLayerEntries(testExplodedWarFiles, EXPECTED_EXPLODED_WAR_PATH));
     Mockito.when(mockJavaLayerConfigurations.getExtraFilesLayerEntries())
         .thenReturn(filesToLayerEntries(testExtraFiles, Paths.get("/")));
 
-=======
-    Mockito.when(mockJavaLayerConfigurations.getDependenciesLayerEntry())
-        .thenReturn(new LayerEntry(expectedDependenciesFiles, EXPECTED_DEPENDENCIES_PATH));
-    Mockito.when(mockJavaLayerConfigurations.getSnapshotDependenciesLayerEntry())
-        .thenReturn(new LayerEntry(expectedSnapshotDependenciesFiles, EXPECTED_DEPENDENCIES_PATH));
-    Mockito.when(mockJavaLayerConfigurations.getResourcesLayerEntry())
-        .thenReturn(new LayerEntry(expectedResourcesFiles, EXPECTED_RESOURCES_PATH));
-    Mockito.when(mockJavaLayerConfigurations.getClassesLayerEntry())
-        .thenReturn(new LayerEntry(expectedClassesFiles, EXPECTED_CLASSES_PATH));
-    Mockito.when(mockJavaLayerConfigurations.getExplodedWarEntry())
-        .thenReturn(new LayerEntry(expectedExplodedWarFiles, EXPECTED_EXPLODED_WAR_PATH));
-    Mockito.when(mockJavaLayerConfigurations.getExtraFilesLayerEntry())
-        .thenReturn(new LayerEntry(expectedExtraFiles, "/"));
->>>>>>> 5e2d2411
     new JavaDockerContextGenerator(mockJavaLayerConfigurations)
         .setBaseImage("somebaseimage")
         .generate(targetDirectory);
@@ -179,22 +149,14 @@
             ImmutableList.of(new LayerEntry(Paths.get("ignored"), EXPECTED_DEPENDENCIES_PATH)));
     Mockito.when(mockJavaLayerConfigurations.getResourceLayerEntries())
         .thenReturn(
-<<<<<<< HEAD
             ImmutableList.of(new LayerEntry(Paths.get("ignored"), EXPECTED_RESOURCES_PATH)));
     Mockito.when(mockJavaLayerConfigurations.getClassLayerEntries())
         .thenReturn(ImmutableList.of(new LayerEntry(Paths.get("ignored"), EXPECTED_CLASSES_PATH)));
+    Mockito.when(mockJavaLayerConfigurations.getExplodedWarEntries())
+        .thenReturn(
+            ImmutableList.of(new LayerEntry(Paths.get("ignored"), EXPECTED_EXPLODED_WAR_PATH)));
     Mockito.when(mockJavaLayerConfigurations.getExtraFilesLayerEntries())
         .thenReturn(ImmutableList.of(new LayerEntry(Paths.get("ignored"), Paths.get("/"))));
-=======
-            new LayerEntry(ImmutableList.of(Paths.get("ignored")), EXPECTED_RESOURCES_PATH));
-    Mockito.when(mockJavaLayerConfigurations.getClassesLayerEntry())
-        .thenReturn(new LayerEntry(ImmutableList.of(Paths.get("ignored")), EXPECTED_CLASSES_PATH));
-    Mockito.when(mockJavaLayerConfigurations.getExplodedWarEntry())
-        .thenReturn(
-            new LayerEntry(ImmutableList.of(Paths.get("ignored")), EXPECTED_EXPLODED_WAR_PATH));
-    Mockito.when(mockJavaLayerConfigurations.getExtraFilesLayerEntry())
-        .thenReturn(new LayerEntry(ImmutableList.of(Paths.get("ignored")), "/"));
->>>>>>> 5e2d2411
     String dockerfile =
         new JavaDockerContextGenerator(mockJavaLayerConfigurations)
             .setBaseImage(expectedBaseImage)
