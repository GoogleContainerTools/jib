/*
 * Copyright 2018 Google LLC. All rights reserved.
 *
 * Licensed under the Apache License, Version 2.0 (the "License"); you may not
 * use this file except in compliance with the License. You may obtain a copy of
 * the License at
 *
 *      http://www.apache.org/licenses/LICENSE-2.0
 *
 * Unless required by applicable law or agreed to in writing, software
 * distributed under the License is distributed on an "AS IS" BASIS, WITHOUT
 * WARRANTIES OR CONDITIONS OF ANY KIND, either express or implied. See the
 * License for the specific language governing permissions and limitations under
 * the License.
 */

package com.google.cloud.tools.jib.builder.steps;

import com.google.cloud.tools.jib.Timer;
import com.google.cloud.tools.jib.async.AsyncStep;
import com.google.cloud.tools.jib.async.NonBlockingSteps;
import com.google.cloud.tools.jib.builder.BuildConfiguration;
import com.google.cloud.tools.jib.cache.CachedLayer;
import com.google.cloud.tools.jib.image.Image;
import com.google.cloud.tools.jib.image.LayerPropertyNotFoundException;
import com.google.common.collect.ImmutableList;
import com.google.common.util.concurrent.Futures;
import com.google.common.util.concurrent.ListenableFuture;
import com.google.common.util.concurrent.ListeningExecutorService;
import java.util.ArrayList;
import java.util.List;
import java.util.concurrent.Callable;
import java.util.concurrent.ExecutionException;

/** Builds a model {@link Image}. */
class BuildImageStep
    implements AsyncStep<AsyncStep<Image<CachedLayer>>>, Callable<AsyncStep<Image<CachedLayer>>> {

  private static final String DESCRIPTION = "Building container configuration";

  private final BuildConfiguration buildConfiguration;
  private final PullBaseImageStep pullBaseImageStep;
  private final PullAndCacheBaseImageLayersStep pullAndCacheBaseImageLayersStep;
  private final ImmutableList<BuildAndCacheApplicationLayerStep> buildAndCacheApplicationLayerSteps;

  private final ListeningExecutorService listeningExecutorService;
  private final ListenableFuture<AsyncStep<Image<CachedLayer>>> listenableFuture;

  BuildImageStep(
      ListeningExecutorService listeningExecutorService,
      BuildConfiguration buildConfiguration,
      PullBaseImageStep pullBaseImageStep,
      PullAndCacheBaseImageLayersStep pullAndCacheBaseImageLayersStep,
      ImmutableList<BuildAndCacheApplicationLayerStep> buildAndCacheApplicationLayerSteps) {
    this.listeningExecutorService = listeningExecutorService;
    this.buildConfiguration = buildConfiguration;
    this.pullBaseImageStep = pullBaseImageStep;
    this.pullAndCacheBaseImageLayersStep = pullAndCacheBaseImageLayersStep;
    this.buildAndCacheApplicationLayerSteps = buildAndCacheApplicationLayerSteps;

    listenableFuture =
        Futures.whenAllSucceed(
                pullBaseImageStep.getFuture(), pullAndCacheBaseImageLayersStep.getFuture())
            .call(this, listeningExecutorService);
  }

  @Override
  public ListenableFuture<AsyncStep<Image<CachedLayer>>> getFuture() {
    return listenableFuture;
  }

  @Override
  public AsyncStep<Image<CachedLayer>> call() throws ExecutionException {
    List<ListenableFuture<?>> dependencies = new ArrayList<>();

    for (PullAndCacheBaseImageLayerStep pullAndCacheBaseImageLayerStep :
        NonBlockingSteps.get(pullAndCacheBaseImageLayersStep)) {
      dependencies.add(pullAndCacheBaseImageLayerStep.getFuture());
    }
    for (BuildAndCacheApplicationLayerStep buildAndCacheApplicationLayerStep :
        buildAndCacheApplicationLayerSteps) {
      dependencies.add(buildAndCacheApplicationLayerStep.getFuture());
    }
    ListenableFuture<Image<CachedLayer>> future =
        Futures.whenAllSucceed(dependencies)
            .call(this::afterCachedLayersSteps, listeningExecutorService);
    return () -> future;
  }

  private Image<CachedLayer> afterCachedLayersSteps()
      throws ExecutionException, LayerPropertyNotFoundException {
    try (Timer ignored = new Timer(buildConfiguration.getBuildLogger(), DESCRIPTION)) {
      // Constructs the image.
      Image.Builder<CachedLayer> imageBuilder = Image.builder();
      for (PullAndCacheBaseImageLayerStep pullAndCacheBaseImageLayerStep :
          NonBlockingSteps.get(pullAndCacheBaseImageLayersStep)) {
        imageBuilder.addLayer(NonBlockingSteps.get(pullAndCacheBaseImageLayerStep));
      }
      for (BuildAndCacheApplicationLayerStep buildAndCacheApplicationLayerStep :
          buildAndCacheApplicationLayerSteps) {
        imageBuilder.addLayer(NonBlockingSteps.get(buildAndCacheApplicationLayerStep));
      }

      // Use environment from base image if not configured
      if (buildConfiguration.getEnvironment() == null) {
        imageBuilder.setEnvironment(
            NonBlockingSteps.get(pullBaseImageStep).getBaseImage().getEnvironmentAsMap());
      } else {
        imageBuilder.setEnvironment(buildConfiguration.getEnvironment());
      }
      imageBuilder.setCreated(buildConfiguration.getCreationTime());
<<<<<<< HEAD
      imageBuilder.setEntrypoint(entrypoint);
=======
      imageBuilder.setEnvironment(buildConfiguration.getEnvironment());
      imageBuilder.setEntrypoint(buildConfiguration.getEntrypoint());
>>>>>>> 6bf0148f
      imageBuilder.setJavaArguments(buildConfiguration.getJavaArguments());
      imageBuilder.setExposedPorts(buildConfiguration.getExposedPorts());

      // Gets the container configuration content descriptor.
      return imageBuilder.build();
    }
  }
}<|MERGE_RESOLUTION|>--- conflicted
+++ resolved
@@ -109,12 +109,7 @@
         imageBuilder.setEnvironment(buildConfiguration.getEnvironment());
       }
       imageBuilder.setCreated(buildConfiguration.getCreationTime());
-<<<<<<< HEAD
-      imageBuilder.setEntrypoint(entrypoint);
-=======
-      imageBuilder.setEnvironment(buildConfiguration.getEnvironment());
       imageBuilder.setEntrypoint(buildConfiguration.getEntrypoint());
->>>>>>> 6bf0148f
       imageBuilder.setJavaArguments(buildConfiguration.getJavaArguments());
       imageBuilder.setExposedPorts(buildConfiguration.getExposedPorts());
 
