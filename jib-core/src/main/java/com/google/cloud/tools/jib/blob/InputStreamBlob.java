/*
 * Copyright 2017 Google LLC.
 *
 * Licensed under the Apache License, Version 2.0 (the "License"); you may not
 * use this file except in compliance with the License. You may obtain a copy of
 * the License at
 *
 *      http://www.apache.org/licenses/LICENSE-2.0
 *
 * Unless required by applicable law or agreed to in writing, software
 * distributed under the License is distributed on an "AS IS" BASIS, WITHOUT
 * WARRANTIES OR CONDITIONS OF ANY KIND, either express or implied. See the
 * License for the specific language governing permissions and limitations under
 * the License.
 */

package com.google.cloud.tools.jib.blob;

<<<<<<< HEAD
import com.google.cloud.tools.jib.hash.DigestUtil;
=======
import com.google.cloud.tools.jib.hash.Digests;
>>>>>>> 62ab86bd
import java.io.IOException;
import java.io.InputStream;
import java.io.OutputStream;

/** A {@link Blob} that holds an {@link InputStream}. */
class InputStreamBlob implements Blob {

  private final InputStream inputStream;

  /** Indicates if the {@link Blob} has already been written or not. */
  private boolean isWritten = false;

  InputStreamBlob(InputStream inputStream) {
    this.inputStream = inputStream;
  }

  @Override
  public BlobDescriptor writeTo(OutputStream outputStream) throws IOException {
    // Cannot rewrite.
    if (isWritten) {
      throw new IllegalStateException("Cannot rewrite Blob backed by an InputStream");
    }
    try (InputStream inputStream = this.inputStream) {
<<<<<<< HEAD
      return DigestUtil.computeDigest(inputStream, outputStream);
=======
      return Digests.computeDigest(inputStream, outputStream);
>>>>>>> 62ab86bd

    } finally {
      isWritten = true;
    }
  }
}<|MERGE_RESOLUTION|>--- conflicted
+++ resolved
@@ -16,11 +16,7 @@
 
 package com.google.cloud.tools.jib.blob;
 
-<<<<<<< HEAD
-import com.google.cloud.tools.jib.hash.DigestUtil;
-=======
 import com.google.cloud.tools.jib.hash.Digests;
->>>>>>> 62ab86bd
 import java.io.IOException;
 import java.io.InputStream;
 import java.io.OutputStream;
@@ -44,11 +40,7 @@
       throw new IllegalStateException("Cannot rewrite Blob backed by an InputStream");
     }
     try (InputStream inputStream = this.inputStream) {
-<<<<<<< HEAD
-      return DigestUtil.computeDigest(inputStream, outputStream);
-=======
       return Digests.computeDigest(inputStream, outputStream);
->>>>>>> 62ab86bd
 
     } finally {
       isWritten = true;
