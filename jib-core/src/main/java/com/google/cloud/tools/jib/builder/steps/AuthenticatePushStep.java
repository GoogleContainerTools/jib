/*
 * Copyright 2018 Google LLC.
 *
 * Licensed under the Apache License, Version 2.0 (the "License"); you may not
 * use this file except in compliance with the License. You may obtain a copy of
 * the License at
 *
 *      http://www.apache.org/licenses/LICENSE-2.0
 *
 * Unless required by applicable law or agreed to in writing, software
 * distributed under the License is distributed on an "AS IS" BASIS, WITHOUT
 * WARRANTIES OR CONDITIONS OF ANY KIND, either express or implied. See the
 * License for the specific language governing permissions and limitations under
 * the License.
 */

package com.google.cloud.tools.jib.builder.steps;

import com.google.cloud.tools.jib.api.InsecureRegistryException;
import com.google.cloud.tools.jib.api.RegistryAuthenticationFailedException;
import com.google.cloud.tools.jib.api.RegistryException;
import com.google.cloud.tools.jib.async.AsyncDependencies;
import com.google.cloud.tools.jib.async.AsyncStep;
import com.google.cloud.tools.jib.async.NonBlockingSteps;
import com.google.cloud.tools.jib.builder.BuildStepType;
import com.google.cloud.tools.jib.builder.ProgressEventDispatcher;
import com.google.cloud.tools.jib.builder.TimerEventDispatcher;
import com.google.cloud.tools.jib.configuration.BuildConfiguration;
import com.google.cloud.tools.jib.configuration.credentials.Credential;
import com.google.cloud.tools.jib.http.Authorization;
import com.google.cloud.tools.jib.registry.RegistryAuthenticator;
import com.google.common.util.concurrent.ListenableFuture;
import com.google.common.util.concurrent.ListeningExecutorService;
import java.io.IOException;
import java.util.concurrent.Callable;
import java.util.concurrent.ExecutionException;
import javax.annotation.Nullable;

/**
 * Authenticates push to a target registry using Docker Token Authentication.
 *
 * @see <a
 *     href="https://docs.docker.com/registry/spec/auth/token/">https://docs.docker.com/registry/spec/auth/token/</a>
 */
class AuthenticatePushStep implements AsyncStep<Authorization>, Callable<Authorization> {

  private static final String DESCRIPTION = "Authenticating with push to %s";

  private final BuildConfiguration buildConfiguration;
  private final ProgressEventDispatcher.Factory progressEventDispatcherFactory;

  private final RetrieveRegistryCredentialsStep retrieveTargetRegistryCredentialsStep;

  private final ListenableFuture<Authorization> listenableFuture;

  AuthenticatePushStep(
      ListeningExecutorService listeningExecutorService,
      BuildConfiguration buildConfiguration,
      ProgressEventDispatcher.Factory progressEventDispatcherFactory,
      RetrieveRegistryCredentialsStep retrieveTargetRegistryCredentialsStep) {
    this.buildConfiguration = buildConfiguration;
    this.progressEventDispatcherFactory = progressEventDispatcherFactory;
    this.retrieveTargetRegistryCredentialsStep = retrieveTargetRegistryCredentialsStep;

    listenableFuture =
        AsyncDependencies.using(listeningExecutorService)
            .addStep(retrieveTargetRegistryCredentialsStep)
            .whenAllSucceed(this);
  }

  @Override
  public ListenableFuture<Authorization> getFuture() {
    return listenableFuture;
  }

  @Override
  @Nullable
  public Authorization call()
      throws ExecutionException, RegistryAuthenticationFailedException, IOException,
          RegistryException {
    Credential registryCredential = NonBlockingSteps.get(retrieveTargetRegistryCredentialsStep);

    String registry = buildConfiguration.getTargetImageConfiguration().getImageRegistry();
    try (ProgressEventDispatcher ignored =
            progressEventDispatcherFactory.create(
                BuildStepType.AUTHENTICATE_PUSH, "authenticating push to " + registry, 1);
        TimerEventDispatcher ignored2 =
            new TimerEventDispatcher(
                buildConfiguration.getEventDispatcher(), String.format(DESCRIPTION, registry))) {
      RegistryAuthenticator registryAuthenticator =
          buildConfiguration
              .newTargetImageRegistryClientFactory()
              .newRegistryClient()
              .getRegistryAuthenticator();
      if (registryAuthenticator != null) {
        return registryAuthenticator.authenticatePush(registryCredential);
      }
<<<<<<< HEAD

      return (registryCredential == null || registryCredential.isOAuth2RefreshToken())
          ? null
          : Authorization.fromBasicCredentials(
              registryCredential.getUsername(), registryCredential.getPassword());
=======
    } catch (InsecureRegistryException ex) {
      // Cannot skip certificate validation or use HTTP; fall through.
>>>>>>> 93525fa3
    }

    return (registryCredential == null || registryCredential.isOAuth2RefreshToken())
        ? null
        : Authorizations.withBasicCredentials(
            registryCredential.getUsername(), registryCredential.getPassword());
  }
}<|MERGE_RESOLUTION|>--- conflicted
+++ resolved
@@ -95,21 +95,13 @@
       if (registryAuthenticator != null) {
         return registryAuthenticator.authenticatePush(registryCredential);
       }
-<<<<<<< HEAD
-
-      return (registryCredential == null || registryCredential.isOAuth2RefreshToken())
-          ? null
-          : Authorization.fromBasicCredentials(
-              registryCredential.getUsername(), registryCredential.getPassword());
-=======
     } catch (InsecureRegistryException ex) {
       // Cannot skip certificate validation or use HTTP; fall through.
->>>>>>> 93525fa3
     }
 
     return (registryCredential == null || registryCredential.isOAuth2RefreshToken())
         ? null
-        : Authorizations.withBasicCredentials(
+        : Authorization.fromBasicCredentials(
             registryCredential.getUsername(), registryCredential.getPassword());
   }
 }