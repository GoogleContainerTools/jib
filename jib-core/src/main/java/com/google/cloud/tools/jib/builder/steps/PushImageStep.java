/*
 * Copyright 2018 Google LLC.
 *
 * Licensed under the Apache License, Version 2.0 (the "License"); you may not
 * use this file except in compliance with the License. You may obtain a copy of
 * the License at
 *
 *      http://www.apache.org/licenses/LICENSE-2.0
 *
 * Unless required by applicable law or agreed to in writing, software
 * distributed under the License is distributed on an "AS IS" BASIS, WITHOUT
 * WARRANTIES OR CONDITIONS OF ANY KIND, either express or implied. See the
 * License for the specific language governing permissions and limitations under
 * the License.
 */

package com.google.cloud.tools.jib.builder.steps;

import com.google.cloud.tools.jib.api.DescriptorDigest;
import com.google.cloud.tools.jib.api.LogEvent;
import com.google.cloud.tools.jib.api.RegistryException;
import com.google.cloud.tools.jib.blob.BlobDescriptor;
import com.google.cloud.tools.jib.builder.ProgressEventDispatcher;
import com.google.cloud.tools.jib.builder.TimerEventDispatcher;
import com.google.cloud.tools.jib.configuration.BuildConfiguration;
import com.google.cloud.tools.jib.event.EventHandlers;
import com.google.cloud.tools.jib.hash.Digests;
import com.google.cloud.tools.jib.http.Authorization;
import com.google.cloud.tools.jib.image.Image;
import com.google.cloud.tools.jib.image.json.BuildableManifestTemplate;
import com.google.cloud.tools.jib.image.json.ImageToJsonTranslator;
import com.google.cloud.tools.jib.registry.RegistryClient;
import com.google.common.collect.ImmutableList;
import java.io.IOException;
import java.util.Set;
import java.util.concurrent.Callable;
<<<<<<< HEAD
=======
import java.util.concurrent.ExecutionException;
import javax.annotation.Nullable;
>>>>>>> f9b24a2e

/**
 * Pushes a manifest for a tag. Returns the manifest digest ("image digest") and the container
 * configuration digest ("image id") as {#link BuildResult}.
 */
class PushImageStep implements Callable<BuildResult> {

  private static final String DESCRIPTION = "Pushing manifest";

  static ImmutableList<PushImageStep> makeList(
      BuildConfiguration buildConfiguration,
      ProgressEventDispatcher.Factory progressEventDispatcherFactory,
      Authorization pushAuthorization,
      BlobDescriptor containerConfigurationDigestAndSize,
      Image builtImage)
      throws IOException {
    Set<String> tags = buildConfiguration.getAllTargetImageTags();

<<<<<<< HEAD
    try (TimerEventDispatcher ignored =
            new TimerEventDispatcher(
                buildConfiguration.getEventHandlers(), "Preparing manifest pushers");
        ProgressEventDispatcher progressEventDispatcher =
            progressEventDispatcherFactory.create("preparing manifest pushers", tags.size())) {
=======
  @Nullable private final Authorization pushAuthorization;
  private final BlobDescriptor containerConfigurationDigestAndSize;
  private final Image builtImage;
>>>>>>> f9b24a2e

      // Gets the image manifest to push.
      BuildableManifestTemplate manifestTemplate =
          new ImageToJsonTranslator(builtImage)
              .getManifestTemplate(
                  buildConfiguration.getTargetFormat(), containerConfigurationDigestAndSize);

      DescriptorDigest manifestDigest = Digests.computeJsonDigest(manifestTemplate);

      return tags.stream()
          .map(
              tag ->
                  new PushImageStep(
                      buildConfiguration,
                      progressEventDispatcher.newChildProducer(),
                      pushAuthorization,
                      manifestTemplate,
                      tag,
                      manifestDigest,
                      containerConfigurationDigestAndSize.getDigest()))
          .collect(ImmutableList.toImmutableList());
    }
  }

  PushImageStep(
      BuildConfiguration buildConfiguration,
      ProgressEventDispatcher.Factory progressEventDispatcherFactory,
<<<<<<< HEAD
      Authorization pushAuthorization,
      BuildableManifestTemplate manifestTemplate,
      String tag,
      DescriptorDigest imageDigest,
      DescriptorDigest imageId) {
=======
      @Nullable Authorization pushAuthorization,
      BlobDescriptor containerConfigurationDigestAndSize,
      Image builtImage) {
    this.listeningExecutorService = listeningExecutorService;
>>>>>>> f9b24a2e
    this.buildConfiguration = buildConfiguration;
    this.progressEventDispatcherFactory = progressEventDispatcherFactory;
    this.pushAuthorization = pushAuthorization;
    this.manifestTemplate = manifestTemplate;
    this.tag = tag;
    this.imageDigest = imageDigest;
    this.imageId = imageId;
  }

  private final BuildConfiguration buildConfiguration;
  private final ProgressEventDispatcher.Factory progressEventDispatcherFactory;

  private final BuildableManifestTemplate manifestTemplate;
  private final Authorization pushAuthorization;
  private final String tag;
  private final DescriptorDigest imageDigest;
  private final DescriptorDigest imageId;

  @Override
  public BuildResult call() throws IOException, RegistryException {
    EventHandlers eventHandlers = buildConfiguration.getEventHandlers();
    try (TimerEventDispatcher ignored = new TimerEventDispatcher(eventHandlers, DESCRIPTION);
        ProgressEventDispatcher ignored2 =
            progressEventDispatcherFactory.create("pushing manifest for " + tag, 1)) {
      eventHandlers.dispatch(LogEvent.info("Pushing manifest for " + tag + "..."));

      RegistryClient registryClient =
          buildConfiguration
              .newTargetImageRegistryClientFactory()
              .setAuthorization(pushAuthorization)
              .newRegistryClient();

      registryClient.pushManifest(manifestTemplate, tag);
      return new BuildResult(imageDigest, imageId);
    }
  }
}<|MERGE_RESOLUTION|>--- conflicted
+++ resolved
@@ -34,11 +34,7 @@
 import java.io.IOException;
 import java.util.Set;
 import java.util.concurrent.Callable;
-<<<<<<< HEAD
-=======
-import java.util.concurrent.ExecutionException;
 import javax.annotation.Nullable;
->>>>>>> f9b24a2e
 
 /**
  * Pushes a manifest for a tag. Returns the manifest digest ("image digest") and the container
@@ -57,17 +53,11 @@
       throws IOException {
     Set<String> tags = buildConfiguration.getAllTargetImageTags();
 
-<<<<<<< HEAD
     try (TimerEventDispatcher ignored =
             new TimerEventDispatcher(
                 buildConfiguration.getEventHandlers(), "Preparing manifest pushers");
         ProgressEventDispatcher progressEventDispatcher =
             progressEventDispatcherFactory.create("preparing manifest pushers", tags.size())) {
-=======
-  @Nullable private final Authorization pushAuthorization;
-  private final BlobDescriptor containerConfigurationDigestAndSize;
-  private final Image builtImage;
->>>>>>> f9b24a2e
 
       // Gets the image manifest to push.
       BuildableManifestTemplate manifestTemplate =
@@ -95,18 +85,11 @@
   PushImageStep(
       BuildConfiguration buildConfiguration,
       ProgressEventDispatcher.Factory progressEventDispatcherFactory,
-<<<<<<< HEAD
-      Authorization pushAuthorization,
+      @Nullable Authorization pushAuthorization,
       BuildableManifestTemplate manifestTemplate,
       String tag,
       DescriptorDigest imageDigest,
       DescriptorDigest imageId) {
-=======
-      @Nullable Authorization pushAuthorization,
-      BlobDescriptor containerConfigurationDigestAndSize,
-      Image builtImage) {
-    this.listeningExecutorService = listeningExecutorService;
->>>>>>> f9b24a2e
     this.buildConfiguration = buildConfiguration;
     this.progressEventDispatcherFactory = progressEventDispatcherFactory;
     this.pushAuthorization = pushAuthorization;
