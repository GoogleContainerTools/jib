--- conflicted
+++ resolved
@@ -220,14 +220,9 @@
                           listeningExecutorService,
                           authenticatePushFuture,
                           pushBaseImageLayerFuturesFuture,
-<<<<<<< HEAD
                           pushApplicationLayersFutures,
-                          pushContainerConfigurationFutureFuture),
-=======
-                          pushApplicationLayersFuture,
                           pushContainerConfigurationFutureFuture,
                           buildImageFutureFuture),
->>>>>>> 15fb6dab
                       listeningExecutorService);
 
           timer2.lap("Running push new image");
