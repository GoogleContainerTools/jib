/*
 * Copyright 2017 Google LLC.
 *
 * Licensed under the Apache License, Version 2.0 (the "License"); you may not
 * use this file except in compliance with the License. You may obtain a copy of
 * the License at
 *
 *      http://www.apache.org/licenses/LICENSE-2.0
 *
 * Unless required by applicable law or agreed to in writing, software
 * distributed under the License is distributed on an "AS IS" BASIS, WITHOUT
 * WARRANTIES OR CONDITIONS OF ANY KIND, either express or implied. See the
 * License for the specific language governing permissions and limitations under
 * the License.
 */

package com.google.cloud.tools.jib.tar;

import com.google.cloud.tools.jib.blob.Blob;
import com.google.cloud.tools.jib.blob.Blobs;
import java.io.IOException;
import java.io.OutputStream;
import java.nio.charset.StandardCharsets;
import java.util.LinkedHashMap;
import java.util.Map;
import org.apache.commons.compress.archivers.tar.TarArchiveEntry;
import org.apache.commons.compress.archivers.tar.TarArchiveOutputStream;

/** Builds a tarball archive. */
public class TarStreamBuilder {

  /**
   * Represents contents of a tar entry. It may represent "yet-to-be-realized" contents; for
   * example, loading the actual contents from a file may happen only when writing the contents into
   * an output stream.
   */
  @FunctionalInterface
  private static interface Contents {

    void writeTo(OutputStream out) throws IOException;
  }

  /**
   * Maps from {@link TarArchiveEntry} to a {@link Contents}. The order of the entries is the order
   * they belong in the tarball.
   */
  private final LinkedHashMap<TarArchiveEntry, Contents> archiveMap = new LinkedHashMap<>();

  /**
   * Writes each entry in the filesystem to the tarball archive stream.
   *
   * @param out the stream to write to.
   * @throws IOException if building the tarball fails.
   */
  public void writeAsTarArchiveTo(OutputStream out) throws IOException {
    try (TarArchiveOutputStream tarArchiveOutputStream =
        new TarArchiveOutputStream(out, StandardCharsets.UTF_8.name())) {
      // Enables PAX extended headers to support long file names.
      tarArchiveOutputStream.setLongFileMode(TarArchiveOutputStream.LONGFILE_POSIX);
      for (Map.Entry<TarArchiveEntry, Contents> entry : archiveMap.entrySet()) {
        tarArchiveOutputStream.putArchiveEntry(entry.getKey());
        entry.getValue().writeTo(tarArchiveOutputStream);
        tarArchiveOutputStream.closeArchiveEntry();
      }
    }
  }

  /**
   * Adds a {@link TarArchiveEntry} to the archive.
   *
   * @param entry the {@link TarArchiveEntry}
   */
  public void addTarArchiveEntry(TarArchiveEntry entry) {
    if (!entry.isFile()) {
      archiveMap.put(entry, ignored -> {});
    } else {
      Blob fileBlob = Blobs.from(entry.getFile().toPath());
      archiveMap.put(entry, outputStream -> fileBlob.writeTo(outputStream));
    }
  }

  /**
   * Adds byte contents to the archive. Note that this should be used with raw bytes and not file
   * contents; for adding files to the archive, use {@link #addTarArchiveEntry}.
   *
   * @param contents the bytes to add to the tarball
   * @param name the name of the entry (i.e. filename)
   */
  public void addByteEntry(byte[] contents, String name) {
    TarArchiveEntry entry = new TarArchiveEntry(name);
    entry.setSize(contents.length);
    archiveMap.put(entry, outputStream -> outputStream.write(contents));
  }

  /**
   * Adds a blob to the archive. Note that this should be used with non-file {@link Blob}s; for
   * adding files to the archive, use {@link #addTarArchiveEntry}.
   *
   * @param blob the {@link Blob} to add to the tarball
   * @param size the size (in bytes) of {@code blob}
   * @param name the name of the entry (i.e. filename)
   */
  public void addBlobEntry(Blob blob, long size, String name) {
    TarArchiveEntry entry = new TarArchiveEntry(name);
    entry.setSize(size);
<<<<<<< HEAD
    archiveMap.put(entry, outputStream -> blob.writeTo(outputStream));
=======
    archiveMap.put(entry, blob);
>>>>>>> a1107229
  }
}<|MERGE_RESOLUTION|>--- conflicted
+++ resolved
@@ -35,16 +35,16 @@
    * an output stream.
    */
   @FunctionalInterface
-  private static interface Contents {
+  private static interface WritableContents {
 
     void writeTo(OutputStream out) throws IOException;
   }
 
   /**
-   * Maps from {@link TarArchiveEntry} to a {@link Contents}. The order of the entries is the order
-   * they belong in the tarball.
+   * Maps from {@link TarArchiveEntry} to a {@link WritableContents}. The order of the entries is
+   * the order they belong in the tarball.
    */
-  private final LinkedHashMap<TarArchiveEntry, Contents> archiveMap = new LinkedHashMap<>();
+  private final LinkedHashMap<TarArchiveEntry, WritableContents> archiveMap = new LinkedHashMap<>();
 
   /**
    * Writes each entry in the filesystem to the tarball archive stream.
@@ -57,7 +57,7 @@
         new TarArchiveOutputStream(out, StandardCharsets.UTF_8.name())) {
       // Enables PAX extended headers to support long file names.
       tarArchiveOutputStream.setLongFileMode(TarArchiveOutputStream.LONGFILE_POSIX);
-      for (Map.Entry<TarArchiveEntry, Contents> entry : archiveMap.entrySet()) {
+      for (Map.Entry<TarArchiveEntry, WritableContents> entry : archiveMap.entrySet()) {
         tarArchiveOutputStream.putArchiveEntry(entry.getKey());
         entry.getValue().writeTo(tarArchiveOutputStream);
         tarArchiveOutputStream.closeArchiveEntry();
@@ -103,10 +103,6 @@
   public void addBlobEntry(Blob blob, long size, String name) {
     TarArchiveEntry entry = new TarArchiveEntry(name);
     entry.setSize(size);
-<<<<<<< HEAD
     archiveMap.put(entry, outputStream -> blob.writeTo(outputStream));
-=======
-    archiveMap.put(entry, blob);
->>>>>>> a1107229
   }
 }