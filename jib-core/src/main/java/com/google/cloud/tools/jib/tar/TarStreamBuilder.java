/*
 * Copyright 2017 Google LLC.
 *
 * Licensed under the Apache License, Version 2.0 (the "License"); you may not
 * use this file except in compliance with the License. You may obtain a copy of
 * the License at
 *
 *      http://www.apache.org/licenses/LICENSE-2.0
 *
 * Unless required by applicable law or agreed to in writing, software
 * distributed under the License is distributed on an "AS IS" BASIS, WITHOUT
 * WARRANTIES OR CONDITIONS OF ANY KIND, either express or implied. See the
 * License for the specific language governing permissions and limitations under
 * the License.
 */

package com.google.cloud.tools.jib.tar;

import com.google.cloud.tools.jib.blob.Blob;
import com.google.cloud.tools.jib.blob.Blobs;
import java.io.IOException;
import java.io.OutputStream;
import java.nio.charset.StandardCharsets;
import java.time.Instant;
import java.util.LinkedHashMap;
import java.util.Map;
import org.apache.commons.compress.archivers.tar.TarArchiveEntry;
import org.apache.commons.compress.archivers.tar.TarArchiveOutputStream;

/** Builds a tarball archive. */
public class TarStreamBuilder {

  /**
   * Maps from {@link TarArchiveEntry} to a {@link Blob}. The order of the entries is the order they
   * belong in the tarball.
   */
  private final LinkedHashMap<TarArchiveEntry, Blob> archiveMap = new LinkedHashMap<>();

  /**
   * Writes each entry in the filesystem to the tarball archive stream.
   *
   * @param out the stream to write to.
   * @throws IOException if building the tarball fails.
   */
  public void writeAsTarArchiveTo(OutputStream out) throws IOException {
    try (TarArchiveOutputStream tarArchiveOutputStream =
        new TarArchiveOutputStream(out, StandardCharsets.UTF_8.name())) {
      // Enables PAX extended headers to support long file names.
      tarArchiveOutputStream.setLongFileMode(TarArchiveOutputStream.LONGFILE_POSIX);
      tarArchiveOutputStream.setBigNumberMode(TarArchiveOutputStream.BIGNUMBER_POSIX);
      for (Map.Entry<TarArchiveEntry, Blob> entry : archiveMap.entrySet()) {
        tarArchiveOutputStream.putArchiveEntry(entry.getKey());
        entry.getValue().writeTo(tarArchiveOutputStream);
        tarArchiveOutputStream.closeArchiveEntry();
      }
    }
  }

  /**
   * Adds a {@link TarArchiveEntry} to the archive.
   *
   * @param entry the {@link TarArchiveEntry}
   */
  public void addTarArchiveEntry(TarArchiveEntry entry) {
<<<<<<< HEAD
    archiveMap.put(
        entry,
        entry.isFile() ? Blobs.from(entry.getFile().toPath()) : Blobs.from(ignored -> {}, true));
=======
    archiveMap.put(entry, entry.isFile() ? Blobs.from(entry.getPath()) : Blobs.from(ignored -> {}));
>>>>>>> 4af34638
  }

  /**
   * Adds a blob to the archive. Note that this should be used with raw bytes and not file contents;
   * for adding files to the archive, use {@link #addTarArchiveEntry}.
   *
   * @param contents the bytes to add to the tarball
   * @param name the name of the entry (i.e. filename)
   * @param modificationTime the modification time of the entry
   */
  public void addByteEntry(byte[] contents, String name, Instant modificationTime) {
    TarArchiveEntry entry = new TarArchiveEntry(name);
    entry.setSize(contents.length);
    entry.setModTime(modificationTime.toEpochMilli());
    archiveMap.put(entry, Blobs.from(outputStream -> outputStream.write(contents), false));
  }

  /**
   * Adds a blob to the archive. Note that this should be used with non-file {@link Blob}s; for
   * adding files to the archive, use {@link #addTarArchiveEntry}.
   *
   * @param blob the {@link Blob} to add to the tarball
   * @param size the size (in bytes) of {@code blob}
   * @param name the name of the entry (i.e. filename)
   * @param modificationTime the modification time of the entry
   */
  public void addBlobEntry(Blob blob, long size, String name, Instant modificationTime) {
    TarArchiveEntry entry = new TarArchiveEntry(name);
    entry.setSize(size);
    entry.setModTime(modificationTime.toEpochMilli());
    archiveMap.put(entry, blob);
  }
}<|MERGE_RESOLUTION|>--- conflicted
+++ resolved
@@ -62,13 +62,8 @@
    * @param entry the {@link TarArchiveEntry}
    */
   public void addTarArchiveEntry(TarArchiveEntry entry) {
-<<<<<<< HEAD
     archiveMap.put(
-        entry,
-        entry.isFile() ? Blobs.from(entry.getFile().toPath()) : Blobs.from(ignored -> {}, true));
-=======
-    archiveMap.put(entry, entry.isFile() ? Blobs.from(entry.getPath()) : Blobs.from(ignored -> {}));
->>>>>>> 4af34638
+        entry, entry.isFile() ? Blobs.from(entry.getPath()) : Blobs.from(ignored -> {}), true);
   }
 
   /**
