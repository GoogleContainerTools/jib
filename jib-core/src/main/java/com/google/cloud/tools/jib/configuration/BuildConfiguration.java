--- conflicted
+++ resolved
@@ -30,9 +30,6 @@
 /** Immutable configuration options for the builder process. */
 public class BuildConfiguration {
 
-<<<<<<< HEAD
-  /** Builds an immutable {@link BuildConfiguration}. Instantiate with {@link #builder}. */
-=======
   /** The default target format of the container manifest. */
   private static final Class<? extends BuildableManifestTemplate> DEFAULT_TARGET_FORMAT =
       V22ManifestTemplate.class;
@@ -40,7 +37,7 @@
   /** The default tool identifier. */
   private static final String DEFAULT_TOOL_NAME = "jib";
 
->>>>>>> c479fd35
+  /** Builds an immutable {@link BuildConfiguration}. Instantiate with {@link #builder}. */
   public static class Builder {
 
     // All the parameters below are set to their default values.
