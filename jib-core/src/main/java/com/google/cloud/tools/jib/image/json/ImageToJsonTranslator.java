/*
 * Copyright 2017 Google LLC.
 *
 * Licensed under the Apache License, Version 2.0 (the "License"); you may not
 * use this file except in compliance with the License. You may obtain a copy of
 * the License at
 *
 *      http://www.apache.org/licenses/LICENSE-2.0
 *
 * Unless required by applicable law or agreed to in writing, software
 * distributed under the License is distributed on an "AS IS" BASIS, WITHOUT
 * WARRANTIES OR CONDITIONS OF ANY KIND, either express or implied. See the
 * License for the specific language governing permissions and limitations under
 * the License.
 */

package com.google.cloud.tools.jib.image.json;

import com.google.cloud.tools.jib.blob.Blob;
import com.google.cloud.tools.jib.blob.BlobDescriptor;
import com.google.cloud.tools.jib.configuration.Port;
import com.google.cloud.tools.jib.filesystem.AbsoluteUnixPath;
import com.google.cloud.tools.jib.image.DescriptorDigest;
import com.google.cloud.tools.jib.image.Image;
import com.google.cloud.tools.jib.image.Layer;
import com.google.cloud.tools.jib.json.JsonTemplateMapper;
import com.google.common.annotations.VisibleForTesting;
import com.google.common.base.Preconditions;
import com.google.common.collect.ImmutableList;
import com.google.common.collect.ImmutableSortedMap;
import java.lang.reflect.InvocationTargetException;
import java.util.Collections;
import java.util.List;
import java.util.Map;
import java.util.function.Function;
import javax.annotation.Nullable;

/**
 * Translates an {@link Image} into a manifest or container configuration JSON BLOB.
 *
 * <p>Example usage:
 *
 * <pre>{@code
 * ImageToJsonTranslator translator = new ImageToJsonTranslator(image);
 * Blob containerConfigurationBlob = translator.getContainerConfigurationBlob();
 * BlobDescriptor containerConfigurationBlobDescriptor = blob.writeTo(outputStream);
 * Blob manifestBlob = translator.getManifestBlob(containerConfigurationBlobDescriptor);
 * }</pre>
 */
public class ImageToJsonTranslator {

  /**
   * Converts a list of {@link Port}s to the corresponding container config format for exposed ports
   * (e.g. {@code Port(1000, Protocol.TCP)} -> {@code {"1000/tcp":{}}}).
   *
   * @param exposedPorts the list of {@link Port}s to translate, or {@code null}
   * @return a sorted map with the string representation of the ports as keys and empty maps as
   *     values, or {@code null} if {@code exposedPorts} is {@code null}
   */
  @VisibleForTesting
  @Nullable
  static Map<String, Map<?, ?>> portListToMap(@Nullable List<Port> exposedPorts) {
    return listToMap(exposedPorts, port -> port.getPort() + "/" + port.getProtocol());
  }

  /**
   * Converts a list of {@link AbsoluteUnixPath}s to the corresponding container config format for
   * volumes (e.g. {@code AbsoluteUnixPath().get("/var/log/my-app-logs")} -> {@code
   * {"/var/log/my-app-logs":{}}}).
   *
   * @param volumes the list of {@link AbsoluteUnixPath}s to translate, or {@code null}
   * @return a sorted map with the string representation of the ports as keys and empty maps as
   *     values, or {@code null} if {@code exposedPorts} is {@code null}
   */
  @VisibleForTesting
  @Nullable
  static Map<String, Map<?, ?>> volumesListToMap(@Nullable List<AbsoluteUnixPath> volumes) {
    return listToMap(volumes, AbsoluteUnixPath::toString);
  }

  /**
   * Turns a list into a sorted map where each element of the list is mapped to an entry composed by
   * the key generated with {@code Function<E, String> elementMapper} and an empty map as value.
   *
   * <p>This method is needed because the volume object is a direct JSON serialization of the Go
   * type map[string]struct{} and is represented in JSON as an object mapping its keys to an empty
   * object.
   *
   * <p>Further read at the <a
   * href="https://github.com/opencontainers/image-spec/blob/master/config.md">image specs.</a>
   *
   * @param list the list of elements to be transformed
   * @param keyMapper the mapper function to generate keys to the map
   * @param <E> the type of the elements from the list
   * @return an map
   */
  @Nullable
  private static <E> Map<String, Map<?, ?>> listToMap(
      @Nullable List<E> list, Function<E, String> keyMapper) {
    if (list == null) {
      return null;
    }

    return list.stream()
        .collect(
            ImmutableSortedMap.toImmutableSortedMap(
                String::compareTo, keyMapper, ignored -> Collections.emptyMap()));
  }

  /**
   * Converts the map of environment variables to a list with items in the format "NAME=VALUE".
   *
   * @return the list
   */
  @VisibleForTesting
  @Nullable
  static ImmutableList<String> environmentMapToList(@Nullable Map<String, String> environment) {
    if (environment == null) {
      return null;
    }
    Preconditions.checkArgument(
        environment.keySet().stream().noneMatch(key -> key.contains("=")),
        "Illegal environment variable: name cannot contain '='");
    return environment
        .entrySet()
        .stream()
        .map(entry -> entry.getKey() + "=" + entry.getValue())
        .collect(ImmutableList.toImmutableList());
  }

  private final Image<Layer> image;

  /**
   * Instantiate with an {@link Image}.
   *
   * @param image the image to translate
   */
  public ImageToJsonTranslator(Image<Layer> image) {
    this.image = image;
  }

  /**
   * Gets the container configuration as a {@link Blob}.
   *
   * @return the container configuration {@link Blob}
   */
  public Blob getContainerConfigurationBlob() {
    // Set up the JSON template.
    ContainerConfigurationTemplate template = new ContainerConfigurationTemplate();

    // Adds the layer diff IDs.
    for (Layer layer : image.getLayers()) {
      template.addLayerDiffId(layer.getDiffId());
    }

    // Adds the history.
    for (HistoryEntry historyObject : image.getHistory()) {
      template.addHistoryEntry(historyObject);
    }

    template.setCreated(image.getCreated() == null ? null : image.getCreated().toString());
    template.setContainerEnvironment(environmentMapToList(image.getEnvironment()));
    template.setContainerEntrypoint(image.getEntrypoint());
    template.setContainerCmd(image.getProgramArguments());
    template.setContainerExposedPorts(portListToMap(image.getExposedPorts()));
<<<<<<< HEAD
=======

    // Sets the volumes.
    template.setContainerVolumes(volumesListToMap(image.getVolumes()));

    // Sets the labels.
>>>>>>> 67791ff8
    template.setContainerLabels(image.getLabels());
    template.setContainerWorkingDir(image.getWorkingDirectory());
    template.setContainerUser(image.getUser());

    // Healthcheck is not supported by OCI
    if (image.getImageFormat() != OCIManifestTemplate.class) {
      template.setContainerHealthTest(image.getHealthTest());
      template.setContainerHealthInterval(
          image.getHealthInterval() == null ? null : image.getHealthInterval().toNanos());
      template.setContainerHealthTimeout(
          image.getHealthTimeout() == null ? null : image.getHealthTimeout().toNanos());
      template.setContainerHealthStartPeriod(
          image.getHealthStartPeriod() == null ? null : image.getHealthStartPeriod().toNanos());
      template.setContainerHealthRetries(image.getHealthRetries());
    }

    // Serializes into JSON.
    return JsonTemplateMapper.toBlob(template);
  }

  /**
   * Gets the manifest as a JSON template. The {@code containerConfigurationBlobDescriptor} must be
   * the [@link BlobDescriptor} obtained by writing out the container configuration {@link Blob}
   * returned from {@link #getContainerConfigurationBlob()}.
   *
   * @param <T> child type of {@link BuildableManifestTemplate}.
   * @param manifestTemplateClass the JSON template to translate the image to.
   * @param containerConfigurationBlobDescriptor the container configuration descriptor.
   * @return the image contents serialized as JSON.
   */
  public <T extends BuildableManifestTemplate> T getManifestTemplate(
      Class<T> manifestTemplateClass, BlobDescriptor containerConfigurationBlobDescriptor) {
    try {
      // Set up the JSON template.
      T template = manifestTemplateClass.getDeclaredConstructor().newInstance();

      // Adds the container configuration reference.
      DescriptorDigest containerConfigurationDigest =
          containerConfigurationBlobDescriptor.getDigest();
      long containerConfigurationSize = containerConfigurationBlobDescriptor.getSize();
      template.setContainerConfiguration(containerConfigurationSize, containerConfigurationDigest);

      // Adds the layers.
      for (Layer layer : image.getLayers()) {
        template.addLayer(
            layer.getBlobDescriptor().getSize(), layer.getBlobDescriptor().getDigest());
      }

      // Serializes into JSON.
      return template;

    } catch (InstantiationException
        | IllegalAccessException
        | NoSuchMethodException
        | InvocationTargetException ex) {
      throw new IllegalArgumentException(manifestTemplateClass + " cannot be instantiated", ex);
    }
  }
}<|MERGE_RESOLUTION|>--- conflicted
+++ resolved
@@ -163,14 +163,7 @@
     template.setContainerEntrypoint(image.getEntrypoint());
     template.setContainerCmd(image.getProgramArguments());
     template.setContainerExposedPorts(portListToMap(image.getExposedPorts()));
-<<<<<<< HEAD
-=======
-
-    // Sets the volumes.
     template.setContainerVolumes(volumesListToMap(image.getVolumes()));
-
-    // Sets the labels.
->>>>>>> 67791ff8
     template.setContainerLabels(image.getLabels());
     template.setContainerWorkingDir(image.getWorkingDirectory());
     template.setContainerUser(image.getUser());
