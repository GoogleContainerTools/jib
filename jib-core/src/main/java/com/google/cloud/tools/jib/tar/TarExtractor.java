/*
 * Copyright 2019 Google LLC.
 *
 * Licensed under the Apache License, Version 2.0 (the "License"); you may not
 * use this file except in compliance with the License. You may obtain a copy of
 * the License at
 *
 *      http://www.apache.org/licenses/LICENSE-2.0
 *
 * Unless required by applicable law or agreed to in writing, software
 * distributed under the License is distributed on an "AS IS" BASIS, WITHOUT
 * WARRANTIES OR CONDITIONS OF ANY KIND, either express or implied. See the
 * License for the specific language governing permissions and limitations under
 * the License.
 */

package com.google.cloud.tools.jib.tar;

import com.google.cloud.tools.jib.filesystem.DirectoryWalker;
import com.google.common.io.ByteStreams;
import java.io.BufferedInputStream;
import java.io.BufferedOutputStream;
import java.io.File;
import java.io.IOException;
import java.io.InputStream;
import java.io.OutputStream;
import java.nio.file.Files;
import java.nio.file.Path;
import java.nio.file.Paths;
import java.nio.file.attribute.FileTime;
<<<<<<< HEAD
import java.time.Instant;
=======
>>>>>>> 4fb80185
import java.util.ArrayList;
import java.util.List;
import org.apache.commons.compress.archivers.tar.TarArchiveEntry;
import org.apache.commons.compress.archivers.tar.TarArchiveInputStream;

/** Extracts a tarball. */
public class TarExtractor {

  /**
   * Extracts a tarball to the specified destination.
   *
   * @param source the tarball to extract
   * @param destination the output directory
   * @throws IOException if extraction fails
   */
  public static void extract(Path source, Path destination) throws IOException {
<<<<<<< HEAD
=======
    extract(source, destination, false);
  }

  /**
   * Extracts a tarball to the specified destination.
   *
   * @param source the tarball to extract
   * @param destination the output directory
   * @param enableReproducibleTimestamps whether or not reproducible timestamps should be used
   * @throws IOException if extraction fails
   * @throws IllegalStateException when reproducible timestamps are enabled but the target root used
   *     for extracting the tar contents is not empty
   */
  public static void extract(Path source, Path destination, boolean enableReproducibleTimestamps)
      throws IOException {
    if (enableReproducibleTimestamps
        && Files.isDirectory(destination)
        && destination.toFile().list().length != 0) {
      throw new IllegalStateException(
          "Cannot enable reproducible timestamps. They can only be enabled when the target root doesn't exist or is an empty directory");
    }
>>>>>>> 4fb80185
    String canonicalDestination = destination.toFile().getCanonicalPath();
    List<TarArchiveEntry> entries = new ArrayList<>();
    try (InputStream in = new BufferedInputStream(Files.newInputStream(source));
        TarArchiveInputStream tarArchiveInputStream = new TarArchiveInputStream(in)) {
      for (TarArchiveEntry entry = tarArchiveInputStream.getNextTarEntry();
          entry != null;
          entry = tarArchiveInputStream.getNextTarEntry()) {
        entries.add(entry);
        Path entryPath = destination.resolve(entry.getName());

        String canonicalTarget = entryPath.toFile().getCanonicalPath();
        if (!canonicalTarget.startsWith(canonicalDestination + File.separator)) {
          String offender = entry.getName() + " from " + source;
          throw new IOException("Blocked unzipping files outside destination: " + offender);
        }
        if (entry.isDirectory()) {
          Files.createDirectories(entryPath);
        } else {
          if (entryPath.getParent() != null) {
            Files.createDirectories(entryPath.getParent());
          }

          if (entry.isSymbolicLink()) {
            Files.createSymbolicLink(entryPath, Paths.get(entry.getLinkName()));
          } else {
            try (OutputStream out = new BufferedOutputStream(Files.newOutputStream(entryPath))) {
              ByteStreams.copy(tarArchiveInputStream, out);
            }
          }
        }
      }
      preserveModificationTimes(destination, entries);
    }
  }

  private static void preserveModificationTimes(Path destination, List<TarArchiveEntry> entries)
      throws IOException {
    new DirectoryWalker(destination)
        .filter(path -> Files.isDirectory(path))
        .walk(path -> Files.setLastModifiedTime(path, FileTime.from(Instant.ofEpochSecond(1L))));
    for (TarArchiveEntry entry : entries) {
      Files.setLastModifiedTime(
          destination.resolve(entry.getName()), FileTime.from(entry.getModTime().toInstant()));
    }
    preserveModificationTimes(destination, entries, enableReproducibleTimestamps);
  }

  /**
   * Preserve modification timestamps of files and directories in a tar file. If a directory is not
   * an entry in the tar file and reproducible timestamps are enabled then its modification
   * timestamp is set to a constant value. Note that the modification timestamps of symbolic links
   * are not preserved even with reproducible timestamps enabled.
   *
   * @param destination target root for unzipping
   * @param entries list of entries in tar file
   * @param enableReproducibleTimestamps whether or not reproducible timestamps should be used
   * @throws IOException when I/O error occurs
   */
  private static void preserveModificationTimes(
      Path destination, List<TarArchiveEntry> entries, boolean enableReproducibleTimestamps)
      throws IOException {
    if (enableReproducibleTimestamps) {
      FileTime epochPlusOne = FileTime.fromMillis(1000L);
      new DirectoryWalker(destination)
          .filter(Files::isDirectory)
          .walk(path -> Files.setLastModifiedTime(path, epochPlusOne));
    }
    for (TarArchiveEntry entry : entries) {

      // Setting the symbolic link's modification timestamp will cause the modification timestamp of
      // the target to change
      if (!entry.isSymbolicLink()) {
        Files.setLastModifiedTime(
            destination.resolve(entry.getName()), FileTime.from(entry.getModTime().toInstant()));
      }
    }
  }
}<|MERGE_RESOLUTION|>--- conflicted
+++ resolved
@@ -28,10 +28,6 @@
 import java.nio.file.Path;
 import java.nio.file.Paths;
 import java.nio.file.attribute.FileTime;
-<<<<<<< HEAD
-import java.time.Instant;
-=======
->>>>>>> 4fb80185
 import java.util.ArrayList;
 import java.util.List;
 import org.apache.commons.compress.archivers.tar.TarArchiveEntry;
@@ -48,8 +44,6 @@
    * @throws IOException if extraction fails
    */
   public static void extract(Path source, Path destination) throws IOException {
-<<<<<<< HEAD
-=======
     extract(source, destination, false);
   }
 
@@ -71,7 +65,6 @@
       throw new IllegalStateException(
           "Cannot enable reproducible timestamps. They can only be enabled when the target root doesn't exist or is an empty directory");
     }
->>>>>>> 4fb80185
     String canonicalDestination = destination.toFile().getCanonicalPath();
     List<TarArchiveEntry> entries = new ArrayList<>();
     try (InputStream in = new BufferedInputStream(Files.newInputStream(source));
@@ -103,21 +96,10 @@
           }
         }
       }
-      preserveModificationTimes(destination, entries);
-    }
-  }
-
-  private static void preserveModificationTimes(Path destination, List<TarArchiveEntry> entries)
-      throws IOException {
-    new DirectoryWalker(destination)
-        .filter(path -> Files.isDirectory(path))
-        .walk(path -> Files.setLastModifiedTime(path, FileTime.from(Instant.ofEpochSecond(1L))));
-    for (TarArchiveEntry entry : entries) {
-      Files.setLastModifiedTime(
-          destination.resolve(entry.getName()), FileTime.from(entry.getModTime().toInstant()));
     }
     preserveModificationTimes(destination, entries, enableReproducibleTimestamps);
   }
+
 
   /**
    * Preserve modification timestamps of files and directories in a tar file. If a directory is not
