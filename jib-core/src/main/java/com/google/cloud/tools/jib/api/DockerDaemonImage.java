--- conflicted
+++ resolved
@@ -23,12 +23,8 @@
 import java.nio.file.Paths;
 
 /** Builds to the Docker daemon. */
-<<<<<<< HEAD
+// TODO: Add tests once JibContainerBuilder#containerize() is added.
 public class DockerDaemonImage implements ImageTarget {
-=======
-// TODO: Add tests once JibContainerBuilder#containerize() is added.
-public class DockerDaemonImage {
->>>>>>> 79ceb200
 
   /**
    * Instantiate with the image reference to tag the built image with. This is the name that shows
