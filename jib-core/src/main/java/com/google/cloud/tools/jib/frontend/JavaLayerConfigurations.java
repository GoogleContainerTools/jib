--- conflicted
+++ resolved
@@ -54,15 +54,9 @@
     private final Path extractionPath;
     private final boolean appRootRelative;
 
-<<<<<<< HEAD
-    /** Initializes with a label for the layer and the layer files' default extraction path root. */
-    LayerType(String label, String extractionPath, boolean appRootRelative) {
-      this.label = label;
-=======
     /** Initializes with a name for the layer and the layer files' default extraction path root. */
-    LayerType(String name, String extractionPath) {
+    LayerType(String name, String extractionPath, boolean appRootRelative) {
       this.name = name;
->>>>>>> 8f143cfa
       this.extractionPath = Paths.get(extractionPath);
       this.appRootRelative = appRootRelative;
     }
