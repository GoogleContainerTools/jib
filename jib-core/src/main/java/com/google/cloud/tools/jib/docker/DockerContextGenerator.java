/*
 * Copyright 2018 Google LLC. All rights reserved.
 *
 * Licensed under the Apache License, Version 2.0 (the "License"); you may not
 * use this file except in compliance with the License. You may obtain a copy of
 * the License at
 *
 *      http://www.apache.org/licenses/LICENSE-2.0
 *
 * Unless required by applicable law or agreed to in writing, software
 * distributed under the License is distributed on an "AS IS" BASIS, WITHOUT
 * WARRANTIES OR CONDITIONS OF ANY KIND, either express or implied. See the
 * License for the specific language governing permissions and limitations under
 * the License.
 */

package com.google.cloud.tools.jib.docker;

import com.google.cloud.tools.jib.builder.EntrypointBuilder;
import com.google.cloud.tools.jib.builder.SourceFilesConfiguration;
import com.google.cloud.tools.jib.filesystem.FileOperations;
import com.google.common.annotations.VisibleForTesting;
import com.google.common.base.Preconditions;
import com.google.common.io.MoreFiles;
import com.google.common.io.Resources;
import java.io.IOException;
import java.nio.charset.StandardCharsets;
import java.nio.file.Files;
import java.nio.file.Path;
import java.util.Collections;
import java.util.List;
import java.util.regex.Matcher;
import javax.annotation.Nullable;

/**
 * Generates a Docker context that mimics how Jib builds the image.
 *
 * <p>The image consists of a base image layer and three application layers under the directories:
 *
 * <ul>
 *   <li>libs/ (dependency jars)
 *   <li>resources/
 *   <li>classes
 * </ul>
 */
public class DockerContextGenerator {

  private final SourceFilesConfiguration sourceFilesConfiguration;

  @Nullable private String baseImage;
  private List<String> jvmFlags = Collections.emptyList();
  private String mainClass = "";
  private List<String> javaArguments = Collections.emptyList();

  public DockerContextGenerator(SourceFilesConfiguration sourceFilesConfiguration) {
    this.sourceFilesConfiguration = sourceFilesConfiguration;
  }

  /**
   * Sets the base image for the {@code FROM} directive. This must be called before {@link
   * #generate}.
   */
  public DockerContextGenerator setBaseImage(String baseImage) {
    this.baseImage = baseImage;
    return this;
  }

  /** Sets the JVM flags used in the {@code ENTRYPOINT}. */
  public DockerContextGenerator setJvmFlags(List<String> jvmFlags) {
    this.jvmFlags = jvmFlags;
    return this;
  }

  /** Sets the main class used in the {@code ENTRYPOINT}. */
  public DockerContextGenerator setMainClass(String mainClass) {
    this.mainClass = mainClass;
    return this;
  }

  /** Sets the arguments used in the {@code CMD}. */
  public DockerContextGenerator setJavaArguments(List<String> javaArguments) {
    this.javaArguments = javaArguments;
    return this;
  }

  /** Creates the Docker context in {@code #targetDirectory}. */
  public void generate(Path targetDirectory) throws IOException {
    Preconditions.checkNotNull(baseImage);

    // Deletes the targetDir if it exists.
    if (Files.exists(targetDirectory)) {
      MoreFiles.deleteDirectoryContents(targetDirectory);
    } else {
      Files.createDirectory(targetDirectory);
    }

    // Creates the directories.
    Path dependenciesDir = targetDirectory.resolve("libs");
    Path resourcesDIr = targetDirectory.resolve("resources");
    Path classesDir = targetDirectory.resolve("classes");
    Files.createDirectory(dependenciesDir);
    Files.createDirectory(resourcesDIr);
    Files.createDirectory(classesDir);

    // Copies dependencies.
    FileOperations.copy(sourceFilesConfiguration.getDependenciesFiles(), dependenciesDir);
    FileOperations.copy(sourceFilesConfiguration.getResourcesFiles(), resourcesDIr);
    FileOperations.copy(sourceFilesConfiguration.getClassesFiles(), classesDir);

    // Creates the Dockerfile.
    Files.write(
        targetDirectory.resolve("Dockerfile"), makeDockerfile().getBytes(StandardCharsets.UTF_8));
  }

  /** Makes a {@code Dockerfile} from the {@code DockerfileTemplate}. */
  @VisibleForTesting
  String makeDockerfile() throws IOException {
    Preconditions.checkNotNull(baseImage);

    String dockerfileTemplate =
        Resources.toString(Resources.getResource("DockerfileTemplate"), StandardCharsets.UTF_8);

    return dockerfileTemplate
        .replace("@@BASE_IMAGE@@", baseImage)
        .replace(
            "@@DEPENDENCIES_PATH_ON_IMAGE@@", sourceFilesConfiguration.getDependenciesPathOnImage())
        .replace("@@RESOURCES_PATH_ON_IMAGE@@", sourceFilesConfiguration.getResourcesPathOnImage())
        .replace("@@CLASSES_PATH_ON_IMAGE@@", sourceFilesConfiguration.getClassesPathOnImage())
        .replace(
            "@@ENTRYPOINT@@",
<<<<<<< HEAD
            makeDockerList(
                EntrypointBuilder.makeEntrypoint(sourceFilesConfiguration, jvmFlags, mainClass)))
        .replace("@@CMD@@", makeDockerList(javaArguments));
=======
            joinAsJsonArray(
                EntrypointBuilder.makeEntrypoint(sourceFilesConfiguration, jvmFlags, mainClass)))
        .replace("@@CMD@@", joinAsJsonArray(javaArguments));
>>>>>>> 91e297d9
  }

  /**
   * Formats a list for the Dockerfile's ENTRYPOINT or CMD.
   *
   * @see <a
   *     href="https://docs.docker.com/engine/reference/builder/#exec-form-entrypoint-example">https://docs.docker.com/engine/reference/builder/#exec-form-entrypoint-example</a>
   */
  @VisibleForTesting
<<<<<<< HEAD
  String makeDockerList(List<String> items) {
=======
  static String joinAsJsonArray(List<String> items) {
>>>>>>> 91e297d9
    StringBuilder resultString = new StringBuilder("[");
    boolean firstComponent = true;
    for (String item : items) {
      if (!firstComponent) {
        resultString.append(',');
      }

      // Escapes quotes.
      item = item.replaceAll("\"", Matcher.quoteReplacement("\\\""));

      resultString.append('"').append(item).append('"');
      firstComponent = false;
    }
    resultString.append(']');

    return resultString.toString();
  }
}<|MERGE_RESOLUTION|>--- conflicted
+++ resolved
@@ -128,15 +128,9 @@
         .replace("@@CLASSES_PATH_ON_IMAGE@@", sourceFilesConfiguration.getClassesPathOnImage())
         .replace(
             "@@ENTRYPOINT@@",
-<<<<<<< HEAD
-            makeDockerList(
-                EntrypointBuilder.makeEntrypoint(sourceFilesConfiguration, jvmFlags, mainClass)))
-        .replace("@@CMD@@", makeDockerList(javaArguments));
-=======
             joinAsJsonArray(
                 EntrypointBuilder.makeEntrypoint(sourceFilesConfiguration, jvmFlags, mainClass)))
         .replace("@@CMD@@", joinAsJsonArray(javaArguments));
->>>>>>> 91e297d9
   }
 
   /**
@@ -146,11 +140,7 @@
    *     href="https://docs.docker.com/engine/reference/builder/#exec-form-entrypoint-example">https://docs.docker.com/engine/reference/builder/#exec-form-entrypoint-example</a>
    */
   @VisibleForTesting
-<<<<<<< HEAD
-  String makeDockerList(List<String> items) {
-=======
   static String joinAsJsonArray(List<String> items) {
->>>>>>> 91e297d9
     StringBuilder resultString = new StringBuilder("[");
     boolean firstComponent = true;
     for (String item : items) {
