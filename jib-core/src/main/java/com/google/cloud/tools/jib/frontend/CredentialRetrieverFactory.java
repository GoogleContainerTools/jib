--- conflicted
+++ resolved
@@ -171,12 +171,8 @@
                       + inferredCredentialHelperSuffix),
               dockerCredentialHelperFactory);
 
-<<<<<<< HEAD
-        } catch (CredentialHelperNotFoundException ex) {
-=======
-        } catch (DockerCredentialHelperNotFoundException
-            | NonexistentServerUrlDockerCredentialHelperException ex) {
->>>>>>> c8a0a13b
+        } catch (CredentialHelperNotFoundException
+            | CredentialHelperUnhandledServerUrlException ex) {
           if (ex.getMessage() != null) {
             // Warns the user that the specified (or inferred) credential helper cannot be used.
             logger.warn(ex.getMessage());
@@ -185,11 +181,7 @@
             }
           }
 
-<<<<<<< HEAD
-        } catch (CredentialHelperUnhandledServerUrlException | IOException ex) {
-=======
         } catch (IOException ex) {
->>>>>>> c8a0a13b
           throw new CredentialRetrievalException(ex);
         }
       }
