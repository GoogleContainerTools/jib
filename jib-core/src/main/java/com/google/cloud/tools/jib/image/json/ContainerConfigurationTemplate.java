/*
 * Copyright 2017 Google LLC. All rights reserved.
 *
 * Licensed under the Apache License, Version 2.0 (the "License"); you may not
 * use this file except in compliance with the License. You may obtain a copy of
 * the License at
 *
 *      http://www.apache.org/licenses/LICENSE-2.0
 *
 * Unless required by applicable law or agreed to in writing, software
 * distributed under the License is distributed on an "AS IS" BASIS, WITHOUT
 * WARRANTIES OR CONDITIONS OF ANY KIND, either express or implied. See the
 * License for the specific language governing permissions and limitations under
 * the License.
 */

package com.google.cloud.tools.jib.image.json;

import com.fasterxml.jackson.annotation.JsonIgnoreProperties;
import com.google.cloud.tools.jib.image.DescriptorDigest;
import com.google.cloud.tools.jib.json.JsonTemplate;
import com.google.common.annotations.VisibleForTesting;
import com.google.common.collect.ImmutableList;
import com.google.common.collect.ImmutableSortedMap;
import java.util.ArrayList;
import java.util.Collections;
import java.util.List;
import java.util.Map;
import java.util.SortedMap;
import javax.annotation.Nullable;

/**
 * JSON Template for Docker Container Configuration referenced in Docker Manifest Schema V2.2
 *
 * <p>Example container config JSON:
 *
 * <pre>{@code
 * {
 *   "created": "1970-01-01T00:00:00Z",
 *   "architecture": "amd64",
 *   "os": "linux",
 *   "config": {
 *     "Env": ["/usr/bin/java"],
 *     "Entrypoint": ["PATH=/usr/local/sbin:/usr/local/bin:/usr/sbin:/usr/bin:/sbin:/bin"],
 *     "Cmd": ["arg1", "arg2"]
 *     "ExposedPorts": { "6000/tcp":{}, "8000/tcp":{}, "9000/tcp":{} }
 *   },
 *   "rootfs": {
 *     "diff_ids": [
 *       "sha256:2aebd096e0e237b447781353379722157e6c2d434b9ec5a0d63f2a6f07cf90c2",
 *       "sha256:5f70bf18a086007016e948b04aed3b82103a36bea41755b6cddfaf10ace3c6ef",
 *     ],
 *     "type": "layers"
 *   }
 * }
 * }</pre>
 *
 * @see <a href="https://docs.docker.com/registry/spec/manifest-v2-2/">Image Manifest Version 2,
 *     Schema 2</a>
 */
@JsonIgnoreProperties(ignoreUnknown = true)
public class ContainerConfigurationTemplate implements JsonTemplate {

  /**
   * A combined date and time at which the image was created. Constant to maintain reproducibility
   * and avoid Docker's weird "292 years old" bug.
   *
   * @see <a
   *     href="https://github.com/GoogleContainerTools/jib/issues/341">https://github.com/GoogleContainerTools/jib/issues/341</a>
   */
  private String created = "1970-01-01T00:00:00Z";

  /** The CPU architecture to run the binaries in this container. */
  private String architecture = "amd64";

  /** The operating system to run the container on. */
  private String os = "linux";

  /** Execution parameters that should be used as a base when running the container. */
  private final ConfigurationObjectTemplate config = new ConfigurationObjectTemplate();

  /** Layer content digests that are used to build the container filesystem. */
  private final RootFilesystemObjectTemplate rootfs = new RootFilesystemObjectTemplate();

  /** Template for inner JSON object representing the configuration for running the container. */
  @JsonIgnoreProperties(ignoreUnknown = true)
  private static class ConfigurationObjectTemplate implements JsonTemplate {

    /** Environment variables in the format {@code VARNAME=VARVALUE}. */
    @Nullable private List<String> Env;

    /** Command to run when container starts. */
    @Nullable private List<String> Entrypoint;

    /** Arguments to pass into main. */
    @Nullable private List<String> Cmd;

    /** Network ports the container exposes. */
    @Nullable private SortedMap<String, Map<?, ?>> ExposedPorts;
  }

  /**
   * Template for inner JSON object representing the filesystem changesets used to build the
   * container filesystem.
   */
  private static class RootFilesystemObjectTemplate implements JsonTemplate {

    /** The type must always be {@code "layers"}. */
    private final String type = "layers";

    /**
     * The in-order list of layer content digests (hashes of the uncompressed partial filesystem
     * changeset).
     */
    private final List<DescriptorDigest> diff_ids = new ArrayList<>();
  }

  public void setContainerEnvironment(List<String> environment) {
    config.Env = environment;
  }

  public void setContainerEntrypoint(List<String> command) {
    config.Entrypoint = command;
  }

  public void setContainerCmd(List<String> cmd) {
    config.Cmd = cmd;
  }

  public void setContainerExposedPorts(List<String> exposedPorts) {
<<<<<<< HEAD
=======
    // TODO: Do this conversion somewhere else
>>>>>>> f6028ca4
    ImmutableSortedMap.Builder<String, Map<?, ?>> result =
        new ImmutableSortedMap.Builder<>(String::compareTo);
    for (String port : exposedPorts) {
      result.put(port, Collections.emptyMap());
    }
    config.ExposedPorts = result.build();
  }

  public void addLayerDiffId(DescriptorDigest diffId) {
    rootfs.diff_ids.add(diffId);
  }

  List<DescriptorDigest> getDiffIds() {
    return rootfs.diff_ids;
  }

  @Nullable
  List<String> getContainerEnvironment() {
    return config.Env;
  }

  @Nullable
  List<String> getContainerEntrypoint() {
    return config.Entrypoint;
  }

  @Nullable
  List<String> getContainerCmd() {
    return config.Cmd;
  }

  @Nullable
  ImmutableList<String> getContainerExposedPorts() {
<<<<<<< HEAD
=======
    // TODO: Do this conversion somewhere else
>>>>>>> f6028ca4
    if (config.ExposedPorts == null) {
      return null;
    }
    ImmutableList.Builder<String> ports = new ImmutableList.Builder<>();
    for (Map.Entry<String, Map<?, ?>> entry : config.ExposedPorts.entrySet()) {
      ports.add(entry.getKey());
    }
    return ports.build();
  }

  @VisibleForTesting
  DescriptorDigest getLayerDiffId(int index) {
    return rootfs.diff_ids.get(index);
  }
}<|MERGE_RESOLUTION|>--- conflicted
+++ resolved
@@ -128,10 +128,7 @@
   }
 
   public void setContainerExposedPorts(List<String> exposedPorts) {
-<<<<<<< HEAD
-=======
     // TODO: Do this conversion somewhere else
->>>>>>> f6028ca4
     ImmutableSortedMap.Builder<String, Map<?, ?>> result =
         new ImmutableSortedMap.Builder<>(String::compareTo);
     for (String port : exposedPorts) {
@@ -165,10 +162,7 @@
 
   @Nullable
   ImmutableList<String> getContainerExposedPorts() {
-<<<<<<< HEAD
-=======
     // TODO: Do this conversion somewhere else
->>>>>>> f6028ca4
     if (config.ExposedPorts == null) {
       return null;
     }
