/*
 * Copyright 2017 Google LLC. All rights reserved.
 *
 * Licensed under the Apache License, Version 2.0 (the "License"); you may not
 * use this file except in compliance with the License. You may obtain a copy of
 * the License at
 *
 *      http://www.apache.org/licenses/LICENSE-2.0
 *
 * Unless required by applicable law or agreed to in writing, software
 * distributed under the License is distributed on an "AS IS" BASIS, WITHOUT
 * WARRANTIES OR CONDITIONS OF ANY KIND, either express or implied. See the
 * License for the specific language governing permissions and limitations under
 * the License.
 */

package com.google.cloud.tools.jib.image.json;

import com.fasterxml.jackson.annotation.JsonIgnoreProperties;
import com.google.cloud.tools.jib.image.DescriptorDigest;
import com.google.cloud.tools.jib.json.JsonTemplate;
import com.google.common.annotations.VisibleForTesting;
<<<<<<< HEAD
import com.google.common.base.Splitter;
import com.google.common.collect.ImmutableSortedMap;
import java.util.*;
=======
import com.google.common.collect.ImmutableList;
import com.google.common.collect.ImmutableSortedMap;
import java.util.ArrayList;
import java.util.Collections;
import java.util.List;
import java.util.Map;
import java.util.SortedMap;
>>>>>>> 149bfeb2
import javax.annotation.Nullable;

/**
 * JSON Template for Docker Container Configuration referenced in Docker Manifest Schema V2.2
 *
 * <p>Example container config JSON:
 *
 * <pre>{@code
 * {
 *   "created": "1970-01-01T00:00:00Z",
 *   "architecture": "amd64",
 *   "os": "linux",
 *   "config": {
 *     "Env": ["/usr/bin/java"],
 *     "Entrypoint": ["PATH=/usr/local/sbin:/usr/local/bin:/usr/sbin:/usr/bin:/sbin:/bin"],
 *     "Cmd": ["arg1", "arg2"]
 *     "ExposedPorts": { "6000/tcp":{}, "8000/tcp":{}, "9000/tcp":{} }
 *   },
 *   "rootfs": {
 *     "diff_ids": [
 *       "sha256:2aebd096e0e237b447781353379722157e6c2d434b9ec5a0d63f2a6f07cf90c2",
 *       "sha256:5f70bf18a086007016e948b04aed3b82103a36bea41755b6cddfaf10ace3c6ef",
 *     ],
 *     "type": "layers"
 *   }
 * }
 * }</pre>
 *
 * @see <a href="https://docs.docker.com/registry/spec/manifest-v2-2/">Image Manifest Version 2,
 *     Schema 2</a>
 */
@JsonIgnoreProperties(ignoreUnknown = true)
public class ContainerConfigurationTemplate implements JsonTemplate {

  /**
   * A combined date and time at which the image was created. Constant to maintain reproducibility
   * and avoid Docker's weird "292 years old" bug.
   *
   * @see <a
   *     href="https://github.com/GoogleContainerTools/jib/issues/341">https://github.com/GoogleContainerTools/jib/issues/341</a>
   */
  private String created = "1970-01-01T00:00:00Z";

  /** The CPU architecture to run the binaries in this container. */
  private String architecture = "amd64";

  /** The operating system to run the container on. */
  private String os = "linux";

  /** Execution parameters that should be used as a base when running the container. */
  private final ConfigurationObjectTemplate config = new ConfigurationObjectTemplate();

  /** Layer content digests that are used to build the container filesystem. */
  private final RootFilesystemObjectTemplate rootfs = new RootFilesystemObjectTemplate();

  /** Template for inner JSON object representing the configuration for running the container. */
  @JsonIgnoreProperties(ignoreUnknown = true)
  private static class ConfigurationObjectTemplate implements JsonTemplate {

    /** Environment variables in the format {@code VARNAME=VARVALUE}. */
    @Nullable private List<String> Env;

    /** Command to run when container starts. */
    @Nullable private List<String> Entrypoint;

    /** Arguments to pass into main. */
    @Nullable private List<String> Cmd;

    /** Network ports the container exposes. */
    @Nullable private SortedMap<String, Map<?, ?>> ExposedPorts;
  }

  /**
   * Template for inner JSON object representing the filesystem changesets used to build the
   * container filesystem.
   */
  private static class RootFilesystemObjectTemplate implements JsonTemplate {

    /** The type must always be {@code "layers"}. */
    private final String type = "layers";

    /**
     * The in-order list of layer content digests (hashes of the uncompressed partial filesystem
     * changeset).
     */
    private final List<DescriptorDigest> diff_ids = new ArrayList<>();
  }

  public void setContainerEnvironment(List<String> environment) {
    config.Env = environment;
  }

  public void setContainerEntrypoint(List<String> command) {
    config.Entrypoint = command;
  }

  public void setContainerCmd(List<String> cmd) {
    config.Cmd = cmd;
  }

  public void setContainerExposedPorts(List<String> exposedPorts) {
<<<<<<< HEAD
    SortedMap<String, Map<?, ?>> result = new TreeMap<>();
    for (String port : exposedPorts) {
      result.put(port + "/tcp", Collections.emptyMap());
    }
    config.ExposedPorts = ImmutableSortedMap.copyOf(result);
=======
    // TODO: Do this conversion somewhere else
    ImmutableSortedMap.Builder<String, Map<?, ?>> result =
        new ImmutableSortedMap.Builder<>(String::compareTo);
    for (String port : exposedPorts) {
      result.put(port, Collections.emptyMap());
    }
    config.ExposedPorts = result.build();
>>>>>>> 149bfeb2
  }

  public void addLayerDiffId(DescriptorDigest diffId) {
    rootfs.diff_ids.add(diffId);
  }

  List<DescriptorDigest> getDiffIds() {
    return rootfs.diff_ids;
  }

  @Nullable
  List<String> getContainerEnvironment() {
    return config.Env;
  }

  @Nullable
  List<String> getContainerEntrypoint() {
    return config.Entrypoint;
  }

  @Nullable
  List<String> getContainerCmd() {
    return config.Cmd;
  }

  @Nullable
<<<<<<< HEAD
  List<String> getContainerExposedPorts() {
    if (config.ExposedPorts == null) {
      return null;
    }
    List<String> ports = new ArrayList<>();
    for (Map.Entry<String, Map<?, ?>> entry : config.ExposedPorts.entrySet()) {
      // Remove the "/tcp"
      ports.add(Splitter.on('/').splitToList(entry.getKey()).get(0));
    }
    return ports;
=======
  ImmutableList<String> getContainerExposedPorts() {
    // TODO: Do this conversion somewhere else
    if (config.ExposedPorts == null) {
      return null;
    }
    ImmutableList.Builder<String> ports = new ImmutableList.Builder<>();
    for (Map.Entry<String, Map<?, ?>> entry : config.ExposedPorts.entrySet()) {
      ports.add(entry.getKey());
    }
    return ports.build();
>>>>>>> 149bfeb2
  }

  @VisibleForTesting
  DescriptorDigest getLayerDiffId(int index) {
    return rootfs.diff_ids.get(index);
  }
}<|MERGE_RESOLUTION|>--- conflicted
+++ resolved
@@ -20,11 +20,6 @@
 import com.google.cloud.tools.jib.image.DescriptorDigest;
 import com.google.cloud.tools.jib.json.JsonTemplate;
 import com.google.common.annotations.VisibleForTesting;
-<<<<<<< HEAD
-import com.google.common.base.Splitter;
-import com.google.common.collect.ImmutableSortedMap;
-import java.util.*;
-=======
 import com.google.common.collect.ImmutableList;
 import com.google.common.collect.ImmutableSortedMap;
 import java.util.ArrayList;
@@ -32,7 +27,6 @@
 import java.util.List;
 import java.util.Map;
 import java.util.SortedMap;
->>>>>>> 149bfeb2
 import javax.annotation.Nullable;
 
 /**
@@ -134,13 +128,6 @@
   }
 
   public void setContainerExposedPorts(List<String> exposedPorts) {
-<<<<<<< HEAD
-    SortedMap<String, Map<?, ?>> result = new TreeMap<>();
-    for (String port : exposedPorts) {
-      result.put(port + "/tcp", Collections.emptyMap());
-    }
-    config.ExposedPorts = ImmutableSortedMap.copyOf(result);
-=======
     // TODO: Do this conversion somewhere else
     ImmutableSortedMap.Builder<String, Map<?, ?>> result =
         new ImmutableSortedMap.Builder<>(String::compareTo);
@@ -148,7 +135,6 @@
       result.put(port, Collections.emptyMap());
     }
     config.ExposedPorts = result.build();
->>>>>>> 149bfeb2
   }
 
   public void addLayerDiffId(DescriptorDigest diffId) {
@@ -175,18 +161,6 @@
   }
 
   @Nullable
-<<<<<<< HEAD
-  List<String> getContainerExposedPorts() {
-    if (config.ExposedPorts == null) {
-      return null;
-    }
-    List<String> ports = new ArrayList<>();
-    for (Map.Entry<String, Map<?, ?>> entry : config.ExposedPorts.entrySet()) {
-      // Remove the "/tcp"
-      ports.add(Splitter.on('/').splitToList(entry.getKey()).get(0));
-    }
-    return ports;
-=======
   ImmutableList<String> getContainerExposedPorts() {
     // TODO: Do this conversion somewhere else
     if (config.ExposedPorts == null) {
@@ -197,7 +171,6 @@
       ports.add(entry.getKey());
     }
     return ports.build();
->>>>>>> 149bfeb2
   }
 
   @VisibleForTesting
