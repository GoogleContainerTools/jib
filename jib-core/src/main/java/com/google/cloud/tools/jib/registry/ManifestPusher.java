--- conflicted
+++ resolved
@@ -21,11 +21,7 @@
 import com.google.cloud.tools.jib.blob.Blobs;
 import com.google.cloud.tools.jib.event.EventDispatcher;
 import com.google.cloud.tools.jib.event.events.LogEvent;
-<<<<<<< HEAD
-import com.google.cloud.tools.jib.hash.DigestUtil;
-=======
 import com.google.cloud.tools.jib.hash.Digests;
->>>>>>> 62ab86bd
 import com.google.cloud.tools.jib.http.BlobHttpContent;
 import com.google.cloud.tools.jib.http.Response;
 import com.google.cloud.tools.jib.image.DescriptorDigest;
@@ -87,14 +83,7 @@
   public BlobHttpContent getContent() {
     // TODO: Consider giving progress on manifest push as well?
     return new BlobHttpContent(
-<<<<<<< HEAD
         Blobs.from(manifestTemplate), manifestTemplate.getManifestMediaType());
-=======
-        Blobs.from(manifestTemplate),
-        manifestTemplate.getManifestMediaType(),
-        // TODO: Consider giving progress on manifest push as well?
-        null);
->>>>>>> 62ab86bd
   }
 
   @Override
@@ -134,11 +123,7 @@
   @Override
   public DescriptorDigest handleResponse(Response response) throws IOException {
     // Checks if the image digest is as expected.
-<<<<<<< HEAD
-    DescriptorDigest expectedDigest = DigestUtil.computeJsonDigest(manifestTemplate);
-=======
     DescriptorDigest expectedDigest = Digests.computeJsonDigest(manifestTemplate);
->>>>>>> 62ab86bd
 
     List<String> receivedDigests = response.getHeader(RESPONSE_DIGEST_HEADER);
     if (receivedDigests.size() == 1) {
