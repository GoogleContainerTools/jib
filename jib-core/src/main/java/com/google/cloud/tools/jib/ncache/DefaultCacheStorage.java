/*
 * Copyright 2018 Google LLC. All rights reserved.
 *
 * Licensed under the Apache License, Version 2.0 (the "License"); you may not
 * use this file except in compliance with the License. You may obtain a copy of
 * the License at
 *
 *      http://www.apache.org/licenses/LICENSE-2.0
 *
 * Unless required by applicable law or agreed to in writing, software
 * distributed under the License is distributed on an "AS IS" BASIS, WITHOUT
 * WARRANTIES OR CONDITIONS OF ANY KIND, either express or implied. See the
 * License for the specific language governing permissions and limitations under
 * the License.
 */

package com.google.cloud.tools.jib.ncache;

import com.google.cloud.tools.jib.image.DescriptorDigest;
import java.io.IOException;
import java.nio.file.Path;
import java.util.List;
import java.util.Optional;

/**
 * Default implementation of {@link CacheStorage}. This storage engine stores cache entries in a
 * directory in the format:
 *
 * <pre>{@code
 * layers/
 *   <layer digest>/
 *     <layer diff ID>.layer
 *     metadata
 *   ...
 * selectors/
 *   <selector digest>
 *   ...
 * }</pre>
 *
 * Layers entries are stored in their own directories under the {@code layers/} directory. Each
 * layer directory is named by the layer digest. Inside each layer directory, the layer contents is
 * the {@code .layer} file prefixed with the layer diff ID, and the metadata is the {@code metadata}
 * file.
 *
 * <p>Selectors are stored in the {@code selectors/} directory. Each selector file is named by the
 * selector digest. The contents of a selector file is the digest of the layer it selects.
 */
public class DefaultCacheStorage implements CacheStorage {

  /**
   * Instantiates a {@link CacheStorage} backed by this storage engine.
   *
   * @param cacheDirectory the directory for this cache
   * @return a new {@link CacheStorage}
   */
  public static CacheStorage withDirectory(Path cacheDirectory) {
    DefaultCacheStorageFiles defaultCacheStorageFiles =
        new DefaultCacheStorageFiles(cacheDirectory);
    return new DefaultCacheStorage(new DefaultCacheStorageWriter(defaultCacheStorageFiles));
  }

  private final DefaultCacheStorageWriter defaultCacheStorageWriter;
  private final DefaultCacheStorageReader defaultCacheStorageReader;

<<<<<<< HEAD
  private DefaultCacheStorage(Path cacheDirectory) {
    DefaultCacheStorageFiles defaultCacheStorageFiles =
        new DefaultCacheStorageFiles(cacheDirectory);
    this.defaultCacheStorageWriter = new DefaultCacheStorageWriter(defaultCacheStorageFiles);
    this.defaultCacheStorageReader = new DefaultCacheStorageReader(defaultCacheStorageFiles);
=======
  private DefaultCacheStorage(DefaultCacheStorageWriter defaultCacheStorageWriter) {
    this.defaultCacheStorageWriter = defaultCacheStorageWriter;
>>>>>>> 32567e45
  }

  @Override
  public CacheEntry write(CacheWrite cacheWrite) throws IOException {
    return defaultCacheStorageWriter.write(cacheWrite);
  }

  @Override
  public List<DescriptorDigest> listDigests() throws IOException, CacheCorruptedException {
    return defaultCacheStorageReader.listDigests();
  }

  @Override
  public Optional<CacheEntry> retrieve(DescriptorDigest layerDigest) throws IOException {
    // TODO: Implement
    return Optional.empty();
  }

  @Override
  public Optional<DescriptorDigest> select(DescriptorDigest selector) throws IOException {
    // TODO: Implement
    return Optional.empty();
  }
}<|MERGE_RESOLUTION|>--- conflicted
+++ resolved
@@ -54,24 +54,17 @@
    * @return a new {@link CacheStorage}
    */
   public static CacheStorage withDirectory(Path cacheDirectory) {
-    DefaultCacheStorageFiles defaultCacheStorageFiles =
-        new DefaultCacheStorageFiles(cacheDirectory);
-    return new DefaultCacheStorage(new DefaultCacheStorageWriter(defaultCacheStorageFiles));
+    return new DefaultCacheStorage(cacheDirectory);
   }
 
   private final DefaultCacheStorageWriter defaultCacheStorageWriter;
   private final DefaultCacheStorageReader defaultCacheStorageReader;
 
-<<<<<<< HEAD
   private DefaultCacheStorage(Path cacheDirectory) {
     DefaultCacheStorageFiles defaultCacheStorageFiles =
         new DefaultCacheStorageFiles(cacheDirectory);
     this.defaultCacheStorageWriter = new DefaultCacheStorageWriter(defaultCacheStorageFiles);
     this.defaultCacheStorageReader = new DefaultCacheStorageReader(defaultCacheStorageFiles);
-=======
-  private DefaultCacheStorage(DefaultCacheStorageWriter defaultCacheStorageWriter) {
-    this.defaultCacheStorageWriter = defaultCacheStorageWriter;
->>>>>>> 32567e45
   }
 
   @Override
