--- conflicted
+++ resolved
@@ -58,11 +58,7 @@
     map.put(PosixFilePermission.OTHERS_WRITE, 02);
     map.put(PosixFilePermission.OTHERS_EXECUTE, 01);
     PERMISSION_MAP = Collections.unmodifiableMap(map);
-<<<<<<< HEAD
-  };
-=======
   }
->>>>>>> 70abaa77
 
   /**
    * Creates a new {@link FilePermissions} from an octal string representation (e.g. "123", "644",
