/*
 * Copyright 2017 Google Inc.
 *
 * Licensed under the Apache License, Version 2.0 (the "License"); you may not
 * use this file except in compliance with the License. You may obtain a copy of
 * the License at
 *
 *      http://www.apache.org/licenses/LICENSE-2.0
 *
 * Unless required by applicable law or agreed to in writing, software
 * distributed under the License is distributed on an "AS IS" BASIS, WITHOUT
 * WARRANTIES OR CONDITIONS OF ANY KIND, either express or implied. See the
 * License for the specific language governing permissions and limitations under
 * the License.
 */

package com.google.cloud.tools.jib.cache;

<<<<<<< HEAD
=======
import com.google.cloud.tools.jib.filesystem.UserCacheHome;
>>>>>>> 4e024066
import com.google.common.annotations.VisibleForTesting;
import java.io.Closeable;
import java.io.IOException;
import java.nio.file.Files;
<<<<<<< HEAD
=======
import java.nio.file.NotDirectoryException;
>>>>>>> 4e024066
import java.nio.file.Path;
import java.nio.file.Paths;

/**
 * Manages both the base image layers cache and the application image layers cache.
 *
 * <p>In general, the cache for base image layers should be shared between projects, while the cache
 * for the application image layers should be specific to a single project.
 */
public class Caches implements Closeable {

<<<<<<< HEAD
  /** Initializes a {@link Caches} with directory paths. */
  public static class Initializer {

    /** The default directory for caching the base image layers, in {@code $HOME/.jib-cache/}. */
    private static final Path DEFAULT_BASE_CACHE_DIRECTORY =
        Paths.get(System.getProperty("user.home")).resolve(".jib-cache");

    /** A file to store in the default base image layers cache to check ownership by Jib. */
    private static final String OWNERSHIP_FILE_NAME = ".jib";

    @VisibleForTesting
    /**
     * Ensures ownership of {@code cacheDirectory} by checking for the existence of {@link
     * #OWNERSHIP_FILE_NAME}.
     *
     * <p>This is a safety check to make sure we are not writing to a directory not created by Jib.
     */
    static void ensureOwnership(Path cacheDirectory)
        throws CacheDirectoryNotOwnedException, IOException {
      Path ownershipFile = cacheDirectory.resolve(OWNERSHIP_FILE_NAME);

      if (Files.exists(cacheDirectory)) {
        // Checks for the ownership file.
        if (!Files.exists(ownershipFile)) {
          throw new CacheDirectoryNotOwnedException(cacheDirectory);
        }

      } else {
        // Creates the cache directory and ownership file.
        Files.createDirectory(cacheDirectory);
        Files.createFile(ownershipFile);
      }
    }

    private Path baseCacheDirectory = DEFAULT_BASE_CACHE_DIRECTORY;
    private Path applicationCacheDirectory;
=======
  /**
   * Initializes a {@link Caches} with directory paths. Use {@link #newInitializer} to construct.
   */
  public static class Initializer {

    /**
     * The default directory for caching the base image layers, in {@code [user cache
     * home]/google-cloud-tools-java/jib}.
     */
    private static final Path DEFAULT_BASE_CACHE_DIRECTORY =
        UserCacheHome.getCacheHome().resolve("google-cloud-tools-java").resolve("jib");
>>>>>>> 4e024066

    /** A file to store in the default base image layers cache to check ownership by Jib. */
    private static final String OWNERSHIP_FILE_NAME = ".jib";

    @VisibleForTesting
    /**
     * Ensures ownership of {@code cacheDirectory} by checking for the existence of {@link
     * #OWNERSHIP_FILE_NAME}.
     *
     * <p>This is a safety check to make sure we are not writing to a directory not created by Jib.
     */
    static void ensureOwnership(Path cacheDirectory)
        throws CacheDirectoryNotOwnedException, IOException {
      Path ownershipFile = cacheDirectory.resolve(OWNERSHIP_FILE_NAME);

      if (Files.exists(cacheDirectory)) {
        // Checks for the ownership file.
        if (!Files.exists(ownershipFile)) {
          throw new CacheDirectoryNotOwnedException(cacheDirectory);
        }

      } else {
        // Creates the cache directory and ownership file.
        Files.createDirectories(cacheDirectory);
        Files.createFile(ownershipFile);
      }
    }

    private final Path applicationCacheDirectory;
    private Path baseCacheDirectory = DEFAULT_BASE_CACHE_DIRECTORY;

    private Initializer(Path applicationCacheDirectory) {
      this.applicationCacheDirectory = applicationCacheDirectory;
    }

    public Initializer setBaseCacheDirectory(Path baseCacheDirectory) {
      this.baseCacheDirectory = baseCacheDirectory;
      return this;
    }

    public Caches init()
        throws CacheMetadataCorruptedException, IOException, CacheDirectoryNotOwnedException {
<<<<<<< HEAD
      if (applicationCacheDirectory == null) {
        throw new IllegalStateException(
            "Must initialize cache with an application image layer cache directory");
      }

=======
>>>>>>> 4e024066
      if (DEFAULT_BASE_CACHE_DIRECTORY.equals(baseCacheDirectory)) {
        ensureOwnership(DEFAULT_BASE_CACHE_DIRECTORY);
      }

      return new Caches(baseCacheDirectory, applicationCacheDirectory);
    }
  }

  /**
   * @param applicationCacheDirectory Cache for the application image layers - should be local to
   *     the application project
   * @return a new {@link Initializer} to initialize the caches.
   */
  public static Initializer newInitializer(Path applicationCacheDirectory) {
    return new Initializer(applicationCacheDirectory);
  }

  private final Cache baseCache;
  private final Cache applicationCache;

<<<<<<< HEAD
=======
  /** Instantiate with {@link Initializer#init}. */
>>>>>>> 4e024066
  private Caches(Path baseCacheDirectory, Path applicationCacheDirectory)
      throws CacheMetadataCorruptedException, IOException {
    applicationCache = Cache.init(applicationCacheDirectory);

    // Ensures that only one Cache is initialized if using the same directory.
    if (Files.isSameFile(baseCacheDirectory, applicationCacheDirectory)) {
      baseCache = applicationCache;
    } else {
      baseCache = Cache.init(baseCacheDirectory);
    }
  }

<<<<<<< HEAD
  public Cache getBaseCache() {
=======
  @Override
  public void close() throws IOException {
    baseCache.close();
    applicationCache.close();
  }

  Cache getBaseCache() {
>>>>>>> 4e024066
    return baseCache;
  }

  public Cache getApplicationCache() {
    return applicationCache;
  }

  @Override
  public void close() throws IOException {
    applicationCache.close();

    if (baseCache != applicationCache) {
      baseCache.close();
    }
  }
}<|MERGE_RESOLUTION|>--- conflicted
+++ resolved
@@ -16,20 +16,12 @@
 
 package com.google.cloud.tools.jib.cache;
 
-<<<<<<< HEAD
-=======
 import com.google.cloud.tools.jib.filesystem.UserCacheHome;
->>>>>>> 4e024066
 import com.google.common.annotations.VisibleForTesting;
 import java.io.Closeable;
 import java.io.IOException;
 import java.nio.file.Files;
-<<<<<<< HEAD
-=======
-import java.nio.file.NotDirectoryException;
->>>>>>> 4e024066
 import java.nio.file.Path;
-import java.nio.file.Paths;
 
 /**
  * Manages both the base image layers cache and the application image layers cache.
@@ -39,44 +31,6 @@
  */
 public class Caches implements Closeable {
 
-<<<<<<< HEAD
-  /** Initializes a {@link Caches} with directory paths. */
-  public static class Initializer {
-
-    /** The default directory for caching the base image layers, in {@code $HOME/.jib-cache/}. */
-    private static final Path DEFAULT_BASE_CACHE_DIRECTORY =
-        Paths.get(System.getProperty("user.home")).resolve(".jib-cache");
-
-    /** A file to store in the default base image layers cache to check ownership by Jib. */
-    private static final String OWNERSHIP_FILE_NAME = ".jib";
-
-    @VisibleForTesting
-    /**
-     * Ensures ownership of {@code cacheDirectory} by checking for the existence of {@link
-     * #OWNERSHIP_FILE_NAME}.
-     *
-     * <p>This is a safety check to make sure we are not writing to a directory not created by Jib.
-     */
-    static void ensureOwnership(Path cacheDirectory)
-        throws CacheDirectoryNotOwnedException, IOException {
-      Path ownershipFile = cacheDirectory.resolve(OWNERSHIP_FILE_NAME);
-
-      if (Files.exists(cacheDirectory)) {
-        // Checks for the ownership file.
-        if (!Files.exists(ownershipFile)) {
-          throw new CacheDirectoryNotOwnedException(cacheDirectory);
-        }
-
-      } else {
-        // Creates the cache directory and ownership file.
-        Files.createDirectory(cacheDirectory);
-        Files.createFile(ownershipFile);
-      }
-    }
-
-    private Path baseCacheDirectory = DEFAULT_BASE_CACHE_DIRECTORY;
-    private Path applicationCacheDirectory;
-=======
   /**
    * Initializes a {@link Caches} with directory paths. Use {@link #newInitializer} to construct.
    */
@@ -88,18 +42,17 @@
      */
     private static final Path DEFAULT_BASE_CACHE_DIRECTORY =
         UserCacheHome.getCacheHome().resolve("google-cloud-tools-java").resolve("jib");
->>>>>>> 4e024066
 
     /** A file to store in the default base image layers cache to check ownership by Jib. */
     private static final String OWNERSHIP_FILE_NAME = ".jib";
 
-    @VisibleForTesting
     /**
      * Ensures ownership of {@code cacheDirectory} by checking for the existence of {@link
      * #OWNERSHIP_FILE_NAME}.
      *
      * <p>This is a safety check to make sure we are not writing to a directory not created by Jib.
      */
+    @VisibleForTesting
     static void ensureOwnership(Path cacheDirectory)
         throws CacheDirectoryNotOwnedException, IOException {
       Path ownershipFile = cacheDirectory.resolve(OWNERSHIP_FILE_NAME);
@@ -131,14 +84,6 @@
 
     public Caches init()
         throws CacheMetadataCorruptedException, IOException, CacheDirectoryNotOwnedException {
-<<<<<<< HEAD
-      if (applicationCacheDirectory == null) {
-        throw new IllegalStateException(
-            "Must initialize cache with an application image layer cache directory");
-      }
-
-=======
->>>>>>> 4e024066
       if (DEFAULT_BASE_CACHE_DIRECTORY.equals(baseCacheDirectory)) {
         ensureOwnership(DEFAULT_BASE_CACHE_DIRECTORY);
       }
@@ -159,10 +104,7 @@
   private final Cache baseCache;
   private final Cache applicationCache;
 
-<<<<<<< HEAD
-=======
   /** Instantiate with {@link Initializer#init}. */
->>>>>>> 4e024066
   private Caches(Path baseCacheDirectory, Path applicationCacheDirectory)
       throws CacheMetadataCorruptedException, IOException {
     applicationCache = Cache.init(applicationCacheDirectory);
@@ -175,17 +117,7 @@
     }
   }
 
-<<<<<<< HEAD
   public Cache getBaseCache() {
-=======
-  @Override
-  public void close() throws IOException {
-    baseCache.close();
-    applicationCache.close();
-  }
-
-  Cache getBaseCache() {
->>>>>>> 4e024066
     return baseCache;
   }
 
