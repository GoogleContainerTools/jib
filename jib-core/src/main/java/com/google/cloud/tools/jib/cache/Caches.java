/*
 * Copyright 2017 Google Inc.
 *
 * Licensed under the Apache License, Version 2.0 (the "License"); you may not
 * use this file except in compliance with the License. You may obtain a copy of
 * the License at
 *
 *      http://www.apache.org/licenses/LICENSE-2.0
 *
 * Unless required by applicable law or agreed to in writing, software
 * distributed under the License is distributed on an "AS IS" BASIS, WITHOUT
 * WARRANTIES OR CONDITIONS OF ANY KIND, either express or implied. See the
 * License for the specific language governing permissions and limitations under
 * the License.
 */

package com.google.cloud.tools.jib.cache;

import com.google.cloud.tools.jib.filesystem.UserCacheHome;
import com.google.common.annotations.VisibleForTesting;
import java.io.Closeable;
import java.io.IOException;
import java.nio.file.Files;
import java.nio.file.NotDirectoryException;
import java.nio.file.Path;
import javax.annotation.Nullable;

/**
 * Manages both the base image layers cache and the application image layers cache.
 *
 * <p>In general, the cache for base image layers should be shared between projects, while the cache
 * for the application image layers should be specific to a single project.
 */
public class Caches implements Closeable {

  /**
   * Initializes a {@link Caches} with directory paths. Use {@link #newInitializer} to construct.
   */
  public static class Initializer {

<<<<<<< HEAD
    @Nullable private Path baseCacheDirectory;
    @Nullable private Path applicationCacheDirectory;
=======
    /**
     * The default directory for caching the base image layers, in {@code [user cache
     * home]/google-cloud-tools-java/jib}.
     */
    private static final Path DEFAULT_BASE_CACHE_DIRECTORY =
        UserCacheHome.getCacheHome().resolve("google-cloud-tools-java").resolve("jib");
>>>>>>> 4e024066

    /** A file to store in the default base image layers cache to check ownership by Jib. */
    private static final String OWNERSHIP_FILE_NAME = ".jib";

    @VisibleForTesting
    /**
     * Ensures ownership of {@code cacheDirectory} by checking for the existence of {@link
     * #OWNERSHIP_FILE_NAME}.
     *
     * <p>This is a safety check to make sure we are not writing to a directory not created by Jib.
     */
    static void ensureOwnership(Path cacheDirectory)
        throws CacheDirectoryNotOwnedException, IOException {
      Path ownershipFile = cacheDirectory.resolve(OWNERSHIP_FILE_NAME);

      if (Files.exists(cacheDirectory)) {
        // Checks for the ownership file.
        if (!Files.exists(ownershipFile)) {
          throw new CacheDirectoryNotOwnedException(cacheDirectory);
        }

      } else {
        // Creates the cache directory and ownership file.
        Files.createDirectories(cacheDirectory);
        Files.createFile(ownershipFile);
      }
    }

    private final Path applicationCacheDirectory;
    private Path baseCacheDirectory = DEFAULT_BASE_CACHE_DIRECTORY;

    private Initializer(Path applicationCacheDirectory) {
      this.applicationCacheDirectory = applicationCacheDirectory;
    }

    public Initializer setBaseCacheDirectory(Path baseCacheDirectory) {
      this.baseCacheDirectory = baseCacheDirectory;
      return this;
    }

    public Caches init()
        throws CacheMetadataCorruptedException, IOException, CacheDirectoryNotOwnedException {
      if (DEFAULT_BASE_CACHE_DIRECTORY.equals(baseCacheDirectory)) {
        ensureOwnership(DEFAULT_BASE_CACHE_DIRECTORY);
      }

      return new Caches(baseCacheDirectory, applicationCacheDirectory);
    }
  }

  /**
   * @param applicationCacheDirectory Cache for the application image layers - should be local to
   *     the application project
   * @return a new {@link Initializer} to initialize the caches.
   */
  public static Initializer newInitializer(Path applicationCacheDirectory) {
    return new Initializer(applicationCacheDirectory);
  }

  private final Cache baseCache;
  private final Cache applicationCache;

  /** Instantiate with {@link Initializer#init}. */
  private Caches(Path baseCacheDirectory, Path applicationCacheDirectory)
      throws CacheMetadataCorruptedException, NotDirectoryException {
    baseCache = Cache.init(baseCacheDirectory);
    applicationCache = Cache.init(applicationCacheDirectory);
  }

  @Override
  public void close() throws IOException {
    baseCache.close();
    applicationCache.close();
  }

  Cache getBaseCache() {
    return baseCache;
  }

  Cache getApplicationCache() {
    return applicationCache;
  }
}<|MERGE_RESOLUTION|>--- conflicted
+++ resolved
@@ -23,7 +23,6 @@
 import java.nio.file.Files;
 import java.nio.file.NotDirectoryException;
 import java.nio.file.Path;
-import javax.annotation.Nullable;
 
 /**
  * Manages both the base image layers cache and the application image layers cache.
@@ -38,17 +37,12 @@
    */
   public static class Initializer {
 
-<<<<<<< HEAD
-    @Nullable private Path baseCacheDirectory;
-    @Nullable private Path applicationCacheDirectory;
-=======
     /**
      * The default directory for caching the base image layers, in {@code [user cache
      * home]/google-cloud-tools-java/jib}.
      */
     private static final Path DEFAULT_BASE_CACHE_DIRECTORY =
         UserCacheHome.getCacheHome().resolve("google-cloud-tools-java").resolve("jib");
->>>>>>> 4e024066
 
     /** A file to store in the default base image layers cache to check ownership by Jib. */
     private static final String OWNERSHIP_FILE_NAME = ".jib";
