/*
 * Copyright 2017 Google LLC. All rights reserved.
 *
 * Licensed under the Apache License, Version 2.0 (the "License"); you may not
 * use this file except in compliance with the License. You may obtain a copy of
 * the License at
 *
 *      http://www.apache.org/licenses/LICENSE-2.0
 *
 * Unless required by applicable law or agreed to in writing, software
 * distributed under the License is distributed on an "AS IS" BASIS, WITHOUT
 * WARRANTIES OR CONDITIONS OF ANY KIND, either express or implied. See the
 * License for the specific language governing permissions and limitations under
 * the License.
 */

package com.google.cloud.tools.jib.cache.json;

import com.google.cloud.tools.jib.json.JsonTemplate;
import java.nio.file.attribute.FileTime;
import java.util.Collections;
import java.util.List;
import javax.annotation.Nullable;

/**
 * Inner JSON template for extra properties for an application layer, as part of {@link
 * CacheMetadataLayerObjectTemplate}.
 */
public class CacheMetadataLayerPropertiesObjectTemplate implements JsonTemplate {

  /** Represents a pair of source files and extraction path. */
  public static class LayerEntryTemplate implements JsonTemplate {

    /** The paths to the source files that the layer was constructed from. */
<<<<<<< HEAD
    private List<String> sourceFiles;

    /** The intended path to extract the source files to in the container. */
    private String extractionPath;

=======
    @Nullable private List<String> sourceFiles;

    /** The intended path to extract the source files to in the container. */
    @Nullable private String extractionPath;

    @Nullable
>>>>>>> e6dda399
    public List<String> getSourceFiles() {
      return sourceFiles;
    }

<<<<<<< HEAD
=======
    @Nullable
>>>>>>> e6dda399
    public String getExtractionPath() {
      return extractionPath;
    }

    public LayerEntryTemplate(List<String> sourceFiles, String extractionPath) {
      this.sourceFiles = sourceFiles;
      this.extractionPath = extractionPath;
    }
<<<<<<< HEAD
=======

    public LayerEntryTemplate() {}
>>>>>>> e6dda399
  }

  /** The content entries for the layer. */
  private List<LayerEntryTemplate> layerEntries = Collections.emptyList();

  /** The last time the layer was constructed. */
  private long lastModifiedTime;

  public List<LayerEntryTemplate> getLayerEntries() {
    return layerEntries;
  }

  public FileTime getLastModifiedTime() {
    return FileTime.fromMillis(lastModifiedTime);
  }

  public CacheMetadataLayerPropertiesObjectTemplate setLayerEntries(
      List<LayerEntryTemplate> layerEntries) {
    this.layerEntries = layerEntries;
    return this;
  }

  public CacheMetadataLayerPropertiesObjectTemplate setLastModifiedTime(FileTime lastModifiedTime) {
    this.lastModifiedTime = lastModifiedTime.toMillis();
    return this;
  }
}<|MERGE_RESOLUTION|>--- conflicted
+++ resolved
@@ -32,28 +32,17 @@
   public static class LayerEntryTemplate implements JsonTemplate {
 
     /** The paths to the source files that the layer was constructed from. */
-<<<<<<< HEAD
-    private List<String> sourceFiles;
-
-    /** The intended path to extract the source files to in the container. */
-    private String extractionPath;
-
-=======
     @Nullable private List<String> sourceFiles;
 
     /** The intended path to extract the source files to in the container. */
     @Nullable private String extractionPath;
 
     @Nullable
->>>>>>> e6dda399
     public List<String> getSourceFiles() {
       return sourceFiles;
     }
 
-<<<<<<< HEAD
-=======
     @Nullable
->>>>>>> e6dda399
     public String getExtractionPath() {
       return extractionPath;
     }
@@ -62,11 +51,8 @@
       this.sourceFiles = sourceFiles;
       this.extractionPath = extractionPath;
     }
-<<<<<<< HEAD
-=======
 
     public LayerEntryTemplate() {}
->>>>>>> e6dda399
   }
 
   /** The content entries for the layer. */
