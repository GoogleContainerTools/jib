--- conflicted
+++ resolved
@@ -16,14 +16,8 @@
 
 package com.google.cloud.tools.jib.registry.credentials;
 
-<<<<<<< HEAD
 import com.google.api.client.util.Base64;
-import com.google.cloud.tools.jib.configuration.credentials.Credentials;
-=======
 import com.google.cloud.tools.jib.configuration.credentials.Credential;
-import com.google.cloud.tools.jib.http.Authorization;
-import com.google.cloud.tools.jib.http.Authorizations;
->>>>>>> 9f4e05e0
 import com.google.cloud.tools.jib.json.JsonTemplateMapper;
 import com.google.cloud.tools.jib.registry.RegistryAliasGroup;
 import com.google.cloud.tools.jib.registry.credentials.json.DockerConfigTemplate;
@@ -86,11 +80,11 @@
   /**
    * Retrieves credentials for a registry. Tries all possible known aliases.
    *
-   * @return {@link Credentials} found for {@code registry}, or {@code null} if not found
+   * @return {@link Credential} found for {@code registry}, or {@code null} if not found
    * @throws IOException if failed to parse the config JSON
    */
   @Nullable
-  public Credentials retrieve() throws IOException {
+  public Credential retrieve() throws IOException {
     DockerConfigTemplate dockerConfigTemplate = loadDockerConfigTemplate();
     if (dockerConfigTemplate == null) {
       return null;
@@ -99,7 +93,7 @@
     DockerConfig dockerConfig = new DockerConfig(dockerConfigTemplate);
 
     for (String registryAlias : RegistryAliasGroup.getAliasesGroup(registry)) {
-      Credentials credentials = retrieve(dockerConfig, registryAlias);
+      Credential credentials = retrieve(dockerConfig, registryAlias);
       if (credentials != null) {
         return credentials;
       }
@@ -115,7 +109,7 @@
    * @return the retrieved credentials, or {@code null} if none are found
    */
   @Nullable
-  private Credentials retrieve(DockerConfig dockerConfig, String registryAlias) {
+  private Credential retrieve(DockerConfig dockerConfig, String registryAlias) {
     // First, tries to find defined auth.
     String auth = dockerConfig.getAuthFor(registryAlias);
     if (auth != null) {
@@ -123,7 +117,7 @@
       String usernameColonPassword = new String(Base64.decodeBase64(auth), StandardCharsets.UTF_8);
       String username = usernameColonPassword.substring(0, usernameColonPassword.indexOf(":"));
       String password = usernameColonPassword.substring(usernameColonPassword.indexOf(":") + 1);
-      return new Credentials(username, password);
+      return new Credential(username, password);
     }
 
     // Then, tries to use a defined credHelpers credential helper.
@@ -132,13 +126,7 @@
     if (dockerCredentialHelper != null) {
       try {
         // Tries with the given registry alias (may be the original registry).
-<<<<<<< HEAD
         return dockerCredentialHelper.retrieve();
-=======
-        Credential credential = dockerCredentialHelper.retrieve();
-        return Authorizations.withBasicCredentials(
-            credential.getUsername(), credential.getPassword());
->>>>>>> 9f4e05e0
 
       } catch (IOException
           | NonexistentServerUrlDockerCredentialHelperException
