--- conflicted
+++ resolved
@@ -19,11 +19,8 @@
 import com.google.api.client.http.GenericUrl;
 import com.google.api.client.http.HttpResponseException;
 import com.google.api.client.http.HttpStatusCodes;
-<<<<<<< HEAD
 import com.google.api.client.repackaged.com.google.common.base.Preconditions;
-=======
 import com.google.cloud.tools.jib.JibLogger;
->>>>>>> 373300b8
 import com.google.cloud.tools.jib.http.Authorization;
 import com.google.cloud.tools.jib.http.Connection;
 import com.google.cloud.tools.jib.http.Request;
@@ -57,14 +54,11 @@
 
   private static final String DEFAULT_PROTOCOL = "https";
 
-<<<<<<< HEAD
   private static boolean isHttpsProtocol(URL url) {
     return "https".equals(url.getProtocol());
   }
 
-=======
   private final JibLogger logger;
->>>>>>> 373300b8
   private final URL initialRequestUrl;
   private final String userAgent;
   private final RegistryEndpointProvider<T> registryEndpointProvider;
@@ -172,6 +166,8 @@
       // Try HTTP as a last resort.
       GenericUrl httpUrl = new GenericUrl(url);
       httpUrl.setScheme("http");
+      logger.warn(
+          "Failed to connect to " + url + " over HTTPS. Attempting again with HTTP: " + httpUrl);
       return call(httpUrl.toURL(), connectionFactory);
     }
   }
@@ -277,23 +273,6 @@
           throw httpResponseException;
         }
       }
-<<<<<<< HEAD
-=======
-
-    } catch (HttpHostConnectException | SSLPeerUnverifiedException ex) {
-      // Tries to call with HTTP protocol if HTTPS failed to connect.
-      // Note that this will not succeed if 'allowInsecureRegistries' is false.
-      if ("https".equals(url.getProtocol())) {
-        GenericUrl httpUrl = new GenericUrl(url);
-        httpUrl.setScheme("http");
-        logger.warn(
-            "Failed to connect to " + url + " over HTTPS. Attempting again with HTTP: " + httpUrl);
-        return call(httpUrl.toURL());
-      }
-
-      throw ex;
-
->>>>>>> 373300b8
     } catch (NoHttpResponseException ex) {
       throw new RegistryNoResponseException(ex);
     }
