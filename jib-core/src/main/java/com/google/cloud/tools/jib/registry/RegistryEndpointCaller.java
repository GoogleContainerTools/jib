/*
 * Copyright 2018 Google LLC. All rights reserved.
 *
 * Licensed under the Apache License, Version 2.0 (the "License"); you may not
 * use this file except in compliance with the License. You may obtain a copy of
 * the License at
 *
 *      http://www.apache.org/licenses/LICENSE-2.0
 *
 * Unless required by applicable law or agreed to in writing, software
 * distributed under the License is distributed on an "AS IS" BASIS, WITHOUT
 * WARRANTIES OR CONDITIONS OF ANY KIND, either express or implied. See the
 * License for the specific language governing permissions and limitations under
 * the License.
 */

package com.google.cloud.tools.jib.registry;

import com.google.api.client.http.GenericUrl;
import com.google.api.client.http.HttpResponseException;
import com.google.api.client.http.HttpStatusCodes;
import com.google.cloud.tools.jib.http.Authorization;
import com.google.cloud.tools.jib.http.Connection;
import com.google.cloud.tools.jib.http.Request;
import com.google.cloud.tools.jib.http.Response;
import com.google.cloud.tools.jib.json.JsonTemplateMapper;
import com.google.cloud.tools.jib.registry.json.ErrorEntryTemplate;
import com.google.cloud.tools.jib.registry.json.ErrorResponseTemplate;
import com.google.common.annotations.VisibleForTesting;
import java.io.IOException;
import java.net.MalformedURLException;
import java.net.URL;
import java.util.function.Function;
import javax.annotation.Nullable;
import javax.net.ssl.SSLPeerUnverifiedException;
import org.apache.http.NoHttpResponseException;
import org.apache.http.conn.HttpHostConnectException;

/**
 * Makes requests to a registry endpoint.
 *
 * @param <T> the type returned by calling the endpoint
 */
class RegistryEndpointCaller<T> {

  /**
   * @see <a
   *     href="https://developer.mozilla.org/en-US/docs/Web/HTTP/Status/308">https://developer.mozilla.org/en-US/docs/Web/HTTP/Status/308</a>
   */
  @VisibleForTesting static final int STATUS_CODE_PERMANENT_REDIRECT = 308;

  private static final String DEFAULT_PROTOCOL = "https";

  /** Maintains the state of a request. This is used to retry requests with different parameters. */
  private static class RequestState {

    @Nullable private final Authorization authorization;
    private final URL url;

    /**
     * @param authorization authentication credentials
     * @param url the endpoint URL to call
     */
    private RequestState(@Nullable Authorization authorization, URL url) {
      this.authorization = authorization;
      this.url = url;
    }
  }

<<<<<<< HEAD
  /**
   * Converts the {@link URL}'s protocol to HTTP.
   *
   * @param url the URL to conver to HTTP
   * @return the URL with protocol set to HTTP
   */
  private static URL urlWithHttp(URL url) {
    GenericUrl httpUrl = new GenericUrl(url);
    httpUrl.setScheme("http");
    return httpUrl.toURL();
  }

=======
>>>>>>> f6239910
  /** Makes a {@link Connection} to the specified {@link URL}. */
  private final Function<URL, Connection> connectionFactory;

  private final RequestState initialRequestState;
  private final String userAgent;
  private final RegistryEndpointProvider<T> registryEndpointProvider;
  private final RegistryEndpointProperties registryEndpointProperties;

  /**
   * Constructs with parameters for making the request.
   *
   * @param userAgent {@code User-Agent} header to send with the request
   * @param apiRouteBase the endpoint's API root, without the protocol
   * @param registryEndpointProvider the {@link RegistryEndpointProvider} to the endpoint
   * @param authorization optional authentication credentials to use
   * @param registryEndpointProperties properties of the registry endpoint request
   * @throws MalformedURLException if the URL generated for the endpoint is malformed
   */
  RegistryEndpointCaller(
      String userAgent,
      String apiRouteBase,
      RegistryEndpointProvider<T> registryEndpointProvider,
      @Nullable Authorization authorization,
      RegistryEndpointProperties registryEndpointProperties)
      throws MalformedURLException {
    this(
        userAgent,
        apiRouteBase,
        registryEndpointProvider,
        authorization,
        registryEndpointProperties,
        Connection::new);
  }

  @VisibleForTesting
  RegistryEndpointCaller(
      String userAgent,
      String apiRouteBase,
      RegistryEndpointProvider<T> registryEndpointProvider,
      @Nullable Authorization authorization,
      RegistryEndpointProperties registryEndpointProperties,
      Function<URL, Connection> connectionFactory)
      throws MalformedURLException {
    this.initialRequestState =
        new RequestState(
            authorization,
            registryEndpointProvider.getApiRoute(DEFAULT_PROTOCOL + "://" + apiRouteBase));
    this.userAgent = userAgent;
    this.registryEndpointProvider = registryEndpointProvider;
    this.registryEndpointProperties = registryEndpointProperties;
    this.connectionFactory = connectionFactory;
  }

  /**
   * Makes the request to the endpoint.
   *
   * @return an object representing the response, or {@code null}
   * @throws IOException for most I/O exceptions when making the request
   * @throws RegistryException for known exceptions when interacting with the registry
   */
  @Nullable
  T call() throws IOException, RegistryException {
    return call(initialRequestState);
  }

  /**
   * Calls the registry endpoint with a certain {@link RequestState}.
   *
   * @param requestState the state of the request - determines how to make the request and how to
   *     process the response
   * @return an object representing the response, or {@code null}
   * @throws IOException for most I/O exceptions when making the request
   * @throws RegistryException for known exceptions when interacting with the registry
   */
  @Nullable
  private T call(RequestState requestState) throws IOException, RegistryException {
    try (Connection connection = connectionFactory.apply(requestState.url)) {
      Request request =
          Request.builder()
              .setAuthorization(requestState.authorization)
              .setUserAgent(userAgent)
              .setAccept(registryEndpointProvider.getAccept())
              .setBody(registryEndpointProvider.getContent())
              .build();
      Response response = connection.send(registryEndpointProvider.getHttpMethod(), request);

      return registryEndpointProvider.handleResponse(response);

    } catch (HttpResponseException ex) {
      // First, see if the endpoint provider handles an exception as an expected response.
      try {
        return registryEndpointProvider.handleHttpResponseException(ex);

      } catch (HttpResponseException httpResponseException) {
        if (httpResponseException.getStatusCode() == HttpStatusCodes.STATUS_CODE_BAD_REQUEST
            || httpResponseException.getStatusCode() == HttpStatusCodes.STATUS_CODE_NOT_FOUND
            || httpResponseException.getStatusCode()
                == HttpStatusCodes.STATUS_CODE_METHOD_NOT_ALLOWED) {
          // The name or reference was invalid.
          ErrorResponseTemplate errorResponse =
              JsonTemplateMapper.readJson(
                  httpResponseException.getContent(), ErrorResponseTemplate.class);
          RegistryErrorExceptionBuilder registryErrorExceptionBuilder =
              new RegistryErrorExceptionBuilder(
                  registryEndpointProvider.getActionDescription(), httpResponseException);
          for (ErrorEntryTemplate errorEntry : errorResponse.getErrors()) {
            registryErrorExceptionBuilder.addReason(errorEntry);
          }

          throw registryErrorExceptionBuilder.build();

        } else if (httpResponseException.getStatusCode() == HttpStatusCodes.STATUS_CODE_UNAUTHORIZED
            || httpResponseException.getStatusCode() == HttpStatusCodes.STATUS_CODE_FORBIDDEN) {
          throw new RegistryUnauthorizedException(
              registryEndpointProperties.getServerUrl(),
              registryEndpointProperties.getImageName(),
              httpResponseException);

        } else if (httpResponseException.getStatusCode()
<<<<<<< HEAD
                == HttpStatusCodes.STATUS_CODE_TEMPORARY_REDIRECT
            || httpResponseException.getStatusCode()
                == HttpStatusCodes.STATUS_CODE_MOVED_PERMANENTLY
            || httpResponseException.getStatusCode() == STATUS_CODE_PERMANENT_REDIRECT) {
=======
            == HttpStatusCodes.STATUS_CODE_TEMPORARY_REDIRECT) {
          // 'Location' header can be relative or absolute.
          URL redirectLocation =
              new URL(requestState.url, httpResponseException.getHeaders().getLocation());
>>>>>>> f6239910
          // TODO: Use copy-construct builder.
          return call(new RequestState(requestState.authorization, redirectLocation));

        } else {
          // Unknown
          throw httpResponseException;
        }
      }

    } catch (HttpHostConnectException | SSLPeerUnverifiedException ex) {
      // Tries to call with HTTP protocol if HTTPS failed to connect.
      if ("https".equals(requestState.url.getProtocol())) {
        return call(new RequestState(requestState.authorization, urlWithHttp(requestState.url)));
      }

      throw ex;

    } catch (NoHttpResponseException ex) {
      throw new RegistryNoResponseException(ex);
    }
  }
}<|MERGE_RESOLUTION|>--- conflicted
+++ resolved
@@ -34,7 +34,6 @@
 import javax.annotation.Nullable;
 import javax.net.ssl.SSLPeerUnverifiedException;
 import org.apache.http.NoHttpResponseException;
-import org.apache.http.conn.HttpHostConnectException;
 
 /**
  * Makes requests to a registry endpoint.
@@ -67,7 +66,6 @@
     }
   }
 
-<<<<<<< HEAD
   /**
    * Converts the {@link URL}'s protocol to HTTP.
    *
@@ -80,8 +78,6 @@
     return httpUrl.toURL();
   }
 
-=======
->>>>>>> f6239910
   /** Makes a {@link Connection} to the specified {@link URL}. */
   private final Function<URL, Connection> connectionFactory;
 
@@ -201,17 +197,13 @@
               httpResponseException);
 
         } else if (httpResponseException.getStatusCode()
-<<<<<<< HEAD
                 == HttpStatusCodes.STATUS_CODE_TEMPORARY_REDIRECT
             || httpResponseException.getStatusCode()
                 == HttpStatusCodes.STATUS_CODE_MOVED_PERMANENTLY
             || httpResponseException.getStatusCode() == STATUS_CODE_PERMANENT_REDIRECT) {
-=======
-            == HttpStatusCodes.STATUS_CODE_TEMPORARY_REDIRECT) {
           // 'Location' header can be relative or absolute.
           URL redirectLocation =
               new URL(requestState.url, httpResponseException.getHeaders().getLocation());
->>>>>>> f6239910
           // TODO: Use copy-construct builder.
           return call(new RequestState(requestState.authorization, redirectLocation));
 
@@ -221,7 +213,7 @@
         }
       }
 
-    } catch (HttpHostConnectException | SSLPeerUnverifiedException ex) {
+    } catch (SSLPeerUnverifiedException ex) {
       // Tries to call with HTTP protocol if HTTPS failed to connect.
       if ("https".equals(requestState.url.getProtocol())) {
         return call(new RequestState(requestState.authorization, urlWithHttp(requestState.url)));
