/*
 * Copyright 2018 Google LLC.
 *
 * Licensed under the Apache License, Version 2.0 (the "License"); you may not
 * use this file except in compliance with the License. You may obtain a copy of
 * the License at
 *
 *      http://www.apache.org/licenses/LICENSE-2.0
 *
 * Unless required by applicable law or agreed to in writing, software
 * distributed under the License is distributed on an "AS IS" BASIS, WITHOUT
 * WARRANTIES OR CONDITIONS OF ANY KIND, either express or implied. See the
 * License for the specific language governing permissions and limitations under
 * the License.
 */

package com.google.cloud.tools.jib.api;

import com.google.cloud.tools.jib.ProjectInfo;
import com.google.cloud.tools.jib.api.buildplan.AbsoluteUnixPath;
import com.google.cloud.tools.jib.api.buildplan.FileEntriesLayer;
import com.google.cloud.tools.jib.api.buildplan.ModificationTimeProvider;
import com.google.cloud.tools.jib.api.buildplan.RelativeUnixPath;
import com.google.cloud.tools.jib.filesystem.DirectoryWalker;
import com.google.common.annotations.VisibleForTesting;
import com.google.common.base.Preconditions;
import com.google.common.collect.ImmutableMap;
import com.google.common.collect.Streams;
import java.io.IOException;
import java.nio.file.Files;
import java.nio.file.NoSuchFileException;
import java.nio.file.NotDirectoryException;
import java.nio.file.Path;
import java.time.Instant;
import java.util.ArrayList;
import java.util.Arrays;
import java.util.EnumMap;
import java.util.LinkedHashSet;
import java.util.List;
import java.util.Map;
import java.util.function.Predicate;
import java.util.stream.Collectors;
import javax.annotation.Nullable;

/** Creates a {@link JibContainerBuilder} for containerizing Java applications. */
public class JavaContainerBuilder {

  /** Holds a directory and a filter. */
  private static class PathPredicatePair {

    private final Path path;
    private final Predicate<Path> predicate;

    private PathPredicatePair(Path path, Predicate<Path> predicate) {
      this.path = path;
      this.predicate = predicate;
    }
  }

  /** Represents the different types of layers for a Java application. */
  @VisibleForTesting
  public enum LayerType {
    DEPENDENCIES("dependencies"),
    SNAPSHOT_DEPENDENCIES("snapshot dependencies"),
    PROJECT_DEPENDENCIES("project dependencies"),
    RESOURCES("resources"),
    CLASSES("classes"),
    EXTRA_FILES("extra files");

    private final String name;

    /**
     * Initializes with a name for the layer.
     *
     * @param name name to set for the layer; does not affect the contents of the layer
     */
    LayerType(String name) {
      this.name = name;
    }

    public String getName() {
      return name;
    }
  }

  /**
   * Creates a new {@link JavaContainerBuilder} that uses distroless java as the base image. For
   * more information on {@code gcr.io/distroless/java}, see <a
   * href="https://github.com/GoogleContainerTools/distroless">the distroless repository</a>.
   *
   * @return a new {@link JavaContainerBuilder}
   * @see <a href="https://github.com/GoogleContainerTools/distroless">The distroless repository</a>
<<<<<<< HEAD
   * @deprecated Use other {@code from()} methods with the image reference {@code
   *     gcr.io/distroless/java}.
=======
   * @deprecated Use {@code from()} with the image reference {@code gcr.io/distroless/java}.
>>>>>>> 8189c6fd
   */
  @Deprecated
  public static JavaContainerBuilder fromDistroless() {
    try {
      return from(RegistryImage.named("gcr.io/distroless/java"));
    } catch (InvalidImageReferenceException ignored) {
      throw new IllegalStateException("Unreachable");
    }
  }

  /**
   * The default app root in the image. For example, if this is set to {@code "/app"}, dependency
   * JARs will be in {@code "/app/libs"}.
   */
  public static final String DEFAULT_APP_ROOT = "/app";

  /**
   * The default webapp root in the image. For example, if this is set to {@code
   * "/jetty/webapps/ROOT"}, dependency JARs will be in {@code "/jetty/webapps/ROOT/WEB-INF/lib"}.
   *
   * @deprecated Use the string {@code "/jetty/webapps/ROOT"}.
   */
  @Deprecated public static final String DEFAULT_WEB_APP_ROOT = "/jetty/webapps/ROOT";

  /**
   * Creates a new {@link JavaContainerBuilder} that uses distroless jetty as the base image. For
   * more information on {@code gcr.io/distroless/java}, see <a
   * href="https://github.com/GoogleContainerTools/distroless">the distroless repository</a>.
   *
   * @return a new {@link JavaContainerBuilder}
   * @see <a href="https://github.com/GoogleContainerTools/distroless">The distroless repository</a>
<<<<<<< HEAD
   * @deprecated Use other {@code from()} methods with the image reference {@code
   *     gcr.io/distroless/java/jetty} and change the app root by calling {@code
=======
   * @deprecated Use {@code from()} with the image reference {@code gcr.io/distroless/java/jetty}
   *     and change the app root by calling {@code
>>>>>>> 8189c6fd
   *     JavaContainerBuilder.setAppRoot("/jetty/webapps/ROOT")}.
   */
  @Deprecated
  public static JavaContainerBuilder fromDistrolessJetty() {
    try {
      return from(RegistryImage.named("gcr.io/distroless/java/jetty"))
          .setAppRoot(AbsoluteUnixPath.get(DEFAULT_WEB_APP_ROOT));
    } catch (InvalidImageReferenceException ignored) {
      throw new IllegalStateException("Unreachable");
    }
  }

  /**
   * Creates a new {@link JavaContainerBuilder} with the specified base image reference. The type of
   * base image can be specified using a prefix; see {@link Jib#from(String)} for the accepted
   * prefixes.
   *
   * @param baseImageReference the base image reference
   * @return a new {@link JavaContainerBuilder}
   * @throws InvalidImageReferenceException if {@code baseImageReference} is invalid
   */
  public static JavaContainerBuilder from(String baseImageReference)
      throws InvalidImageReferenceException {
    return new JavaContainerBuilder(Jib.from(baseImageReference));
  }

  /**
   * Creates a new {@link JavaContainerBuilder} with the specified base image reference.
   *
   * @param baseImageReference the base image reference
   * @return a new {@link JavaContainerBuilder}
   */
  public static JavaContainerBuilder from(ImageReference baseImageReference) {
    return from(RegistryImage.named(baseImageReference));
  }

  /**
   * Creates a new {@link JavaContainerBuilder} with the specified base image.
   *
   * @param registryImage the {@link RegistryImage} that defines base container registry and
   *     credentials
   * @return a new {@link JavaContainerBuilder}
   */
  public static JavaContainerBuilder from(RegistryImage registryImage) {
    return new JavaContainerBuilder(Jib.from(registryImage));
  }

  /**
   * Starts building the container from a base image stored in the Docker cache. Requires a running
   * Docker daemon.
   *
   * @param dockerDaemonImage the {@link DockerDaemonImage} that defines the base image and Docker
   *     client
   * @return a new {@link JavaContainerBuilder}
   */
  public static JavaContainerBuilder from(DockerDaemonImage dockerDaemonImage) {
    return new JavaContainerBuilder(Jib.from(dockerDaemonImage));
  }

  /**
   * Starts building the container from a tarball.
   *
   * @param tarImage the {@link TarImage} that defines the path to the base image
   * @return a new {@link JavaContainerBuilder}
   */
  public static JavaContainerBuilder from(TarImage tarImage) {
    return new JavaContainerBuilder(Jib.from(tarImage));
  }

  private final JibContainerBuilder jibContainerBuilder;
  private final List<String> jvmFlags = new ArrayList<>();
  private final LinkedHashSet<LayerType> classpathOrder = new LinkedHashSet<>(4);

  // Keeps track of files to add to the image, by system path
  private final List<PathPredicatePair> addedResources = new ArrayList<>();
  private final List<PathPredicatePair> addedClasses = new ArrayList<>();
  private final List<Path> addedDependencies = new ArrayList<>();
  private final List<Path> addedSnapshotDependencies = new ArrayList<>();
  private final List<Path> addedProjectDependencies = new ArrayList<>();
  private final List<Path> addedOthers = new ArrayList<>();

  private AbsoluteUnixPath appRoot = AbsoluteUnixPath.get(DEFAULT_APP_ROOT);
  private RelativeUnixPath classesDestination = RelativeUnixPath.get("classes");
  private RelativeUnixPath resourcesDestination = RelativeUnixPath.get("resources");
  private RelativeUnixPath dependenciesDestination = RelativeUnixPath.get("libs");
  private RelativeUnixPath othersDestination = RelativeUnixPath.get("classpath");
  @Nullable private String mainClass;
  private ModificationTimeProvider modificationTimeProvider =
      FileEntriesLayer.DEFAULT_MODIFICATION_TIME_PROVIDER;

  private JavaContainerBuilder(JibContainerBuilder jibContainerBuilder) {
    this.jibContainerBuilder = jibContainerBuilder;
  }

  /**
   * Sets the app root of the container image (useful for building WAR containers).
   *
   * @param appRoot the absolute path of the app on the container ({@code /app} by default)
   * @return this
   */
  public JavaContainerBuilder setAppRoot(String appRoot) {
    return setAppRoot(AbsoluteUnixPath.get(appRoot));
  }

  /**
   * Sets the app root of the container image (useful for building WAR containers).
   *
   * @param appRoot the absolute path of the app on the container ({@code /app} by default)
   * @return this
   */
  public JavaContainerBuilder setAppRoot(AbsoluteUnixPath appRoot) {
    this.appRoot = appRoot;
    return this;
  }

  /**
   * Sets the destination directory of the classes added to the container (relative to the app
   * root).
   *
   * @param classesDestination the path to the classes directory, relative to the app root
   * @return this
   */
  public JavaContainerBuilder setClassesDestination(RelativeUnixPath classesDestination) {
    this.classesDestination = classesDestination;
    return this;
  }

  /**
   * Sets the destination directory of the resources added to the container (relative to the app
   * root).
   *
   * @param resourcesDestination the path to the resources directory, relative to the app root
   * @return this
   */
  public JavaContainerBuilder setResourcesDestination(RelativeUnixPath resourcesDestination) {
    this.resourcesDestination = resourcesDestination;
    return this;
  }

  /**
   * Sets the destination directory of the dependencies added to the container (relative to the app
   * root).
   *
   * @param dependenciesDestination the path to the dependencies directory, relative to the app root
   * @return this
   */
  public JavaContainerBuilder setDependenciesDestination(RelativeUnixPath dependenciesDestination) {
    this.dependenciesDestination = dependenciesDestination;
    return this;
  }

  /**
   * Sets the destination directory of additional classpath files added to the container (relative
   * to the app root).
   *
   * @param othersDestination the additional classpath directory, relative to the app root
   * @return this
   */
  public JavaContainerBuilder setOthersDestination(RelativeUnixPath othersDestination) {
    this.othersDestination = othersDestination;
    return this;
  }

  /**
   * Adds dependency JARs to the image. Duplicate JAR filenames across all dependencies are renamed
   * with the filesize in order to avoid collisions.
   *
   * @param dependencyFiles the list of dependency JARs to add to the image
   * @return this
   * @throws IOException if adding the layer fails
   */
  public JavaContainerBuilder addDependencies(List<Path> dependencyFiles) throws IOException {
    // Make sure all files exist before adding any
    for (Path file : dependencyFiles) {
      if (!Files.exists(file)) {
        throw new NoSuchFileException(file.toString());
      }
    }
    addedDependencies.addAll(dependencyFiles);
    classpathOrder.add(LayerType.DEPENDENCIES);
    return this;
  }

  /**
   * Adds dependency JARs to the image. Duplicate JAR filenames across all dependencies are renamed
   * with the filesize in order to avoid collisions.
   *
   * @param dependencyFiles the list of dependency JARs to add to the image
   * @return this
   * @throws IOException if adding the layer fails
   */
  public JavaContainerBuilder addDependencies(Path... dependencyFiles) throws IOException {
    return addDependencies(Arrays.asList(dependencyFiles));
  }

  /**
   * Adds snapshot dependency JARs to the image. Duplicate JAR filenames across all dependencies are
   * renamed with the filesize in order to avoid collisions.
   *
   * @param dependencyFiles the list of dependency JARs to add to the image
   * @return this
   * @throws IOException if adding the layer fails
   */
  public JavaContainerBuilder addSnapshotDependencies(List<Path> dependencyFiles)
      throws IOException {
    // Make sure all files exist before adding any
    for (Path file : dependencyFiles) {
      if (!Files.exists(file)) {
        throw new NoSuchFileException(file.toString());
      }
    }
    addedSnapshotDependencies.addAll(dependencyFiles);
    classpathOrder.add(LayerType.DEPENDENCIES); // this is a single classpath entry with all deps
    return this;
  }

  /**
   * Adds snapshot dependency JARs to the image. Duplicate JAR filenames across all dependencies are
   * renamed with the filesize in order to avoid collisions.
   *
   * @param dependencyFiles the list of dependency JARs to add to the image
   * @return this
   * @throws IOException if adding the layer fails
   */
  public JavaContainerBuilder addSnapshotDependencies(Path... dependencyFiles) throws IOException {
    return addSnapshotDependencies(Arrays.asList(dependencyFiles));
  }

  /**
   * Adds project dependency JARs to the image. Generally, project dependency are jars produced from
   * source in this project as part of other modules/sub-projects. Duplicate JAR filenames across
   * all dependencies are renamed with the filesize in order to avoid collisions.
   *
   * @param dependencyFiles the list of dependency JARs to add to the image
   * @return this
   * @throws IOException if adding the layer fails
   */
  public JavaContainerBuilder addProjectDependencies(List<Path> dependencyFiles)
      throws IOException {
    // Make sure all files exist before adding any
    for (Path file : dependencyFiles) {
      if (!Files.exists(file)) {
        throw new NoSuchFileException(file.toString());
      }
    }
    addedProjectDependencies.addAll(dependencyFiles);
    classpathOrder.add(LayerType.DEPENDENCIES); // this is a single classpath entry with all deps
    return this;
  }

  /**
   * Adds project dependency JARs to the image. Generally, project dependency are jars produced from
   * source in this project as part of other modules/sub-projects. Duplicate JAR filenames across
   * all dependencies are renamed with the filesize in order to avoid collisions.
   *
   * @param dependencyFiles the list of dependency JARs to add to the image
   * @return this
   * @throws IOException if adding the layer fails
   */
  public JavaContainerBuilder addProjectDependencies(Path... dependencyFiles) throws IOException {
    return addProjectDependencies(Arrays.asList(dependencyFiles));
  }

  /**
   * Adds the contents of a resources directory to the image.
   *
   * @param resourceFilesDirectory the directory containing the project's resources
   * @return this
   * @throws IOException if adding the layer fails
   */
  public JavaContainerBuilder addResources(Path resourceFilesDirectory) throws IOException {
    return addResources(resourceFilesDirectory, path -> true);
  }

  /**
   * Adds the contents of a resources directory to the image.
   *
   * @param resourceFilesDirectory the directory containing the project's resources
   * @param pathFilter filter that determines which files (not directories) should be added
   * @return this
   * @throws IOException if adding the layer fails
   */
  public JavaContainerBuilder addResources(Path resourceFilesDirectory, Predicate<Path> pathFilter)
      throws IOException {
    classpathOrder.add(LayerType.RESOURCES);
    return addDirectory(addedResources, resourceFilesDirectory, pathFilter);
  }

  /**
   * Adds the contents of a classes directory to the image.
   *
   * @param classFilesDirectory the directory containing the class files
   * @return this
   * @throws IOException if adding the layer fails
   */
  public JavaContainerBuilder addClasses(Path classFilesDirectory) throws IOException {
    return addClasses(classFilesDirectory, path -> true);
  }

  /**
   * Adds the contents of a classes directory to the image.
   *
   * @param classFilesDirectory the directory containing the class files
   * @param pathFilter filter that determines which files (not directories) should be added
   * @return this
   * @throws IOException if adding the layer fails
   */
  public JavaContainerBuilder addClasses(Path classFilesDirectory, Predicate<Path> pathFilter)
      throws IOException {
    classpathOrder.add(LayerType.CLASSES);
    return addDirectory(addedClasses, classFilesDirectory, pathFilter);
  }

  /**
   * Adds additional files to the classpath. If {@code otherFiles} contains a directory, the files
   * within are added recursively, maintaining the directory structure. For files in {@code
   * otherFiles}, files with duplicate filenames will be overwritten (e.g. if {@code otherFiles}
   * contains '/loser/messages.txt' and '/winner/messages.txt', only the second 'messages.txt' is
   * added.
   *
   * @param otherFiles the list of files to add
   * @return this
   * @throws IOException if adding the layer fails
   */
  public JavaContainerBuilder addToClasspath(List<Path> otherFiles) throws IOException {
    // Make sure all files exist before adding any
    for (Path file : otherFiles) {
      if (!Files.exists(file)) {
        throw new NoSuchFileException(file.toString());
      }
    }
    classpathOrder.add(LayerType.EXTRA_FILES);
    addedOthers.addAll(otherFiles);
    return this;
  }

  /**
   * Adds additional files to the classpath. If {@code otherFiles} contains a directory, the files
   * within are added recursively, maintaining the directory structure. For files in {@code
   * otherFiles}, files with duplicate filenames will be overwritten (e.g. if {@code otherFiles}
   * contains '/loser/messages.txt' and '/winner/messages.txt', only the second 'messages.txt' is
   * added.
   *
   * @param otherFiles the list of files to add
   * @return this
   * @throws IOException if adding the layer fails
   */
  public JavaContainerBuilder addToClasspath(Path... otherFiles) throws IOException {
    return addToClasspath(Arrays.asList(otherFiles));
  }

  /**
   * Adds a JVM flag to use when starting the application.
   *
   * @param jvmFlag the JVM flag to add
   * @return this
   */
  public JavaContainerBuilder addJvmFlag(String jvmFlag) {
    jvmFlags.add(jvmFlag);
    return this;
  }

  /**
   * Adds JVM flags to use when starting the application.
   *
   * @param jvmFlags the list of JVM flags to add
   * @return this
   */
  public JavaContainerBuilder addJvmFlags(List<String> jvmFlags) {
    this.jvmFlags.addAll(jvmFlags);
    return this;
  }

  /**
   * Adds JVM flags to use when starting the application.
   *
   * @param jvmFlags the list of JVM flags to add
   * @return this
   */
  public JavaContainerBuilder addJvmFlags(String... jvmFlags) {
    this.jvmFlags.addAll(Arrays.asList(jvmFlags));
    return this;
  }

  /**
   * Sets the container entrypoint with the specified main class. The entrypoint will be left
   * unconfigured if this method is not called. To find the main class from {@code .class} files,
   * use {@link MainClassFinder}.
   *
   * @param mainClass the main class used to start the application
   * @return this
   * @see MainClassFinder
   */
  public JavaContainerBuilder setMainClass(String mainClass) {
    this.mainClass = mainClass;
    return this;
  }

  /**
   * Sets the modification time provider for container files.
   *
   * @param modificationTimeProvider a provider that takes a source path and destination path on the
   *     container and returns the file modification time that should be set for that path
   * @return this
   */
  public JavaContainerBuilder setModificationTimeProvider(
      ModificationTimeProvider modificationTimeProvider) {
    this.modificationTimeProvider = modificationTimeProvider;
    return this;
  }

  /**
   * Returns a new {@link JibContainerBuilder} using the parameters specified on the {@link
   * JavaContainerBuilder}.
   *
   * @return a new {@link JibContainerBuilder} using the parameters specified on the {@link
   *     JavaContainerBuilder}
   * @throws IOException if building the {@link JibContainerBuilder} fails.
   */
  public JibContainerBuilder toContainerBuilder() throws IOException {
    if (mainClass == null && !jvmFlags.isEmpty()) {
      throw new IllegalStateException(
          "Failed to construct entrypoint on JavaContainerBuilder; "
              + "jvmFlags were set, but mainClass is null. Specify the main class using "
              + "JavaContainerBuilder#setMainClass(String), or consider using MainClassFinder to "
              + "infer the main class.");
    }
    if (classpathOrder.isEmpty()) {
      throw new IllegalStateException(
          "Failed to construct entrypoint because no files were added to the JavaContainerBuilder");
    }

    Map<LayerType, FileEntriesLayer.Builder> layerBuilders = new EnumMap<>(LayerType.class);

    // Add classes to layer configuration
    for (PathPredicatePair directory : addedClasses) {
      addDirectoryContentsToLayer(
          layerBuilders,
          LayerType.CLASSES,
          directory.path,
          directory.predicate,
          appRoot.resolve(classesDestination));
    }

    // Add resources to layer configuration
    for (PathPredicatePair directory : addedResources) {
      addDirectoryContentsToLayer(
          layerBuilders,
          LayerType.RESOURCES,
          directory.path,
          directory.predicate,
          appRoot.resolve(resourcesDestination));
    }

    // Detect duplicate filenames across all dependency layer types
    List<String> duplicates =
        Streams.concat(
                addedDependencies.stream(),
                addedSnapshotDependencies.stream(),
                addedProjectDependencies.stream())
            .map(Path::getFileName)
            .map(Path::toString)
            .collect(Collectors.groupingBy(filename -> filename, Collectors.counting()))
            .entrySet()
            .stream()
            .filter(entry -> entry.getValue() > 1)
            .map(Map.Entry::getKey)
            .collect(Collectors.toList());

    ImmutableMap<LayerType, List<Path>> layerMap =
        ImmutableMap.of(
            LayerType.DEPENDENCIES, addedDependencies,
            LayerType.SNAPSHOT_DEPENDENCIES, addedSnapshotDependencies,
            LayerType.PROJECT_DEPENDENCIES, addedProjectDependencies);
    for (LayerType layerType : layerMap.keySet()) {
      for (Path file : Preconditions.checkNotNull(layerMap.get(layerType))) {
        // handle duplicates by appending filesize to the end of the file
        String jarName = file.getFileName().toString();
        if (duplicates.contains(jarName)) {
          jarName = jarName.replaceFirst("\\.jar$", "-" + Files.size(file)) + ".jar";
        }
        // Add dependencies to layer configuration
        addFileToLayer(
            layerBuilders,
            layerType,
            file,
            appRoot.resolve(dependenciesDestination).resolve(jarName));
      }
    }

    // Add others to layer configuration
    for (Path path : addedOthers) {
      if (Files.isDirectory(path)) {
        addDirectoryContentsToLayer(
            layerBuilders,
            LayerType.EXTRA_FILES,
            path,
            ignored -> true,
            appRoot.resolve(othersDestination));
      } else {
        addFileToLayer(
            layerBuilders,
            LayerType.EXTRA_FILES,
            path,
            appRoot.resolve(othersDestination).resolve(path.getFileName()));
      }
    }

    // Add layer configurations to container builder
    List<FileEntriesLayer> layers = new ArrayList<>();
    layerBuilders.forEach((type, builder) -> layers.add(builder.setName(type.getName()).build()));
    jibContainerBuilder.setFileEntriesLayers(layers);

    if (mainClass != null) {
      // Construct entrypoint. Ensure classpath elements are in the same order as the files were
      // added to the JavaContainerBuilder.
      List<String> classpathElements = new ArrayList<>();
      for (LayerType path : classpathOrder) {
        switch (path) {
          case CLASSES:
            classpathElements.add(appRoot.resolve(classesDestination).toString());
            break;
          case RESOURCES:
            classpathElements.add(appRoot.resolve(resourcesDestination).toString());
            break;
          case DEPENDENCIES:
            classpathElements.add(appRoot.resolve(dependenciesDestination).resolve("*").toString());
            break;
          case EXTRA_FILES:
            classpathElements.add(appRoot.resolve(othersDestination).toString());
            break;
          default:
            throw new RuntimeException(
                "Bug in jib-core; please report the bug at " + ProjectInfo.GITHUB_NEW_ISSUE_URL);
        }
      }
      String classpathString = String.join(":", classpathElements);
      List<String> entrypoint = new ArrayList<>(4 + jvmFlags.size());
      entrypoint.add("java");
      entrypoint.addAll(jvmFlags);
      entrypoint.add("-cp");
      entrypoint.add(classpathString);
      entrypoint.add(mainClass);
      jibContainerBuilder.setEntrypoint(entrypoint);
    }

    return jibContainerBuilder;
  }

  private JavaContainerBuilder addDirectory(
      List<PathPredicatePair> addedPaths, Path directory, Predicate<Path> filter)
      throws NoSuchFileException, NotDirectoryException {
    if (!Files.exists(directory)) {
      throw new NoSuchFileException(directory.toString());
    }
    if (!Files.isDirectory(directory)) {
      throw new NotDirectoryException(directory.toString());
    }
    addedPaths.add(new PathPredicatePair(directory, filter));
    return this;
  }

  private void addFileToLayer(
      Map<LayerType, FileEntriesLayer.Builder> layerBuilders,
      LayerType layerType,
      Path sourceFile,
      AbsoluteUnixPath pathInContainer) {
    if (!layerBuilders.containsKey(layerType)) {
      layerBuilders.put(layerType, FileEntriesLayer.builder());
    }
    Instant modificationTime = modificationTimeProvider.get(sourceFile, pathInContainer);
    layerBuilders.get(layerType).addEntry(sourceFile, pathInContainer, modificationTime);
  }

  private void addDirectoryContentsToLayer(
      Map<LayerType, FileEntriesLayer.Builder> layerBuilders,
      LayerType layerType,
      Path sourceRoot,
      Predicate<Path> pathFilter,
      AbsoluteUnixPath basePathInContainer)
      throws IOException {
    if (!layerBuilders.containsKey(layerType)) {
      layerBuilders.put(layerType, FileEntriesLayer.builder());
    }
    FileEntriesLayer.Builder builder = layerBuilders.get(layerType);

    new DirectoryWalker(sourceRoot)
        .filterRoot()
        .filter(path -> Files.isDirectory(path) || pathFilter.test(path))
        .walk(
            path -> {
              AbsoluteUnixPath pathOnContainer =
                  basePathInContainer.resolve(sourceRoot.relativize(path));
              Instant modificationTime = modificationTimeProvider.get(path, pathOnContainer);
              builder.addEntry(path, pathOnContainer, modificationTime);
            });
  }
}<|MERGE_RESOLUTION|>--- conflicted
+++ resolved
@@ -90,12 +90,7 @@
    *
    * @return a new {@link JavaContainerBuilder}
    * @see <a href="https://github.com/GoogleContainerTools/distroless">The distroless repository</a>
-<<<<<<< HEAD
-   * @deprecated Use other {@code from()} methods with the image reference {@code
-   *     gcr.io/distroless/java}.
-=======
    * @deprecated Use {@code from()} with the image reference {@code gcr.io/distroless/java}.
->>>>>>> 8189c6fd
    */
   @Deprecated
   public static JavaContainerBuilder fromDistroless() {
@@ -127,13 +122,8 @@
    *
    * @return a new {@link JavaContainerBuilder}
    * @see <a href="https://github.com/GoogleContainerTools/distroless">The distroless repository</a>
-<<<<<<< HEAD
-   * @deprecated Use other {@code from()} methods with the image reference {@code
-   *     gcr.io/distroless/java/jetty} and change the app root by calling {@code
-=======
    * @deprecated Use {@code from()} with the image reference {@code gcr.io/distroless/java/jetty}
    *     and change the app root by calling {@code
->>>>>>> 8189c6fd
    *     JavaContainerBuilder.setAppRoot("/jetty/webapps/ROOT")}.
    */
   @Deprecated
