--- conflicted
+++ resolved
@@ -16,7 +16,6 @@
 
 package com.google.cloud.tools.jib.api;
 
-import com.google.cloud.tools.jib.ProjectInfo;
 import com.google.cloud.tools.jib.filesystem.AbsoluteUnixPath;
 import com.google.cloud.tools.jib.filesystem.RelativeUnixPath;
 import com.google.cloud.tools.jib.frontend.JavaEntrypointConstructor;
@@ -137,11 +136,7 @@
       JavaEntrypointConstructor.DEFAULT_RELATIVE_RESOURCES_PATH_ON_IMAGE;
   private RelativeUnixPath dependenciesDestination =
       JavaEntrypointConstructor.DEFAULT_RELATIVE_DEPENDENCIES_PATH_ON_IMAGE;
-<<<<<<< HEAD
-  private RelativeUnixPath classpathDestination = RelativeUnixPath.get("classpath");
-=======
   private RelativeUnixPath othersDestination = RelativeUnixPath.get("classpath");
->>>>>>> 5999550f
   @Nullable private String mainClass;
 
   private JavaContainerBuilder(JibContainerBuilder jibContainerBuilder) {
@@ -209,19 +204,11 @@
    * Sets the destination directory of additional classpath files added to the container (relative
    * to the app root).
    *
-<<<<<<< HEAD
-   * @param classpathDestination the additional classpath directory, relative to the app root
-   * @return this
-   */
-  public JavaContainerBuilder setClasspathDestination(RelativeUnixPath classpathDestination) {
-    this.classpathDestination = classpathDestination;
-=======
    * @param othersDestination the additional classpath directory, relative to the app root
    * @return this
    */
   public JavaContainerBuilder setOthersDestination(RelativeUnixPath othersDestination) {
     this.othersDestination = othersDestination;
->>>>>>> 5999550f
     return this;
   }
 
@@ -466,50 +453,14 @@
     for (Path path : addedOthers) {
       if (Files.isDirectory(path)) {
         layerConfigurationsBuilder.addDirectoryContents(
-<<<<<<< HEAD
-            LayerType.EXTRA_FILES, path, path1 -> true, appRoot.resolve(classpathDestination));
-=======
             LayerType.EXTRA_FILES, path, path1 -> true, appRoot.resolve(othersDestination));
->>>>>>> 5999550f
       } else {
         layerConfigurationsBuilder.addFile(
             LayerType.EXTRA_FILES,
             path,
-<<<<<<< HEAD
-            appRoot.resolve(classpathDestination).resolve(path.getFileName()));
-      }
-    }
-
-=======
             appRoot.resolve(othersDestination).resolve(path.getFileName()));
       }
     }
-
-    // Construct entrypoint. Ensure classpath elements are in the same order as the files were added
-    // to the JavaContainerBuilder.
-    List<String> classpathElements = new ArrayList<>();
-    for (LayerType path : classpathOrder) {
-      switch (path) {
-        case CLASSES:
-          classpathElements.add(appRoot.resolve(classesDestination).toString());
-          break;
-        case RESOURCES:
-          classpathElements.add(appRoot.resolve(resourcesDestination).toString());
-          break;
-        case DEPENDENCIES:
-          classpathElements.add(appRoot.resolve(dependenciesDestination).resolve("*").toString());
-          break;
-        case EXTRA_FILES:
-          classpathElements.add(appRoot.resolve(othersDestination).toString());
-          break;
-        default:
-          throw new RuntimeException(
-              "Bug in jib-core; please report the bug at " + ProjectInfo.GITHUB_NEW_ISSUE_URL);
-      }
-    }
-    jibContainerBuilder.setEntrypoint(
-        JavaEntrypointConstructor.makeEntrypoint(classpathElements, jvmFlags, mainClass));
->>>>>>> 5999550f
     jibContainerBuilder.setLayers(layerConfigurationsBuilder.build().getLayerConfigurations());
 
     if (mainClass != null) {
@@ -528,7 +479,7 @@
             classpathElements.add(appRoot.resolve(dependenciesDestination).resolve("*").toString());
             break;
           default:
-            classpathElements.add(appRoot.resolve(classpathDestination).toString());
+            classpathElements.add(appRoot.resolve(othersDestination).toString());
             break;
         }
       }
