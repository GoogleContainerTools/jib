--- conflicted
+++ resolved
@@ -103,15 +103,6 @@
     return new Initializer(serverUrl, repository);
   }
 
-  @Nullable
-  private static Integer getHttpTimeout() {
-    Integer httpTimeout = Integer.getInteger("jib.httpTimeout");
-    if (httpTimeout != null && httpTimeout >= 0) {
-      return httpTimeout;
-    }
-    return null;
-  }
-
   // TODO: Replace with a WWW-Authenticate header parser.
   /**
    * Instantiates from parsing a {@code WWW-Authenticate} header.
@@ -248,12 +239,8 @@
       URL authenticationUrl = getAuthenticationUrl(scope);
 
       try (Connection connection = new Connection(authenticationUrl)) {
-<<<<<<< HEAD
-        Request.Builder requestBuilder = Request.builder().setHttpTimeout(getHttpTimeout());
-=======
         Request.Builder requestBuilder =
             Request.builder().setHttpTimeout(Integer.getInteger("jib.httpTimeout"));
->>>>>>> 5643bf3b
         if (authorization != null) {
           requestBuilder.setAuthorization(authorization);
         }
