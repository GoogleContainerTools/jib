--- conflicted
+++ resolved
@@ -18,7 +18,6 @@
 
 import com.google.cloud.tools.jib.hash.WritableContents;
 import com.google.cloud.tools.jib.json.JsonTemplate;
-import com.google.common.annotations.VisibleForTesting;
 import java.io.ByteArrayOutputStream;
 import java.io.IOException;
 import java.io.InputStream;
@@ -78,24 +77,5 @@
     return byteArrayOutputStream.toByteArray();
   }
 
-<<<<<<< HEAD
-  /**
-   * Gets a {@link Blob} that is {@code blob} compressed.
-   *
-   * @param blob the {@link Blob} to compress
-   * @return the compressed {@link Blob}
-   */
-  @VisibleForTesting
-  public static Blob compress(Blob blob) {
-    return Blobs.from(
-        outputStream -> {
-          try (GZIPOutputStream compressorStream = new GZIPOutputStream(outputStream)) {
-            blob.writeTo(compressorStream);
-          }
-        });
-  }
-
-=======
->>>>>>> 8fbd258d
   private Blobs() {}
 }