/*
 * Copyright 2018 Google LLC.
 *
 * Licensed under the Apache License, Version 2.0 (the "License"); you may not
 * use this file except in compliance with the License. You may obtain a copy of
 * the License at
 *
 *      http://www.apache.org/licenses/LICENSE-2.0
 *
 * Unless required by applicable law or agreed to in writing, software
 * distributed under the License is distributed on an "AS IS" BASIS, WITHOUT
 * WARRANTIES OR CONDITIONS OF ANY KIND, either express or implied. See the
 * License for the specific language governing permissions and limitations under
 * the License.
 */

package com.google.cloud.tools.jib.builder.steps;

import com.google.cloud.tools.jib.async.AsyncDependencies;
import com.google.cloud.tools.jib.async.AsyncStep;
import com.google.cloud.tools.jib.async.NonBlockingSteps;
import com.google.cloud.tools.jib.builder.ProgressEventDispatcher;
import com.google.cloud.tools.jib.builder.TimerEventDispatcher;
import com.google.cloud.tools.jib.builder.steps.PullBaseImageStep.BaseImageWithAuthorization;
import com.google.cloud.tools.jib.configuration.BuildConfiguration;
import com.google.cloud.tools.jib.image.Layer;
import com.google.cloud.tools.jib.image.LayerPropertyNotFoundException;
import com.google.common.collect.ImmutableList;
import com.google.common.util.concurrent.ListenableFuture;
import com.google.common.util.concurrent.ListeningExecutorService;
import java.util.concurrent.Callable;
import java.util.concurrent.ExecutionException;

/** Pulls and caches the base image layers. */
class PullAndCacheBaseImageLayersStep
    implements AsyncStep<ImmutableList<PullAndCacheBaseImageLayerStep>>,
        Callable<ImmutableList<PullAndCacheBaseImageLayerStep>> {

  private static final String DESCRIPTION = "Setting up base image caching";

  private final BuildConfiguration buildConfiguration;
  private final ListeningExecutorService listeningExecutorService;
  private final ProgressEventDispatcher.Factory progressEventDispatcherFactory;

  private final PullBaseImageStep pullBaseImageStep;

  private final ListenableFuture<ImmutableList<PullAndCacheBaseImageLayerStep>> listenableFuture;

  PullAndCacheBaseImageLayersStep(
      ListeningExecutorService listeningExecutorService,
      BuildConfiguration buildConfiguration,
      ProgressEventDispatcher.Factory progressEventDispatcherFactory,
      PullBaseImageStep pullBaseImageStep) {
    this.listeningExecutorService = listeningExecutorService;
    this.buildConfiguration = buildConfiguration;
    this.progressEventDispatcherFactory = progressEventDispatcherFactory;
    this.pullBaseImageStep = pullBaseImageStep;

    listenableFuture =
        AsyncDependencies.using(listeningExecutorService)
            .addStep(pullBaseImageStep)
            .whenAllSucceed(this);
  }

  @Override
  public ListenableFuture<ImmutableList<PullAndCacheBaseImageLayerStep>> getFuture() {
    return listenableFuture;
  }

  @Override
  public ImmutableList<PullAndCacheBaseImageLayerStep> call()
      throws ExecutionException, LayerPropertyNotFoundException {
    BaseImageWithAuthorization pullBaseImageStepResult = NonBlockingSteps.get(pullBaseImageStep);
    ImmutableList<Layer> baseImageLayers = pullBaseImageStepResult.getBaseImage().getLayers();

    try (ProgressEventDispatcher progressEventDispatcher =
            progressEventDispatcherFactory.create(
                "checking base image layers", baseImageLayers.size());
        TimerEventDispatcher ignored =
            new TimerEventDispatcher(buildConfiguration.getEventHandlers(), DESCRIPTION)) {
      ImmutableList.Builder<PullAndCacheBaseImageLayerStep> pullAndCacheBaseImageLayerStepsBuilder =
          ImmutableList.builderWithExpectedSize(baseImageLayers.size());
<<<<<<< HEAD
      buildConfiguration
          .getEventHandlers()
          .dispatch(new LayerCountEvent(DESCRIPTION, baseImageLayers.size()));
=======
>>>>>>> 75b5dc81
      for (Layer layer : baseImageLayers) {
        pullAndCacheBaseImageLayerStepsBuilder.add(
            new PullAndCacheBaseImageLayerStep(
                listeningExecutorService,
                buildConfiguration,
                progressEventDispatcher.newChildProducer(),
                layer.getBlobDescriptor().getDigest(),
                pullBaseImageStepResult.getBaseImageAuthorization()));
      }

      return pullAndCacheBaseImageLayerStepsBuilder.build();
    }
  }
}<|MERGE_RESOLUTION|>--- conflicted
+++ resolved
@@ -80,12 +80,6 @@
             new TimerEventDispatcher(buildConfiguration.getEventHandlers(), DESCRIPTION)) {
       ImmutableList.Builder<PullAndCacheBaseImageLayerStep> pullAndCacheBaseImageLayerStepsBuilder =
           ImmutableList.builderWithExpectedSize(baseImageLayers.size());
-<<<<<<< HEAD
-      buildConfiguration
-          .getEventHandlers()
-          .dispatch(new LayerCountEvent(DESCRIPTION, baseImageLayers.size()));
-=======
->>>>>>> 75b5dc81
       for (Layer layer : baseImageLayers) {
         pullAndCacheBaseImageLayerStepsBuilder.add(
             new PullAndCacheBaseImageLayerStep(
