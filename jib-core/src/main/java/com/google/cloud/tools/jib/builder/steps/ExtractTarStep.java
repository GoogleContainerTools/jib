--- conflicted
+++ resolved
@@ -87,15 +87,6 @@
 
   private final BuildConfiguration buildConfiguration;
   private final Path tarPath;
-<<<<<<< HEAD
-  private final Path destination;
-  private final BuildConfiguration buildConfiguration;
-
-  ExtractTarStep(Path tarPath, Path destination, BuildConfiguration buildConfiguration) {
-    this.tarPath = tarPath;
-    this.destination = destination;
-    this.buildConfiguration = buildConfiguration;
-=======
   private final ProgressEventDispatcher.Factory progressEventDispatcherFactory;
 
   ExtractTarStep(
@@ -105,81 +96,18 @@
     this.buildConfiguration = buildConfiguration;
     this.tarPath = tarPath;
     this.progressEventDispatcherFactory = progressEventDispatcherFactory;
->>>>>>> b3b62e0d
   }
 
   @Override
   public LocalImage call()
-<<<<<<< HEAD
       throws IOException, LayerCountMismatchException, BadContainerConfigurationFormatException,
           CacheCorruptedException {
-    Cache cache = buildConfiguration.getBaseImageLayersCache();
-
-    Files.createDirectories(destination);
-    FileOperations.deleteRecursiveOnExit(destination);
-    TarExtractor.extract(tarPath, destination);
-
-    InputStream manifestStream = Files.newInputStream(destination.resolve("manifest.json"));
-    DockerManifestEntryTemplate loadManifest =
-        new ObjectMapper()
-            .configure(MapperFeature.ACCEPT_CASE_INSENSITIVE_PROPERTIES, true)
-            .readValue(manifestStream, DockerManifestEntryTemplate[].class)[0];
-    manifestStream.close();
-    ContainerConfigurationTemplate configurationTemplate =
-        JsonTemplateMapper.readJsonFromFile(
-            destination.resolve(loadManifest.getConfig()), ContainerConfigurationTemplate.class);
-
-    List<String> layerFiles = loadManifest.getLayerFiles();
-    if (configurationTemplate.getLayerCount() != layerFiles.size()) {
-      throw new LayerCountMismatchException(
-          "Invalid base image format: manifest contains "
-              + layerFiles.size()
-              + " layers, but container configuration contains "
-              + configurationTemplate.getLayerCount()
-              + " layers");
-    }
-
-    // Check the first layer to see if the layers are compressed already. 'docker save' output is
-    // uncompressed, but a jib-built tar has compressed layers.
-    boolean layersAreCompressed =
-        layerFiles.size() > 0 && isGzipped(destination.resolve(layerFiles.get(0)));
-
-    // Process layer blobs
-    // TODO: Optimize; compressing/calculating layer digests is slow
-    List<PreparedLayer> layers = new ArrayList<>();
-    V22ManifestTemplate v22Manifest = new V22ManifestTemplate();
-    for (int index = 0; index < layerFiles.size(); index++) {
-      Path file = destination.resolve(layerFiles.get(index));
-      DescriptorDigest diffId = configurationTemplate.getLayerDiffId(index);
-
-      Optional<CachedLayer> optionalLayer = cache.retrieveTarLayer(diffId);
-      if (optionalLayer.isPresent()) {
-        // Retrieve pre-compressed layer from cache
-        CachedLayer layer = optionalLayer.get();
-        layers.add(new PreparedLayer.Builder(layer).build());
-        v22Manifest.addLayer(layer.getSize(), layer.getDigest());
-      } else {
-        // Compress layers and calculate the digest/size
-        Blob blob = Blobs.from(file);
-        if (!layersAreCompressed) {
-          Path compressedFile = destination.resolve(layerFiles.get(index) + ".compressed");
-          try (GZIPOutputStream compressorStream =
-              new GZIPOutputStream(Files.newOutputStream(compressedFile))) {
-            blob.writeTo(compressorStream);
-          }
-          blob = Blobs.from(compressedFile);
-        }
-
-        CachedLayer layer = cache.writeTarLayer(diffId, blob);
-        layers.add(new PreparedLayer.Builder(layer).build());
-        v22Manifest.addLayer(layer.getSize(), layer.getDigest());
-=======
-      throws IOException, LayerCountMismatchException, BadContainerConfigurationFormatException {
     Path destination = Files.createTempDirectory("jib-extract-tar");
     try (TimerEventDispatcher ignored =
         new TimerEventDispatcher(
             buildConfiguration.getEventHandlers(),
             "Extracting tar " + tarPath + " into " + destination)) {
+      Cache cache = buildConfiguration.getBaseImageLayersCache();
       FileOperations.deleteRecursiveOnExit(destination);
       TarExtractor.extract(tarPath, destination);
 
@@ -210,7 +138,6 @@
 
       // Process layer blobs
       // TODO: Optimize; compressing/calculating layer digests is slow
-      //       e.g. parallelize, cache layers, faster compression method
       try (ProgressEventDispatcher progressEventDispatcher =
           progressEventDispatcherFactory.create(
               "processing base image layers", layerFiles.size())) {
@@ -224,42 +151,39 @@
 
         for (int index = 0; index < layerFiles.size(); index++) {
           Path file = destination.resolve(layerFiles.get(index));
+          DescriptorDigest diffId = configurationTemplate.getLayerDiffId(index);
 
-          // Compress layers if necessary and calculate the digest/size
-          Blob blob = Blobs.from(file);
           try (ProgressEventDispatcher childDispatcher =
                   childProgressFactories
                       .get(index)
                       .create("compressing " + file, Files.size(file));
               ThrottledAccumulatingConsumer throttledProgressReporter =
                   new ThrottledAccumulatingConsumer(childDispatcher::dispatchProgress)) {
-            if (!layersAreCompressed) {
-              Path compressedFile = destination.resolve(layerFiles.get(index) + ".compressed");
-              try (GZIPOutputStream compressorStream =
-                      new GZIPOutputStream(Files.newOutputStream(compressedFile));
-                  NotifyingOutputStream notifyingOutputStream =
-                      new NotifyingOutputStream(compressorStream, throttledProgressReporter)) {
-                blob.writeTo(notifyingOutputStream);
+            Optional<CachedLayer> optionalLayer = cache.retrieveTarLayer(diffId);
+            if (optionalLayer.isPresent()) {
+              // Retrieve pre-compressed layer from cache
+              CachedLayer layer = optionalLayer.get();
+              layers.add(new PreparedLayer.Builder(layer).build());
+              v22Manifest.addLayer(layer.getSize(), layer.getDigest());
+            } else {
+              // Compress layers and calculate the digest/size
+              Blob blob = Blobs.from(file);
+              if (!layersAreCompressed) {
+                Path compressedFile = destination.resolve(layerFiles.get(index) + ".compressed");
+                try (GZIPOutputStream compressorStream =
+                        new GZIPOutputStream(Files.newOutputStream(compressedFile));
+                    NotifyingOutputStream notifyingOutputStream =
+                        new NotifyingOutputStream(compressorStream, throttledProgressReporter)) {
+                  blob.writeTo(notifyingOutputStream);
+                }
+                blob = Blobs.from(compressedFile);
               }
-              blob = Blobs.from(compressedFile);
+
+              CachedLayer layer = cache.writeTarLayer(diffId, blob);
+              layers.add(new PreparedLayer.Builder(layer).build());
+              v22Manifest.addLayer(layer.getSize(), layer.getDigest());
             }
           }
-          BlobDescriptor blobDescriptor = blob.writeTo(ByteStreams.nullOutputStream());
-
-          // 'manifest' contains the layer files in the same order as the diff ids in
-          // 'configuration', so we don't need to recalculate those.
-          // https://containers.gitbook.io/build-containers-the-hard-way/#docker-load-format
-          CachedLayer layer =
-              CachedLayer.builder()
-                  .setLayerBlob(blob)
-                  .setLayerDigest(blobDescriptor.getDigest())
-                  .setLayerSize(blobDescriptor.getSize())
-                  .setLayerDiffId(configurationTemplate.getLayerDiffId(index))
-                  .build();
-
-          layers.add(new PreparedLayer.Builder(layer).build());
-          v22Manifest.addLayer(blobDescriptor.getSize(), blobDescriptor.getDigest());
-          progressEventDispatcher.dispatchProgress(1);
         }
 
         BlobDescriptor configDescriptor =
@@ -268,7 +192,6 @@
             configDescriptor.getSize(), configDescriptor.getDigest());
         Image image = JsonToImageTranslator.toImage(v22Manifest, configurationTemplate);
         return new LocalImage(image, layers);
->>>>>>> b3b62e0d
       }
     }
   }
