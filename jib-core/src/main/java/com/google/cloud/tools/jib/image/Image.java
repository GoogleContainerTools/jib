/*
 * Copyright 2017 Google LLC.
 *
 * Licensed under the Apache License, Version 2.0 (the "License"); you may not
 * use this file except in compliance with the License. You may obtain a copy of
 * the License at
 *
 *      http://www.apache.org/licenses/LICENSE-2.0
 *
 * Unless required by applicable law or agreed to in writing, software
 * distributed under the License is distributed on an "AS IS" BASIS, WITHOUT
 * WARRANTIES OR CONDITIONS OF ANY KIND, either express or implied. See the
 * License for the specific language governing permissions and limitations under
 * the License.
 */

package com.google.cloud.tools.jib.image;

import com.google.cloud.tools.jib.configuration.Port;
import com.google.cloud.tools.jib.filesystem.AbsoluteUnixPath;
import com.google.cloud.tools.jib.image.json.HistoryEntry;
import com.google.common.collect.ImmutableList;
import com.google.common.collect.ImmutableMap;
import java.time.Instant;
import java.util.HashMap;
import java.util.List;
import java.util.Map;
import javax.annotation.Nullable;

/** Represents an image. */
public class Image<T extends Layer> {

  /** Builds the immutable {@link Image}. */
  public static class Builder<T extends Layer> {

    private final ImageLayers.Builder<T> imageLayersBuilder = ImageLayers.builder();
    private final ImmutableList.Builder<HistoryEntry> historyBuilder = ImmutableList.builder();

    // Don't use ImmutableMap.Builder because it does not allow for replacing existing keys with new
    // values.
    private final Map<String, String> environmentBuilder = new HashMap<>();
    private final Map<String, String> labelsBuilder = new HashMap<>();

    @Nullable private Instant created;
    @Nullable private ImmutableList<String> entrypoint;
    @Nullable private ImmutableList<String> programArguments;
    @Nullable private ImmutableList<Port> exposedPorts;
    @Nullable private ImmutableList<AbsoluteUnixPath> volumes;
    @Nullable private String workingDirectory;
    @Nullable private String user;

    /**
     * Sets the image creation time.
     *
     * @param created the creation time
     * @return this
     */
    public Builder<T> setCreated(Instant created) {
      this.created = created;
      return this;
    }

    /**
     * Adds a map of environment variables to the current map.
     *
     * @param environment the map of environment variables
     * @return this
     */
    public Builder<T> addEnvironment(@Nullable Map<String, String> environment) {
      if (environment != null) {
        this.environmentBuilder.putAll(environment);
      }
      return this;
    }

    /**
     * Adds an environment variable with a given name and value.
     *
     * @param name the name of the variable
     * @param value the value to set it to
     * @return this
     */
    public Builder<T> addEnvironmentVariable(String name, String value) {
      environmentBuilder.put(name, value);
      return this;
    }

    /**
     * Sets the entrypoint of the image.
     *
     * @param entrypoint the list of entrypoint tokens
     * @return this
     */
    public Builder<T> setEntrypoint(@Nullable List<String> entrypoint) {
      this.entrypoint = (entrypoint == null) ? null : ImmutableList.copyOf(entrypoint);
      return this;
    }

    /**
     * Sets the user/group to run the container as.
     *
     * @param user the username/UID and optionally the groupname/GID
     * @return this
     */
    public Builder<T> setUser(@Nullable String user) {
      this.user = user;
      return this;
    }

    /**
     * Sets the items in the "Cmd" field in the container configuration.
     *
     * @param programArguments the list of arguments to append to the image entrypoint
     * @return this
     */
    public Builder<T> setProgramArguments(@Nullable List<String> programArguments) {
      this.programArguments =
          (programArguments == null) ? null : ImmutableList.copyOf(programArguments);
      return this;
    }

    /**
     * Sets the items in the "ExposedPorts" field in the container configuration.
     *
     * @param exposedPorts the list of exposed ports to add
     * @return this
     */
    public Builder<T> setExposedPorts(@Nullable List<Port> exposedPorts) {
      this.exposedPorts = (exposedPorts == null) ? null : ImmutableList.copyOf(exposedPorts);
      return this;
    }

    /**
     * Sets the items in the "Volumes" field in the container configuration.
     *
     * @param volumes the list of directories to create a volume.
     * @return this
     */
    public Builder<T> setVolumes(@Nullable List<AbsoluteUnixPath> volumes) {
      this.volumes = (volumes == null) ? null : ImmutableList.copyOf(volumes);
      return this;
    }

    /**
     * Adds items to the "Labels" field in the container configuration.
     *
     * @param labels the map of labels to add
     * @return this
     */
    public Builder<T> addLabels(@Nullable Map<String, String> labels) {
      if (labels != null) {
        labelsBuilder.putAll(labels);
      }
      return this;
    }

    /**
     * Adds an item to the "Labels" field in the container configuration.
     *
     * @param name the name of the label
     * @param value the value of the label
     * @return this
     */
    public Builder<T> addLabel(String name, String value) {
      labelsBuilder.put(name, value);
      return this;
    }

    /**
     * Sets the item in the "WorkingDir" field in the container configuration.
     *
     * @param workingDirectory the working directory
     * @return this
     */
    public Builder<T> setWorkingDirectory(@Nullable String workingDirectory) {
      this.workingDirectory = workingDirectory;
      return this;
    }

    /**
     * Adds a layer to the image.
     *
     * @param layer the layer to add
     * @return this
     * @throws LayerPropertyNotFoundException if adding the layer fails
     */
    public Builder<T> addLayer(T layer) throws LayerPropertyNotFoundException {
      imageLayersBuilder.add(layer);
      return this;
    }

    /**
     * Adds a history element to the image.
     *
     * @param history the history object to add
     * @return this
     */
    public Builder<T> addHistory(HistoryEntry history) {
      historyBuilder.add(history);
      return this;
    }

    public Image<T> build() {
      return new Image<>(
          created,
          imageLayersBuilder.build(),
          historyBuilder.build(),
          ImmutableMap.copyOf(environmentBuilder),
          entrypoint,
          programArguments,
          exposedPorts,
<<<<<<< HEAD
          volumes,
          labelsBuilder.build(),
=======
          ImmutableMap.copyOf(labelsBuilder),
>>>>>>> 40718f44
          workingDirectory,
          user);
    }
  }

  public static <T extends Layer> Builder<T> builder() {
    return new Builder<>();
  }

  /** The image creation time. */
  @Nullable private final Instant created;

  /** The layers of the image, in the order in which they are applied. */
  private final ImageLayers<T> layers;

  /** The commands used to build each layer of the image */
  private final ImmutableList<HistoryEntry> history;

  /** Environment variable definitions for running the image, in the format {@code NAME=VALUE}. */
  @Nullable private final ImmutableMap<String, String> environment;

  /** Initial command to run when running the image. */
  @Nullable private final ImmutableList<String> entrypoint;

  /** Arguments to append to the image entrypoint when running the image. */
  @Nullable private final ImmutableList<String> programArguments;

  /** Ports that the container listens on. */
  @Nullable private final ImmutableList<Port> exposedPorts;

  /** List of directories to mount as volumes. */
  @Nullable private final ImmutableList<AbsoluteUnixPath> volumes;

  /** Labels on the container configuration */
  @Nullable private final ImmutableMap<String, String> labels;

  /** Working directory on the container configuration */
  @Nullable private final String workingDirectory;

  /** User on the container configuration */
  @Nullable private final String user;

  private Image(
      @Nullable Instant created,
      ImageLayers<T> layers,
      ImmutableList<HistoryEntry> history,
      @Nullable ImmutableMap<String, String> environment,
      @Nullable ImmutableList<String> entrypoint,
      @Nullable ImmutableList<String> programArguments,
      @Nullable ImmutableList<Port> exposedPorts,
      @Nullable ImmutableList<AbsoluteUnixPath> volumes,
      @Nullable ImmutableMap<String, String> labels,
      @Nullable String workingDirectory,
      @Nullable String user) {
    this.created = created;
    this.layers = layers;
    this.history = history;
    this.environment = environment;
    this.entrypoint = entrypoint;
    this.programArguments = programArguments;
    this.exposedPorts = exposedPorts;
    this.volumes = volumes;
    this.labels = labels;
    this.workingDirectory = workingDirectory;
    this.user = user;
  }

  @Nullable
  public Instant getCreated() {
    return created;
  }

  @Nullable
  public ImmutableMap<String, String> getEnvironment() {
    return environment;
  }

  @Nullable
  public ImmutableList<String> getEntrypoint() {
    return entrypoint;
  }

  @Nullable
  public ImmutableList<String> getProgramArguments() {
    return programArguments;
  }

  @Nullable
  public ImmutableList<Port> getExposedPorts() {
    return exposedPorts;
  }

  @Nullable
  public ImmutableList<AbsoluteUnixPath> getVolumes() {
    return volumes;
  }

  @Nullable
  public ImmutableMap<String, String> getLabels() {
    return labels;
  }

  @Nullable
  public String getWorkingDirectory() {
    return workingDirectory;
  }

  @Nullable
  public String getUser() {
    return user;
  }

  public ImmutableList<T> getLayers() {
    return layers.getLayers();
  }

  public ImmutableList<HistoryEntry> getHistory() {
    return history;
  }
}<|MERGE_RESOLUTION|>--- conflicted
+++ resolved
@@ -209,12 +209,8 @@
           entrypoint,
           programArguments,
           exposedPorts,
-<<<<<<< HEAD
           volumes,
-          labelsBuilder.build(),
-=======
           ImmutableMap.copyOf(labelsBuilder),
->>>>>>> 40718f44
           workingDirectory,
           user);
     }
