/*
 * Copyright 2018 Google LLC. All rights reserved.
 *
 * Licensed under the Apache License, Version 2.0 (the "License"); you may not
 * use this file except in compliance with the License. You may obtain a copy of
 * the License at
 *
 *      http://www.apache.org/licenses/LICENSE-2.0
 *
 * Unless required by applicable law or agreed to in writing, software
 * distributed under the License is distributed on an "AS IS" BASIS, WITHOUT
 * WARRANTIES OR CONDITIONS OF ANY KIND, either express or implied. See the
 * License for the specific language governing permissions and limitations under
 * the License.
 */

package com.google.cloud.tools.jib.builder.steps;

import com.google.cloud.tools.jib.Timer;
import com.google.cloud.tools.jib.async.AsyncStep;
import com.google.cloud.tools.jib.builder.BuildConfiguration;
import com.google.cloud.tools.jib.cache.Cache;
import com.google.cloud.tools.jib.cache.CacheMetadataCorruptedException;
import com.google.cloud.tools.jib.cache.CacheReader;
import com.google.cloud.tools.jib.cache.CacheWriter;
import com.google.cloud.tools.jib.cache.CachedLayerWithMetadata;
import com.google.cloud.tools.jib.configuration.LayerConfiguration;
<<<<<<< HEAD
=======
import com.google.cloud.tools.jib.image.LayerEntry;
>>>>>>> f3a725bd
import com.google.cloud.tools.jib.image.ReproducibleLayerBuilder;
import com.google.common.collect.ImmutableList;
import com.google.common.util.concurrent.ListenableFuture;
import com.google.common.util.concurrent.ListeningExecutorService;
import java.io.IOException;
import java.util.concurrent.Callable;

/** Builds and caches application layers. */
class BuildAndCacheApplicationLayerStep
    implements AsyncStep<CachedLayerWithMetadata>, Callable<CachedLayerWithMetadata> {

  private static final String DESCRIPTION = "Building application layers";

  /**
   * Makes a list of {@link BuildAndCacheApplicationLayerStep} for dependencies, resources, and
   * classes layers. Optionally adds an extra layer if configured to do so.
   */
  static ImmutableList<BuildAndCacheApplicationLayerStep> makeList(
      ListeningExecutorService listeningExecutorService,
      BuildConfiguration buildConfiguration,
      Cache cache) {
    try (Timer ignored = new Timer(buildConfiguration.getBuildLogger(), DESCRIPTION)) {
<<<<<<< HEAD
      ImmutableList.Builder<BuildAndCacheApplicationLayerStep> buildAndCacheApplicationLayerSteps =
          ImmutableList.builderWithExpectedSize(buildConfiguration.getLayerConfigurations().size());
      for (LayerConfiguration layerConfiguration : buildConfiguration.getLayerConfigurations()) {
        buildAndCacheApplicationLayerSteps.add(
            new BuildAndCacheApplicationLayerStep(
                layerConfiguration.getLabel(),
                listeningExecutorService,
                buildConfiguration,
                // TODO: Don't use 0 - use all the layer entries.
                layerConfiguration.getLayerEntries().get(0).getSourceFiles(),
                layerConfiguration.getLayerEntries().get(0).getExtractionPath(),
                cache));
      }
      return buildAndCacheApplicationLayerSteps.build();
=======
      ImmutableList.Builder<BuildAndCacheApplicationLayerStep> buildLayerStepsBuilder =
          ImmutableList.<BuildAndCacheApplicationLayerStep>builder()
              .add(
                  new BuildAndCacheApplicationLayerStep(
                      "dependencies",
                      listeningExecutorService,
                      buildConfiguration,
                      LayerConfiguration.builder()
                          .addEntry(
                              sourceFilesConfiguration.getDependenciesFiles(),
                              sourceFilesConfiguration.getDependenciesPathOnImage())
                          .build(),
                      cache))
              .add(
                  new BuildAndCacheApplicationLayerStep(
                      "resources",
                      listeningExecutorService,
                      buildConfiguration,
                      LayerConfiguration.builder()
                          .addEntry(
                              sourceFilesConfiguration.getResourcesFiles(),
                              sourceFilesConfiguration.getResourcesPathOnImage())
                          .build(),
                      cache))
              .add(
                  new BuildAndCacheApplicationLayerStep(
                      "classes",
                      listeningExecutorService,
                      buildConfiguration,
                      LayerConfiguration.builder()
                          .addEntry(
                              sourceFilesConfiguration.getClassesFiles(),
                              sourceFilesConfiguration.getClassesPathOnImage())
                          .build(),
                      cache));

      // Adds a snapshot dependencies layer, if snapshot files present.
      if (!sourceFilesConfiguration.getSnapshotDependenciesFiles().isEmpty()) {
        buildLayerStepsBuilder.add(
            new BuildAndCacheApplicationLayerStep(
                "snapshot-dependencies",
                listeningExecutorService,
                buildConfiguration,
                LayerConfiguration.builder()
                    .addEntry(
                        sourceFilesConfiguration.getSnapshotDependenciesFiles(),
                        sourceFilesConfiguration.getDependenciesPathOnImage())
                    .build(),
                cache));
      }
      // Adds the extra layer to be built, if configured.
      if (buildConfiguration.getExtraFilesLayerConfiguration() != null) {
        buildLayerStepsBuilder.add(
            new BuildAndCacheApplicationLayerStep(
                "extra files",
                listeningExecutorService,
                buildConfiguration,
                buildConfiguration.getExtraFilesLayerConfiguration(),
                cache));
      }

      return buildLayerStepsBuilder.build();
>>>>>>> f3a725bd
    }
  }

  private final String layerType;
  private final BuildConfiguration buildConfiguration;
  private final LayerConfiguration layerConfiguration;
  private final Cache cache;

  private final ListenableFuture<CachedLayerWithMetadata> listenableFuture;

  private BuildAndCacheApplicationLayerStep(
      String layerType,
      ListeningExecutorService listeningExecutorService,
      BuildConfiguration buildConfiguration,
      LayerConfiguration layerConfiguration,
      Cache cache) {
    this.layerType = layerType;
    this.buildConfiguration = buildConfiguration;
    this.layerConfiguration = layerConfiguration;
    this.cache = cache;

    listenableFuture = listeningExecutorService.submit(this);
  }

  @Override
  public ListenableFuture<CachedLayerWithMetadata> getFuture() {
    return listenableFuture;
  }

  @Override
  public CachedLayerWithMetadata call() throws IOException, CacheMetadataCorruptedException {
    String description = "Building " + layerType + " layer";

    buildConfiguration.getBuildLogger().lifecycle(description + "...");

    try (Timer ignored = new Timer(buildConfiguration.getBuildLogger(), description)) {
      // Don't build the layer if it exists already.
      CachedLayerWithMetadata cachedLayer =
          new CacheReader(cache)
              .getUpToDateLayerByLayerEntries(layerConfiguration.getLayerEntries());
      if (cachedLayer != null) {
        return cachedLayer;
      }

      ReproducibleLayerBuilder reproducibleLayerBuilder = new ReproducibleLayerBuilder();
      for (LayerEntry layerEntry : layerConfiguration.getLayerEntries()) {
        reproducibleLayerBuilder.addFiles(
            layerEntry.getSourceFiles(), layerEntry.getExtractionPath());
      }

      cachedLayer = new CacheWriter(cache).writeLayer(reproducibleLayerBuilder);

      buildConfiguration
          .getBuildLogger()
          .debug(description + " built " + cachedLayer.getBlobDescriptor().getDigest());

      return cachedLayer;
    }
  }
}<|MERGE_RESOLUTION|>--- conflicted
+++ resolved
@@ -25,10 +25,7 @@
 import com.google.cloud.tools.jib.cache.CacheWriter;
 import com.google.cloud.tools.jib.cache.CachedLayerWithMetadata;
 import com.google.cloud.tools.jib.configuration.LayerConfiguration;
-<<<<<<< HEAD
-=======
 import com.google.cloud.tools.jib.image.LayerEntry;
->>>>>>> f3a725bd
 import com.google.cloud.tools.jib.image.ReproducibleLayerBuilder;
 import com.google.common.collect.ImmutableList;
 import com.google.common.util.concurrent.ListenableFuture;
@@ -51,85 +48,26 @@
       BuildConfiguration buildConfiguration,
       Cache cache) {
     try (Timer ignored = new Timer(buildConfiguration.getBuildLogger(), DESCRIPTION)) {
-<<<<<<< HEAD
       ImmutableList.Builder<BuildAndCacheApplicationLayerStep> buildAndCacheApplicationLayerSteps =
           ImmutableList.builderWithExpectedSize(buildConfiguration.getLayerConfigurations().size());
       for (LayerConfiguration layerConfiguration : buildConfiguration.getLayerConfigurations()) {
+        // Skips the layer if empty.
+        if (layerConfiguration
+            .getLayerEntries()
+            .stream()
+            .allMatch(layerEntry -> layerEntry.getSourceFiles().isEmpty())) {
+          continue;
+        }
+
         buildAndCacheApplicationLayerSteps.add(
             new BuildAndCacheApplicationLayerStep(
                 layerConfiguration.getLabel(),
                 listeningExecutorService,
                 buildConfiguration,
-                // TODO: Don't use 0 - use all the layer entries.
-                layerConfiguration.getLayerEntries().get(0).getSourceFiles(),
-                layerConfiguration.getLayerEntries().get(0).getExtractionPath(),
+                layerConfiguration,
                 cache));
       }
       return buildAndCacheApplicationLayerSteps.build();
-=======
-      ImmutableList.Builder<BuildAndCacheApplicationLayerStep> buildLayerStepsBuilder =
-          ImmutableList.<BuildAndCacheApplicationLayerStep>builder()
-              .add(
-                  new BuildAndCacheApplicationLayerStep(
-                      "dependencies",
-                      listeningExecutorService,
-                      buildConfiguration,
-                      LayerConfiguration.builder()
-                          .addEntry(
-                              sourceFilesConfiguration.getDependenciesFiles(),
-                              sourceFilesConfiguration.getDependenciesPathOnImage())
-                          .build(),
-                      cache))
-              .add(
-                  new BuildAndCacheApplicationLayerStep(
-                      "resources",
-                      listeningExecutorService,
-                      buildConfiguration,
-                      LayerConfiguration.builder()
-                          .addEntry(
-                              sourceFilesConfiguration.getResourcesFiles(),
-                              sourceFilesConfiguration.getResourcesPathOnImage())
-                          .build(),
-                      cache))
-              .add(
-                  new BuildAndCacheApplicationLayerStep(
-                      "classes",
-                      listeningExecutorService,
-                      buildConfiguration,
-                      LayerConfiguration.builder()
-                          .addEntry(
-                              sourceFilesConfiguration.getClassesFiles(),
-                              sourceFilesConfiguration.getClassesPathOnImage())
-                          .build(),
-                      cache));
-
-      // Adds a snapshot dependencies layer, if snapshot files present.
-      if (!sourceFilesConfiguration.getSnapshotDependenciesFiles().isEmpty()) {
-        buildLayerStepsBuilder.add(
-            new BuildAndCacheApplicationLayerStep(
-                "snapshot-dependencies",
-                listeningExecutorService,
-                buildConfiguration,
-                LayerConfiguration.builder()
-                    .addEntry(
-                        sourceFilesConfiguration.getSnapshotDependenciesFiles(),
-                        sourceFilesConfiguration.getDependenciesPathOnImage())
-                    .build(),
-                cache));
-      }
-      // Adds the extra layer to be built, if configured.
-      if (buildConfiguration.getExtraFilesLayerConfiguration() != null) {
-        buildLayerStepsBuilder.add(
-            new BuildAndCacheApplicationLayerStep(
-                "extra files",
-                listeningExecutorService,
-                buildConfiguration,
-                buildConfiguration.getExtraFilesLayerConfiguration(),
-                cache));
-      }
-
-      return buildLayerStepsBuilder.build();
->>>>>>> f3a725bd
     }
   }
 
