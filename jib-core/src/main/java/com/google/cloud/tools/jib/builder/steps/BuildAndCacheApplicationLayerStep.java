/*
 * Copyright 2018 Google LLC.
 *
 * Licensed under the Apache License, Version 2.0 (the "License"); you may not
 * use this file except in compliance with the License. You may obtain a copy of
 * the License at
 *
 *      http://www.apache.org/licenses/LICENSE-2.0
 *
 * Unless required by applicable law or agreed to in writing, software
 * distributed under the License is distributed on an "AS IS" BASIS, WITHOUT
 * WARRANTIES OR CONDITIONS OF ANY KIND, either express or implied. See the
 * License for the specific language governing permissions and limitations under
 * the License.
 */

package com.google.cloud.tools.jib.builder.steps;

import com.google.cloud.tools.jib.async.AsyncStep;
<<<<<<< HEAD
import com.google.cloud.tools.jib.blob.Blob;
=======
import com.google.cloud.tools.jib.builder.TimerEventEmitter;
import com.google.cloud.tools.jib.cache.Cache;
import com.google.cloud.tools.jib.cache.CacheMetadataCorruptedException;
import com.google.cloud.tools.jib.cache.CacheReader;
import com.google.cloud.tools.jib.cache.CacheWriter;
import com.google.cloud.tools.jib.cache.CachedLayerWithMetadata;
>>>>>>> 6f69b50b
import com.google.cloud.tools.jib.configuration.BuildConfiguration;
import com.google.cloud.tools.jib.configuration.LayerConfiguration;
import com.google.cloud.tools.jib.event.events.LogEvent;
import com.google.cloud.tools.jib.image.ReproducibleLayerBuilder;
import com.google.cloud.tools.jib.ncache.Cache;
import com.google.cloud.tools.jib.ncache.CacheCorruptedException;
import com.google.cloud.tools.jib.ncache.CacheEntry;
import com.google.common.collect.ImmutableList;
import com.google.common.util.concurrent.ListenableFuture;
import com.google.common.util.concurrent.ListeningExecutorService;
import java.io.IOException;
import java.util.Optional;
import java.util.concurrent.Callable;

/** Builds and caches application layers. */
class BuildAndCacheApplicationLayerStep implements AsyncStep<CacheEntry>, Callable<CacheEntry> {

  private static final String DESCRIPTION = "Building application layers";

  /**
   * Makes a list of {@link BuildAndCacheApplicationLayerStep} for dependencies, resources, and
   * classes layers. Optionally adds an extra layer if configured to do so.
   */
  static ImmutableList<BuildAndCacheApplicationLayerStep> makeList(
<<<<<<< HEAD
      ListeningExecutorService listeningExecutorService, BuildConfiguration buildConfiguration) {
    try (Timer ignored = new Timer(buildConfiguration.getBuildLogger(), DESCRIPTION)) {
=======
      ListeningExecutorService listeningExecutorService,
      BuildConfiguration buildConfiguration,
      Cache cache) {
    try (TimerEventEmitter ignored =
        new TimerEventEmitter(buildConfiguration.getEventEmitter(), DESCRIPTION)) {
>>>>>>> 6f69b50b
      ImmutableList.Builder<BuildAndCacheApplicationLayerStep> buildAndCacheApplicationLayerSteps =
          ImmutableList.builderWithExpectedSize(buildConfiguration.getLayerConfigurations().size());
      for (LayerConfiguration layerConfiguration : buildConfiguration.getLayerConfigurations()) {
        // Skips the layer if empty.
        if (layerConfiguration.getLayerEntries().isEmpty()) {
          continue;
        }

        buildAndCacheApplicationLayerSteps.add(
            new BuildAndCacheApplicationLayerStep(
                layerConfiguration.getName(),
                listeningExecutorService,
                buildConfiguration,
                layerConfiguration));
      }
      return buildAndCacheApplicationLayerSteps.build();
    }
  }

  private final String layerType;
  private final BuildConfiguration buildConfiguration;
  private final LayerConfiguration layerConfiguration;

  private final ListenableFuture<CacheEntry> listenableFuture;

  private BuildAndCacheApplicationLayerStep(
      String layerType,
      ListeningExecutorService listeningExecutorService,
      BuildConfiguration buildConfiguration,
      LayerConfiguration layerConfiguration) {
    this.layerType = layerType;
    this.buildConfiguration = buildConfiguration;
    this.layerConfiguration = layerConfiguration;

    listenableFuture = listeningExecutorService.submit(this);
  }

  @Override
  public ListenableFuture<CacheEntry> getFuture() {
    return listenableFuture;
  }

  @Override
  public CacheEntry call() throws IOException, CacheCorruptedException {
    String description = "Building " + layerType + " layer";

    buildConfiguration.getEventEmitter().emit(LogEvent.lifecycle(description + "..."));

<<<<<<< HEAD
    try (Timer ignored = new Timer(buildConfiguration.getBuildLogger(), description)) {
      Cache cache = buildConfiguration.getApplicationLayersCache();

=======
    try (TimerEventEmitter ignored =
        new TimerEventEmitter(buildConfiguration.getEventEmitter(), description)) {
>>>>>>> 6f69b50b
      // Don't build the layer if it exists already.
      Optional<CacheEntry> optionalCacheEntry =
          cache.retrieve(layerConfiguration.getLayerEntries());
      if (optionalCacheEntry.isPresent()) {
        return optionalCacheEntry.get();
      }

      Blob layerBlob = new ReproducibleLayerBuilder(layerConfiguration.getLayerEntries()).build();
      CacheEntry cacheEntry = cache.writeUncompressedLayer(layerBlob, layerConfiguration.getLayerEntries());

      buildConfiguration
          .getEventEmitter()
          .emit(LogEvent.debug(description + " built " + cacheEntry.getLayerDigest()));

      return cacheEntry;
    }
  }
}<|MERGE_RESOLUTION|>--- conflicted
+++ resolved
@@ -17,16 +17,8 @@
 package com.google.cloud.tools.jib.builder.steps;
 
 import com.google.cloud.tools.jib.async.AsyncStep;
-<<<<<<< HEAD
 import com.google.cloud.tools.jib.blob.Blob;
-=======
 import com.google.cloud.tools.jib.builder.TimerEventEmitter;
-import com.google.cloud.tools.jib.cache.Cache;
-import com.google.cloud.tools.jib.cache.CacheMetadataCorruptedException;
-import com.google.cloud.tools.jib.cache.CacheReader;
-import com.google.cloud.tools.jib.cache.CacheWriter;
-import com.google.cloud.tools.jib.cache.CachedLayerWithMetadata;
->>>>>>> 6f69b50b
 import com.google.cloud.tools.jib.configuration.BuildConfiguration;
 import com.google.cloud.tools.jib.configuration.LayerConfiguration;
 import com.google.cloud.tools.jib.event.events.LogEvent;
@@ -51,16 +43,9 @@
    * classes layers. Optionally adds an extra layer if configured to do so.
    */
   static ImmutableList<BuildAndCacheApplicationLayerStep> makeList(
-<<<<<<< HEAD
       ListeningExecutorService listeningExecutorService, BuildConfiguration buildConfiguration) {
-    try (Timer ignored = new Timer(buildConfiguration.getBuildLogger(), DESCRIPTION)) {
-=======
-      ListeningExecutorService listeningExecutorService,
-      BuildConfiguration buildConfiguration,
-      Cache cache) {
     try (TimerEventEmitter ignored =
         new TimerEventEmitter(buildConfiguration.getEventEmitter(), DESCRIPTION)) {
->>>>>>> 6f69b50b
       ImmutableList.Builder<BuildAndCacheApplicationLayerStep> buildAndCacheApplicationLayerSteps =
           ImmutableList.builderWithExpectedSize(buildConfiguration.getLayerConfigurations().size());
       for (LayerConfiguration layerConfiguration : buildConfiguration.getLayerConfigurations()) {
@@ -109,14 +94,10 @@
 
     buildConfiguration.getEventEmitter().emit(LogEvent.lifecycle(description + "..."));
 
-<<<<<<< HEAD
-    try (Timer ignored = new Timer(buildConfiguration.getBuildLogger(), description)) {
+    try (TimerEventEmitter ignored =
+        new TimerEventEmitter(buildConfiguration.getEventEmitter(), description)) {
       Cache cache = buildConfiguration.getApplicationLayersCache();
 
-=======
-    try (TimerEventEmitter ignored =
-        new TimerEventEmitter(buildConfiguration.getEventEmitter(), description)) {
->>>>>>> 6f69b50b
       // Don't build the layer if it exists already.
       Optional<CacheEntry> optionalCacheEntry =
           cache.retrieve(layerConfiguration.getLayerEntries());
@@ -125,7 +106,8 @@
       }
 
       Blob layerBlob = new ReproducibleLayerBuilder(layerConfiguration.getLayerEntries()).build();
-      CacheEntry cacheEntry = cache.writeUncompressedLayer(layerBlob, layerConfiguration.getLayerEntries());
+      CacheEntry cacheEntry =
+          cache.writeUncompressedLayer(layerBlob, layerConfiguration.getLayerEntries());
 
       buildConfiguration
           .getEventEmitter()
