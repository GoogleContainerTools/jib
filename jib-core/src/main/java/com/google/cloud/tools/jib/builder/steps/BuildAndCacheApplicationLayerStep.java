--- conflicted
+++ resolved
@@ -107,15 +107,8 @@
       CacheEntry cacheEntry = cache.write(layerBlob, layerConfiguration.getLayerEntries());
 
       buildConfiguration
-<<<<<<< HEAD
-          .getBuildLogger()
-          .debug(description + " built " + cacheEntry.getLayerDigest());
-=======
           .getEventEmitter()
-          .emit(
-              LogEvent.debug(
-                  description + " built " + cachedLayer.getBlobDescriptor().getDigest()));
->>>>>>> 346a61c0
+          .emit(LogEvent.debug(description + " built " + cacheEntry.getLayerDigest()));
 
       return cacheEntry;
     }
