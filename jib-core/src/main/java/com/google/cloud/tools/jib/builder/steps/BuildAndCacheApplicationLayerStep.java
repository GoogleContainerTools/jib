--- conflicted
+++ resolved
@@ -51,7 +51,6 @@
             progressEventDispatcherFactory.create(
                 "preparing application layer builders", layerConfigurations.size());
         TimerEventDispatcher ignored =
-<<<<<<< HEAD
             new TimerEventDispatcher(buildConfiguration.getEventHandlers(), DESCRIPTION)) {
       return layerConfigurations
           .stream()
@@ -65,26 +64,6 @@
                       layerConfiguration.getName(),
                       layerConfiguration))
           .collect(ImmutableList.toImmutableList());
-=======
-            new TimerEventDispatcher(
-                buildConfiguration.getEventHandlers(), "Preparing application layer builders")) {
-      ImmutableList.Builder<BuildAndCacheApplicationLayerStep> buildAndCacheApplicationLayerSteps =
-          ImmutableList.builderWithExpectedSize(layerCount);
-      for (LayerConfiguration layerConfiguration : buildConfiguration.getLayerConfigurations()) {
-        // Skips the layer if empty.
-        if (layerConfiguration.getLayerEntries().isEmpty()) {
-          continue;
-        }
-
-        buildAndCacheApplicationLayerSteps.add(
-            new BuildAndCacheApplicationLayerStep(
-                buildConfiguration,
-                progressEventDispatcher.newChildProducer(),
-                layerConfiguration.getName(),
-                layerConfiguration));
-      }
-      return buildAndCacheApplicationLayerSteps.build();
->>>>>>> 15be096f
     }
   }
 
