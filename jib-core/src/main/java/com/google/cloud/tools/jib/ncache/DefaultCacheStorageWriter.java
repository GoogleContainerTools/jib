/*
 * Copyright 2018 Google LLC. All rights reserved.
 *
 * Licensed under the Apache License, Version 2.0 (the "License"); you may not
 * use this file except in compliance with the License. You may obtain a copy of
 * the License at
 *
 *      http://www.apache.org/licenses/LICENSE-2.0
 *
 * Unless required by applicable law or agreed to in writing, software
 * distributed under the License is distributed on an "AS IS" BASIS, WITHOUT
 * WARRANTIES OR CONDITIONS OF ANY KIND, either express or implied. See the
 * License for the specific language governing permissions and limitations under
 * the License.
 */

package com.google.cloud.tools.jib.ncache;

import com.google.cloud.tools.jib.blob.Blob;
import com.google.cloud.tools.jib.blob.BlobDescriptor;
import com.google.cloud.tools.jib.blob.Blobs;
import com.google.cloud.tools.jib.filesystem.TemporaryDirectory;
import com.google.cloud.tools.jib.hash.CountingDigestOutputStream;
import com.google.cloud.tools.jib.image.DescriptorDigest;
import com.google.common.io.MoreFiles;
import java.io.BufferedOutputStream;
import java.io.IOException;
import java.nio.file.AtomicMoveNotSupportedException;
import java.nio.file.DirectoryNotEmptyException;
import java.nio.file.FileAlreadyExistsException;
import java.nio.file.Files;
import java.nio.file.Path;
import java.nio.file.StandardCopyOption;
import java.util.stream.Collectors;
import java.util.stream.Stream;
import java.util.zip.GZIPOutputStream;

/** Writes to the default cache storage engine. */
class DefaultCacheStorageWriter {

  /** Holds information about a layer that was written. */
  private static class WrittenLayer {

    private final DescriptorDigest layerDigest;
    private final DescriptorDigest layerDiffId;
    private final long layerSize;

    private WrittenLayer(
        DescriptorDigest layerDigest, DescriptorDigest layerDiffId, long layerSize) {
      this.layerDigest = layerDigest;
      this.layerDiffId = layerDiffId;
      this.layerSize = layerSize;
    }
  }

  /**
   * Attempts to move {@code source} to {@code destination}. If {@code destination} already exists,
   * this does nothing. Attempts an atomic move first, and falls back to non-atomic if the
   * filesystem does not support atomic moves.
   *
   * @param source the source path
   * @param destination the destination path
   * @throws IOException if an I/O exception occurs
   */
  private static void moveIfDoesNotExist(Path source, Path destination) throws IOException {
    if (Files.exists(destination)) {
      return;
    }

    try {
      Files.move(source, destination, StandardCopyOption.ATOMIC_MOVE);

    } catch (FileAlreadyExistsException ignored) {
      // If the file already exists, we skip renaming and use the existing file. This happens if a
      // new layer happens to have the same content as a previously-cached layer.
      //
      // Do not attempt to remove the try-catch block with the idea of checking file existence
      // before moving; there can be concurrent file moves.

    } catch (AtomicMoveNotSupportedException ignored) {
      try {
        Files.move(source, destination);

      } catch (FileAlreadyExistsException alsoIgnored) {
        // Same reasoning

      } catch (DirectoryNotEmptyException ex) {
        // The file system cannot rename directories, so we must resort to copying the directory.
        Files.createDirectory(destination);
        try (Stream<Path> sourceFiles = Files.list(source)) {
          for (Path sourceFile : sourceFiles.collect(Collectors.toList())) {
<<<<<<< HEAD
            Files
                .copy(sourceFile, destination.resolve(sourceFile.getFileName()));
=======
            Files.copy(sourceFile, destination.resolve(sourceFile.getFileName()));
>>>>>>> b3001c8f
          }
        }
      }
    }
  }

  private final DefaultCacheStorageFiles defaultCacheStorageFiles;

  DefaultCacheStorageWriter(DefaultCacheStorageFiles defaultCacheStorageFiles) {
    this.defaultCacheStorageFiles = defaultCacheStorageFiles;
  }

  /**
   * Writes the {@link CacheWrite}.
   *
   * <p>The {@link CacheWrite} is written out to the cache directory in the form:
   *
   * <ul>
   *   <li>The {@link CacheWrite#getLayerBlob} and {@link CacheWrite#getMetadataBlob} are written to
   *       the layer directory under the layers directory corresponding to the layer blob.
   *   <li>The {@link CacheWrite#getSelector} is written to the selector file under the selectors
   *       directory.
   * </ul>
   *
   * Note that writes that fail to clean up unfinished temporary directories could result in stray
   * directories in the layers directory. Cache reads should ignore these stray directories.
   *
   * @param cacheWrite the {@link CacheWrite} to write out
   * @return the {@link CacheEntry} representing the written entry
   * @throws IOException if an I/O exception occurs
   */
  CacheEntry write(CacheWrite cacheWrite) throws IOException {
    // Creates the layers directory if it doesn't exist.
    Files.createDirectories(defaultCacheStorageFiles.getLayersDirectory());

    // Creates the temporary directory. The temporary directory must be in the same FileStore as the
    // final location for Files.move to work.
    Files.createDirectories(defaultCacheStorageFiles.getTemporaryDirectory());
    try (TemporaryDirectory temporaryDirectory =
        new TemporaryDirectory(defaultCacheStorageFiles.getTemporaryDirectory())) {
      Path temporaryLayerDirectory = temporaryDirectory.getDirectory();

      // Writes the layer file to the temporary directory.
      WrittenLayer writtenLayer =
          writeLayerBlobToDirectory(cacheWrite.getLayerBlob(), temporaryLayerDirectory);

      // Writes the metadata to the temporary directory.
      if (cacheWrite.getMetadataBlob().isPresent()) {
        writeMetadataBlobToDirectory(cacheWrite.getMetadataBlob().get(), temporaryLayerDirectory);
      }

      // Moves the temporary directory to the final location.
      moveIfDoesNotExist(
          temporaryLayerDirectory,
          defaultCacheStorageFiles.getLayerDirectory(writtenLayer.layerDigest));

      // Updates cacheEntry with the blob information.
      Path layerFile =
          defaultCacheStorageFiles.getLayerFile(writtenLayer.layerDigest, writtenLayer.layerDiffId);
      DefaultCacheEntry.Builder cacheEntryBuilder =
          DefaultCacheEntry.builder()
              .setLayerDigest(writtenLayer.layerDigest)
              .setLayerDiffId(writtenLayer.layerDiffId)
              .setLayerSize(writtenLayer.layerSize)
              .setLayerBlob(Blobs.from(layerFile));
      if (cacheWrite.getMetadataBlob().isPresent()) {
        Path metadataFile = defaultCacheStorageFiles.getMetadataFile(writtenLayer.layerDigest);
        cacheEntryBuilder.setMetadataBlob(Blobs.from(metadataFile)).build();
      }

      // Write the selector file.
      if (cacheWrite.getSelector().isPresent()) {
        writeSelector(cacheWrite.getSelector().get(), writtenLayer.layerDigest);
      }

      return cacheEntryBuilder.build();
    }
  }

  /**
   * Writes the {@code layerBlob} to the {@code layerDirectory}.
   *
   * @param layerBlob the layer {@link Blob}
   * @param layerDirectory the directory for the layer
   * @return a {@link WrittenLayer} with the written layer information
   * @throws IOException if an I/O exception occurs
   */
  private WrittenLayer writeLayerBlobToDirectory(Blob layerBlob, Path layerDirectory)
      throws IOException {
    Path temporaryLayerFile = Files.createTempFile(layerDirectory, null, null);
    temporaryLayerFile.toFile().deleteOnExit();

    try (CountingDigestOutputStream compressedDigestOutputStream =
        new CountingDigestOutputStream(
            new BufferedOutputStream(Files.newOutputStream(temporaryLayerFile)))) {
      // Writes the layer with GZIP compression. The original bytes are captured as the layer's
      // diff ID and the bytes outputted from the GZIP compression are captured as the layer's
      // content descriptor.
      GZIPOutputStream compressorStream = new GZIPOutputStream(compressedDigestOutputStream);
      DescriptorDigest layerDiffId = layerBlob.writeTo(compressorStream).getDigest();

      // The GZIPOutputStream must be closed in order to write out the remaining compressed data.
      compressorStream.close();
      BlobDescriptor compressedBlobDescriptor = compressedDigestOutputStream.toBlobDescriptor();
      DescriptorDigest layerDigest = compressedBlobDescriptor.getDigest();
      long layerSize = compressedBlobDescriptor.getSize();

      // Renames the temporary layer file to the correct filename.
      Path layerFile =
          layerDirectory.resolve(defaultCacheStorageFiles.getLayerFilename(layerDiffId));
      moveIfDoesNotExist(temporaryLayerFile, layerFile);

      return new WrittenLayer(layerDigest, layerDiffId, layerSize);
    }
  }

  /**
   * Writes the {@code metadataBlob} to the {@code layerDirectory}.
   *
   * @param metadataBlob the metadata {@link Blob}
   * @param layerDirectory the directory for the layer the metadata is for
   * @throws IOException if an I/O exception occurs
   */
  private void writeMetadataBlobToDirectory(Blob metadataBlob, Path layerDirectory)
      throws IOException {
    Path metadataFile = layerDirectory.resolve(defaultCacheStorageFiles.getMetadataFilename());
    Blobs.writeToFileWithLock(metadataBlob, metadataFile);
  }

  /**
   * Writes the {@code selector} to a file in the selectors directory, with contents {@code
   * layerDigest}.
   *
   * @param selector the selector
   * @param layerDigest the layer digest it selects
   * @throws IOException if an I/O exception occurs
   */
  private void writeSelector(DescriptorDigest selector, DescriptorDigest layerDigest)
      throws IOException {
    Path selectorFile = defaultCacheStorageFiles.getSelectorFile(selector);

    // Creates the selectors directory if it doesn't exist.
    Files.createDirectories(selectorFile.getParent());

    // Writes the selector to a temporary file and then moves the file to the intended location.
    Path temporarySelectorFile = Files.createTempFile(null, null);
    temporarySelectorFile.toFile().deleteOnExit();
    Blobs.writeToFileWithLock(Blobs.from(layerDigest.getHash()), temporarySelectorFile);

    // Attempts an atomic move first, and falls back to non-atomic if the file system does not
    // support atomic moves.
    try {
      Files.move(
          temporarySelectorFile,
          selectorFile,
          StandardCopyOption.ATOMIC_MOVE,
          StandardCopyOption.REPLACE_EXISTING);

    } catch (AtomicMoveNotSupportedException ignored) {
      Files.move(temporarySelectorFile, selectorFile, StandardCopyOption.REPLACE_EXISTING);
    }
  }
}<|MERGE_RESOLUTION|>--- conflicted
+++ resolved
@@ -89,12 +89,7 @@
         Files.createDirectory(destination);
         try (Stream<Path> sourceFiles = Files.list(source)) {
           for (Path sourceFile : sourceFiles.collect(Collectors.toList())) {
-<<<<<<< HEAD
-            Files
-                .copy(sourceFile, destination.resolve(sourceFile.getFileName()));
-=======
             Files.copy(sourceFile, destination.resolve(sourceFile.getFileName()));
->>>>>>> b3001c8f
           }
         }
       }
