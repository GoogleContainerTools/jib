/*
 * Copyright 2018 Google LLC.
 *
 * Licensed under the Apache License, Version 2.0 (the "License"); you may not
 * use this file except in compliance with the License. You may obtain a copy of
 * the License at
 *
 *      http://www.apache.org/licenses/LICENSE-2.0
 *
 * Unless required by applicable law or agreed to in writing, software
 * distributed under the License is distributed on an "AS IS" BASIS, WITHOUT
 * WARRANTIES OR CONDITIONS OF ANY KIND, either express or implied. See the
 * License for the specific language governing permissions and limitations under
 * the License.
 */

package com.google.cloud.tools.jib.api;
// TODO: Move to com.google.cloud.tools.jib once that package is cleaned up.

import com.google.cloud.tools.jib.builder.steps.BuildResult;
import com.google.cloud.tools.jib.configuration.BuildConfiguration;
import com.google.cloud.tools.jib.configuration.CacheDirectoryCreationException;
import com.google.cloud.tools.jib.configuration.ContainerConfiguration;
import com.google.cloud.tools.jib.configuration.LayerConfiguration;
import com.google.cloud.tools.jib.configuration.Port;
import com.google.cloud.tools.jib.event.DefaultEventDispatcher;
import com.google.cloud.tools.jib.filesystem.AbsoluteUnixPath;
import com.google.cloud.tools.jib.image.ImageFormat;
import com.google.common.annotations.VisibleForTesting;
import java.io.IOException;
import java.nio.file.Path;
import java.time.Instant;
import java.util.ArrayList;
import java.util.Arrays;
import java.util.List;
import java.util.Map;
import java.util.concurrent.ExecutionException;
import javax.annotation.Nullable;

/**
 * Builds a container with Jib.
 *
 * <p>Example usage:
 *
 * <pre>{@code
 * Jib.from(baseImage)
 *    .addLayer(sourceFiles, extractionPath)
 *    .setEntrypoint("myprogram", "--flag", "subcommand")
 *    .setProgramArguments("hello", "world")
 *    .addEnvironmentVariable("HOME", "/app")
 *    .addExposedPort(Port.tcp(8080))
 *    .addLabel("containerizer", "jib")
 *    .containerize(...);
 * }</pre>
 */
// TODO: Add tests once containerize() is added.
public class JibContainerBuilder {

  private final ContainerConfiguration.Builder containerConfigurationBuilder =
      ContainerConfiguration.builder();
  private final BuildConfiguration.Builder buildConfigurationBuilder = BuildConfiguration.builder();

  private List<LayerConfiguration> layerConfigurations = new ArrayList<>();

  /** Instantiate with {@link Jib#from}. */
  JibContainerBuilder(SourceImage baseImage) {
    buildConfigurationBuilder.setBaseImageConfiguration(baseImage.toImageConfiguration());
  }

  /**
   * Adds a new layer to the container with {@code files} as the source files and {@code
   * pathInContainer} as the path to copy the source files to in the container file system.
   *
   * <p>Source files that are directories will be recursively copied. For example, if the source
   * files are:
   *
   * <ul>
   *   <li>{@code fileA}
   *   <li>{@code fileB}
   *   <li>{@code directory/}
   * </ul>
   *
   * and the destination to copy to is {@code /path/in/container}, then the new layer will have the
   * following entries for the container file system:
   *
   * <ul>
   *   <li>{@code /path/in/container/fileA}
   *   <li>{@code /path/in/container/fileB}
   *   <li>{@code /path/in/container/directory/}
   *   <li>{@code /path/in/container/directory/...} (all contents of {@code directory/})
   * </ul>
   *
   * @param files the source files to copy to a new layer in the container
   * @param pathInContainer the path in the container file system corresponding to the {@code
   *     sourceFile}
   * @return this
   * @throws IOException if an exception occurred when recursively listing any directories
   */
  public JibContainerBuilder addLayer(List<Path> files, AbsoluteUnixPath pathInContainer)
      throws IOException {
    LayerConfiguration.Builder layerConfigurationBuilder = LayerConfiguration.builder();

    for (Path file : files) {
      layerConfigurationBuilder.addEntryRecursive(
          file, pathInContainer.resolve(file.getFileName()));
    }

    return addLayer(layerConfigurationBuilder.build());
  }

  /**
   * Sets the layers (defined by a list of {@link LayerConfiguration}s). This replaces any
   * previously-added layers.
   *
   * @param layerConfigurations the list of {@link LayerConfiguration}s
   * @return this
   */
  public JibContainerBuilder setLayers(List<LayerConfiguration> layerConfigurations) {
    this.layerConfigurations = new ArrayList<>(layerConfigurations);
    return this;
  }

  /**
   * Sets the layers. This replaces any previously-added layers.
   *
   * @param layerConfigurations the {@link LayerConfiguration}s
   * @return this
   */
  public JibContainerBuilder setLayers(LayerConfiguration... layerConfigurations) {
    return setLayers(Arrays.asList(layerConfigurations));
  }

  /**
   * Adds a layer (defined by a {@link LayerConfiguration}).
   *
   * @param layerConfiguration the {@link LayerConfiguration}
   * @return this
   */
  public JibContainerBuilder addLayer(LayerConfiguration layerConfiguration) {
    layerConfigurations.add(layerConfiguration);
    return this;
  }

  /**
   * Sets the container entrypoint. This is the beginning of the command that is run when the
   * container starts. {@link #setProgramArguments} sets additional tokens.
   *
   * <p>This is similar to <a
   * href="https://docs.docker.com/engine/reference/builder/#exec-form-entrypoint-example">{@code
   * ENTRYPOINT} in Dockerfiles</a> or {@code command} in the <a
   * href="https://kubernetes.io/docs/reference/generated/kubernetes-api/v1.11/#container-v1-core">Kubernetes
   * Container spec</a>.
   *
   * @param entrypoint a list of the entrypoint command
   * @return this
   */
  public JibContainerBuilder setEntrypoint(@Nullable List<String> entrypoint) {
    containerConfigurationBuilder.setEntrypoint(entrypoint);
    return this;
  }

  /**
   * Sets the container entrypoint.
   *
   * @param entrypoint the entrypoint command
   * @return this
   * @see #setEntrypoint(List) for more details
   */
  public JibContainerBuilder setEntrypoint(String... entrypoint) {
    return setEntrypoint(Arrays.asList(entrypoint));
  }

  /**
   * Sets the container entrypoint program arguments. These are additional tokens added to the end
   * of the entrypoint command.
   *
   * <p>This is similar to <a href="https://docs.docker.com/engine/reference/builder/#cmd">{@code
   * CMD} in Dockerfiles</a> or {@code args} in the <a
   * href="https://kubernetes.io/docs/reference/generated/kubernetes-api/v1.11/#container-v1-core">Kubernetes
   * Container spec</a>.
   *
   * <p>For example, if the entrypoint was {@code myprogram --flag subcommand} and program arguments
   * were {@code hello world}, then the command that run when the container starts is {@code
   * myprogram --flag subcommand hello world}.
   *
   * @param programArguments a list of program argument tokens
   * @return this
   */
  public JibContainerBuilder setProgramArguments(@Nullable List<String> programArguments) {
    containerConfigurationBuilder.setProgramArguments(programArguments);
    return this;
  }

  /**
   * Sets the container entrypoint program arguments.
   *
   * @param programArguments program arguments tokens
   * @return this
   * @see #setProgramArguments(List) for more details
   */
  public JibContainerBuilder setProgramArguments(String... programArguments) {
    return setProgramArguments(Arrays.asList(programArguments));
  }

  /**
   * Sets the container environment. These environment variables are available to the program
   * launched by the container entrypoint command. This replaces any previously-set environment
   * variables.
   *
   * <p>This is similar to <a href="https://docs.docker.com/engine/reference/builder/#env">{@code
   * ENV} in Dockerfiles</a> or {@code env} in the <a
   * href="https://kubernetes.io/docs/reference/generated/kubernetes-api/v1.11/#container-v1-core">Kubernetes
   * Container spec</a>.
   *
   * @param environmentMap a map of environment variable names to values
   * @return this
   */
  public JibContainerBuilder setEnvironment(Map<String, String> environmentMap) {
    containerConfigurationBuilder.setEnvironment(environmentMap);
    return this;
  }

  /**
   * Sets a variable in the container environment.
   *
   * @param name the environment variable name
   * @param value the environment variable value
   * @return this
   * @see #setEnvironment for more details
   */
  public JibContainerBuilder addEnvironmentVariable(String name, String value) {
    containerConfigurationBuilder.addEnvironment(name, value);
    return this;
  }

  /**
   * Sets the ports to expose from the container. Ports exposed will allow ingress traffic. This
   * replaces any previously-set exposed ports.
   *
   * <p>Use {@link Port#tcp} to expose a port for TCP traffic and {@link Port#udp} to expose a port
   * for UDP traffic.
   *
   * <p>This is similar to <a href="https://docs.docker.com/engine/reference/builder/#expose">{@code
   * EXPOSE} in Dockerfiles</a> or {@code ports} in the <a
   * href="https://kubernetes.io/docs/reference/generated/kubernetes-api/v1.11/#container-v1-core">Kubernetes
   * Container spec</a>.
   *
   * @param ports the list of ports to expose
   * @return this
   */
  public JibContainerBuilder setExposedPorts(List<Port> ports) {
    containerConfigurationBuilder.setExposedPorts(ports);
    return this;
  }

  /**
   * Sets the ports to expose from the container. This replaces any previously-set exposed ports.
   *
   * @param ports the ports to expose
   * @return this
   * @see #setExposedPorts(List) for more details
   */
  public JibContainerBuilder setExposedPorts(Port... ports) {
    return setExposedPorts(Arrays.asList(ports));
  }

  /**
   * Adds a port to expose from the container.
   *
   * @param port the port to expose
   * @return this
   * @see #setExposedPorts(List) for more details
   */
  public JibContainerBuilder addExposedPort(Port port) {
    containerConfigurationBuilder.addExposedPort(port);
    return this;
  }

  /**
   * Sets the labels for the container. This replaces any previously-set labels.
   *
   * <p>This is similar to <a href="https://docs.docker.com/engine/reference/builder/#label">{@code
   * LABEL} in Dockerfiles</a>.
   *
   * @param labelMap a map of label keys to values
   * @return this
   */
  public JibContainerBuilder setLabels(Map<String, String> labelMap) {
    containerConfigurationBuilder.setLabels(labelMap);
    return this;
  }

  /**
   * Sets a label for the container.
   *
   * @param key the label key
   * @param value the label value
   * @return this
   */
  public JibContainerBuilder addLabel(String key, String value) {
    containerConfigurationBuilder.addLabel(key, value);
    return this;
  }

  /**
   * Sets the format to build the container image as. Use {@link ImageFormat#Docker} for Docker V2.2
   * or {@link ImageFormat#OCI} for OCI.
   *
   * @param imageFormat the {@link ImageFormat}
   * @return this
   */
  public JibContainerBuilder setFormat(ImageFormat imageFormat) {
    buildConfigurationBuilder.setTargetFormat(imageFormat.getManifestTemplateClass());
    return this;
  }

  /**
   * Sets the container image creation time. The default is {@link Instant#EPOCH}.
   *
   * @param creationTime the container image creation time
   * @return this
   */
  public JibContainerBuilder setCreationTime(Instant creationTime) {
    containerConfigurationBuilder.setCreationTime(creationTime);
    return this;
  }

  /**
   * Sets the user and group to run the container as. {@code user} can be a username or UID along
   * with an optional groupname or GID.
   *
   * <p>The following are valid formats for {@code user}
   *
   * <ul>
   *   <li>{@code user}
   *   <li>{@code uid}
   *   <li>{@code user:group}
   *   <li>{@code uid:gid}
   *   <li>{@code uid:group}
   *   <li>{@code user:gid}
   * </ul>
   *
   * @param user the user to run the container as
   * @return this
   */
  public JibContainerBuilder setUser(@Nullable String user) {
    containerConfigurationBuilder.setUser(user);
    return this;
  }

  /**
   * Builds the container.
   *
   * @param containerizer the {@link Containerizer} that configures how to containerize
   * @return the built container
   * @throws CacheDirectoryCreationException if a directory to be used for the cache could not be
   *     created
   * @throws ExecutionException if an exception occurred during execution
   * @throws InterruptedException if the execution was interrupted
   * @throws IOException if an I/O exception occurs
   */
  public JibContainer containerize(Containerizer containerizer)
      throws InterruptedException, ExecutionException, IOException,
          CacheDirectoryCreationException {
<<<<<<< HEAD
    configureBuildConfiguration(containerizer);
    DescriptorDigest imageDigest =
        containerizer.getTargetImage().toBuildSteps(buildConfigurationBuilder.build()).run();

    return new JibContainer(imageDigest);
=======
    BuildConfiguration buildConfiguration =
        toBuildConfiguration(BuildConfiguration.builder(), containerizer);
    BuildResult result = containerizer.getTargetImage().toBuildSteps(buildConfiguration).run();
    return new JibContainer(result.getImageDigest(), result.getImageId());
>>>>>>> 8f46e19a
  }

  /**
   * Builds a {@link BuildConfiguration} using this and a {@link Containerizer}.
   *
   * @param buildConfigurationBuilder the {@link BuildConfiguration.Builder} to use
   * @param containerizer the {@link Containerizer}
   * @return the {@link BuildConfiguration}
   * @throws CacheDirectoryCreationException if a cache directory could not be created
   * @throws IOException if an I/O exception occurs
   */
  @VisibleForTesting
  BuildConfiguration configureBuildConfiguration(Containerizer containerizer)
      throws CacheDirectoryCreationException, IOException {
    buildConfigurationBuilder
        .setTargetImageConfiguration(containerizer.getTargetImage().toImageConfiguration())
        .setAdditionalTargetImageTags(containerizer.getAdditionalTags())
        .setBaseImageLayersCacheDirectory(containerizer.getBaseImageLayersCacheDirectory())
        .setApplicationLayersCacheDirectory(containerizer.getApplicationLayersCacheDirectory())
        .setContainerConfiguration(containerConfigurationBuilder.build())
        .setLayerConfigurations(layerConfigurations)
        .setAllowInsecureRegistries(containerizer.getAllowInsecureRegistries())
        .setToolName(containerizer.getToolName());

    containerizer.getExecutorService().ifPresent(buildConfigurationBuilder::setExecutorService);

    containerizer
        .getEventHandlers()
        .ifPresent(
            eventHandlers ->
                buildConfigurationBuilder.setEventDispatcher(
                    new DefaultEventDispatcher(eventHandlers)));

    return buildConfigurationBuilder.build();
  }
}<|MERGE_RESOLUTION|>--- conflicted
+++ resolved
@@ -362,18 +362,10 @@
   public JibContainer containerize(Containerizer containerizer)
       throws InterruptedException, ExecutionException, IOException,
           CacheDirectoryCreationException {
-<<<<<<< HEAD
-    configureBuildConfiguration(containerizer);
-    DescriptorDigest imageDigest =
-        containerizer.getTargetImage().toBuildSteps(buildConfigurationBuilder.build()).run();
-
-    return new JibContainer(imageDigest);
-=======
     BuildConfiguration buildConfiguration =
         toBuildConfiguration(BuildConfiguration.builder(), containerizer);
     BuildResult result = containerizer.getTargetImage().toBuildSteps(buildConfiguration).run();
     return new JibContainer(result.getImageDigest(), result.getImageId());
->>>>>>> 8f46e19a
   }
 
   /**
@@ -386,7 +378,8 @@
    * @throws IOException if an I/O exception occurs
    */
   @VisibleForTesting
-  BuildConfiguration configureBuildConfiguration(Containerizer containerizer)
+  BuildConfiguration toBuildConfiguration(
+      BuildConfiguration.Builder buildConfigurationBuilder, Containerizer containerizer)
       throws CacheDirectoryCreationException, IOException {
     buildConfigurationBuilder
         .setTargetImageConfiguration(containerizer.getTargetImage().toImageConfiguration())
