/*
 * Copyright 2018 Google LLC.
 *
 * Licensed under the Apache License, Version 2.0 (the "License"); you may not
 * use this file except in compliance with the License. You may obtain a copy of
 * the License at
 *
 *      http://www.apache.org/licenses/LICENSE-2.0
 *
 * Unless required by applicable law or agreed to in writing, software
 * distributed under the License is distributed on an "AS IS" BASIS, WITHOUT
 * WARRANTIES OR CONDITIONS OF ANY KIND, either express or implied. See the
 * License for the specific language governing permissions and limitations under
 * the License.
 */

package com.google.cloud.tools.jib.api;
// TODO: Move to com.google.cloud.tools.jib once that package is cleaned up.

import com.google.cloud.tools.jib.builder.steps.BuildResult;
import com.google.cloud.tools.jib.configuration.BuildConfiguration;
import com.google.cloud.tools.jib.configuration.CacheDirectoryCreationException;
import com.google.cloud.tools.jib.configuration.ContainerConfiguration;
import com.google.cloud.tools.jib.configuration.LayerConfiguration;
import com.google.cloud.tools.jib.configuration.Port;
import com.google.cloud.tools.jib.event.DefaultEventDispatcher;
import com.google.cloud.tools.jib.filesystem.AbsoluteUnixPath;
import com.google.cloud.tools.jib.image.ImageFormat;
import com.google.common.annotations.VisibleForTesting;
import java.io.IOException;
import java.nio.file.Path;
import java.time.Instant;
import java.util.ArrayList;
import java.util.Arrays;
import java.util.HashSet;
import java.util.List;
import java.util.Map;
import java.util.Set;
import java.util.concurrent.ExecutionException;
import javax.annotation.Nullable;

/**
 * Builds a container with Jib.
 *
 * <p>Example usage:
 *
 * <pre>{@code
 * Jib.from(baseImage)
 *    .addLayer(sourceFiles, extractionPath)
 *    .setEntrypoint("myprogram", "--flag", "subcommand")
 *    .setProgramArguments("hello", "world")
 *    .addEnvironmentVariable("HOME", "/app")
 *    .addExposedPort(Port.tcp(8080))
 *    .addLabel("containerizer", "jib")
 *    .containerize(...);
 * }</pre>
 */
// TODO: Add tests once containerize() is added.
public class JibContainerBuilder {

  private final ContainerConfiguration.Builder containerConfigurationBuilder =
      ContainerConfiguration.builder();
  private final BuildConfiguration.Builder buildConfigurationBuilder;

  private List<LayerConfiguration> layerConfigurations = new ArrayList<>();

  /** Instantiate with {@link Jib#from}. */
  JibContainerBuilder(SourceImage baseImage) {
    this(baseImage, BuildConfiguration.builder());
  }

  @VisibleForTesting
  JibContainerBuilder(SourceImage baseImage, BuildConfiguration.Builder buildConfigurationBuilder) {
    this.buildConfigurationBuilder = buildConfigurationBuilder;
    buildConfigurationBuilder.setBaseImageConfiguration(baseImage.toImageConfiguration());
  }

  /**
   * Adds a new layer to the container with {@code files} as the source files and {@code
   * pathInContainer} as the path to copy the source files to in the container file system.
   *
   * <p>Source files that are directories will be recursively copied. For example, if the source
   * files are:
   *
   * <ul>
   *   <li>{@code fileA}
   *   <li>{@code fileB}
   *   <li>{@code directory/}
   * </ul>
   *
   * and the destination to copy to is {@code /path/in/container}, then the new layer will have the
   * following entries for the container file system:
   *
   * <ul>
   *   <li>{@code /path/in/container/fileA}
   *   <li>{@code /path/in/container/fileB}
   *   <li>{@code /path/in/container/directory/}
   *   <li>{@code /path/in/container/directory/...} (all contents of {@code directory/})
   * </ul>
   *
   * @param files the source files to copy to a new layer in the container
   * @param pathInContainer the path in the container file system corresponding to the {@code
   *     sourceFile}
   * @return this
   * @throws IOException if an exception occurred when recursively listing any directories
   */
  public JibContainerBuilder addLayer(List<Path> files, AbsoluteUnixPath pathInContainer)
      throws IOException {
    LayerConfiguration.Builder layerConfigurationBuilder = LayerConfiguration.builder();

    for (Path file : files) {
      layerConfigurationBuilder.addEntryRecursive(
          file, pathInContainer.resolve(file.getFileName()));
    }

    return addLayer(layerConfigurationBuilder.build());
  }

  /**
   * Sets the layers (defined by a list of {@link LayerConfiguration}s). This replaces any
   * previously-added layers.
   *
   * @param layerConfigurations the list of {@link LayerConfiguration}s
   * @return this
   */
  public JibContainerBuilder setLayers(List<LayerConfiguration> layerConfigurations) {
    this.layerConfigurations = new ArrayList<>(layerConfigurations);
    return this;
  }

  /**
   * Sets the layers. This replaces any previously-added layers.
   *
   * @param layerConfigurations the {@link LayerConfiguration}s
   * @return this
   */
  public JibContainerBuilder setLayers(LayerConfiguration... layerConfigurations) {
    return setLayers(Arrays.asList(layerConfigurations));
  }

  /**
   * Adds a layer (defined by a {@link LayerConfiguration}).
   *
   * @param layerConfiguration the {@link LayerConfiguration}
   * @return this
   */
  public JibContainerBuilder addLayer(LayerConfiguration layerConfiguration) {
    layerConfigurations.add(layerConfiguration);
    return this;
  }

  /**
   * Sets the container entrypoint. This is the beginning of the command that is run when the
   * container starts. {@link #setProgramArguments} sets additional tokens.
   *
   * <p>This is similar to <a
   * href="https://docs.docker.com/engine/reference/builder/#exec-form-entrypoint-example">{@code
   * ENTRYPOINT} in Dockerfiles</a> or {@code command} in the <a
   * href="https://kubernetes.io/docs/reference/generated/kubernetes-api/v1.11/#container-v1-core">Kubernetes
   * Container spec</a>.
   *
   * @param entrypoint a list of the entrypoint command
   * @return this
   */
  public JibContainerBuilder setEntrypoint(@Nullable List<String> entrypoint) {
    containerConfigurationBuilder.setEntrypoint(entrypoint);
    return this;
  }

  /**
   * Sets the container entrypoint.
   *
   * @param entrypoint the entrypoint command
   * @return this
   * @see #setEntrypoint(List) for more details
   */
  public JibContainerBuilder setEntrypoint(String... entrypoint) {
    return setEntrypoint(Arrays.asList(entrypoint));
  }

  /**
   * Sets the container entrypoint program arguments. These are additional tokens added to the end
   * of the entrypoint command.
   *
   * <p>This is similar to <a href="https://docs.docker.com/engine/reference/builder/#cmd">{@code
   * CMD} in Dockerfiles</a> or {@code args} in the <a
   * href="https://kubernetes.io/docs/reference/generated/kubernetes-api/v1.11/#container-v1-core">Kubernetes
   * Container spec</a>.
   *
   * <p>For example, if the entrypoint was {@code myprogram --flag subcommand} and program arguments
   * were {@code hello world}, then the command that run when the container starts is {@code
   * myprogram --flag subcommand hello world}.
   *
   * @param programArguments a list of program argument tokens
   * @return this
   */
  public JibContainerBuilder setProgramArguments(@Nullable List<String> programArguments) {
    containerConfigurationBuilder.setProgramArguments(programArguments);
    return this;
  }

  /**
   * Sets the container entrypoint program arguments.
   *
   * @param programArguments program arguments tokens
   * @return this
   * @see #setProgramArguments(List) for more details
   */
  public JibContainerBuilder setProgramArguments(String... programArguments) {
    return setProgramArguments(Arrays.asList(programArguments));
  }

  /**
   * Sets the container environment. These environment variables are available to the program
   * launched by the container entrypoint command. This replaces any previously-set environment
   * variables.
   *
   * <p>This is similar to <a href="https://docs.docker.com/engine/reference/builder/#env">{@code
   * ENV} in Dockerfiles</a> or {@code env} in the <a
   * href="https://kubernetes.io/docs/reference/generated/kubernetes-api/v1.11/#container-v1-core">Kubernetes
   * Container spec</a>.
   *
   * @param environmentMap a map of environment variable names to values
   * @return this
   */
  public JibContainerBuilder setEnvironment(Map<String, String> environmentMap) {
    containerConfigurationBuilder.setEnvironment(environmentMap);
    return this;
  }

  /**
   * Sets a variable in the container environment.
   *
   * @param name the environment variable name
   * @param value the environment variable value
   * @return this
   * @see #setEnvironment for more details
   */
  public JibContainerBuilder addEnvironmentVariable(String name, String value) {
    containerConfigurationBuilder.addEnvironment(name, value);
    return this;
  }

  /**
   * Sets the directories that may hold externally mounted volumes.
   *
   * <p>This is similar to <a href="https://docs.docker.com/engine/reference/builder/#volume">{@code
   * VOLUME} in Dockerfiles</a>.
   *
   * @param volumes the directory paths on the container filesystem to set as volumes
   * @return this
   */
  public JibContainerBuilder setVolumes(Set<AbsoluteUnixPath> volumes) {
<<<<<<< HEAD
    containerConfigurationBuilder.setVolumes(new HashSet<>(volumes));
=======
    containerConfigurationBuilder.setVolumes(volumes);
>>>>>>> 7df3f7ed
    return this;
  }

  /**
   * Sets the directories that may hold externally mounted volumes.
   *
   * @param volumes the directory paths on the container filesystem to set as volumes
   * @return this
   * @see #setVolumes(Set) for more details
   */
  public JibContainerBuilder setVolumes(AbsoluteUnixPath... volumes) {
    return setVolumes(new HashSet<>(Arrays.asList(volumes)));
  }

  /**
   * Adds a directory that may hold an externally mounted volume.
   *
   * @param volume a directory path on the container filesystem to represent a volume
   * @return this
   * @see #setVolumes(Set) for more details
   */
  public JibContainerBuilder addVolume(AbsoluteUnixPath volume) {
    containerConfigurationBuilder.addVolume(volume);
    return this;
  }
  /**
   * Sets the ports to expose from the container. Ports exposed will allow ingress traffic. This
   * replaces any previously-set exposed ports.
   *
   * <p>Use {@link Port#tcp} to expose a port for TCP traffic and {@link Port#udp} to expose a port
   * for UDP traffic.
   *
   * <p>This is similar to <a href="https://docs.docker.com/engine/reference/builder/#expose">{@code
   * EXPOSE} in Dockerfiles</a> or {@code ports} in the <a
   * href="https://kubernetes.io/docs/reference/generated/kubernetes-api/v1.11/#container-v1-core">Kubernetes
   * Container spec</a>.
   *
   * @param ports the ports to expose
   * @return this
   */
  public JibContainerBuilder setExposedPorts(Set<Port> ports) {
<<<<<<< HEAD
    containerConfigurationBuilder.setExposedPorts(new HashSet<>(ports));
=======
    containerConfigurationBuilder.setExposedPorts(ports);
>>>>>>> 7df3f7ed
    return this;
  }

  /**
   * Sets the ports to expose from the container. This replaces any previously-set exposed ports.
   *
   * @param ports the ports to expose
   * @return this
   * @see #setExposedPorts(Set) for more details
   */
  public JibContainerBuilder setExposedPorts(Port... ports) {
    return setExposedPorts(new HashSet<>(Arrays.asList(ports)));
  }

  /**
   * Adds a port to expose from the container.
   *
   * @param port the port to expose
   * @return this
   * @see #setExposedPorts(Set) for more details
   */
  public JibContainerBuilder addExposedPort(Port port) {
    containerConfigurationBuilder.addExposedPort(port);
    return this;
  }

  /**
   * Sets the labels for the container. This replaces any previously-set labels.
   *
   * <p>This is similar to <a href="https://docs.docker.com/engine/reference/builder/#label">{@code
   * LABEL} in Dockerfiles</a>.
   *
   * @param labelMap a map of label keys to values
   * @return this
   */
  public JibContainerBuilder setLabels(Map<String, String> labelMap) {
    containerConfigurationBuilder.setLabels(labelMap);
    return this;
  }

  /**
   * Sets a label for the container.
   *
   * @param key the label key
   * @param value the label value
   * @return this
   */
  public JibContainerBuilder addLabel(String key, String value) {
    containerConfigurationBuilder.addLabel(key, value);
    return this;
  }

  /**
   * Sets the format to build the container image as. Use {@link ImageFormat#Docker} for Docker V2.2
   * or {@link ImageFormat#OCI} for OCI.
   *
   * @param imageFormat the {@link ImageFormat}
   * @return this
   */
  public JibContainerBuilder setFormat(ImageFormat imageFormat) {
    buildConfigurationBuilder.setTargetFormat(imageFormat.getManifestTemplateClass());
    return this;
  }

  /**
   * Sets the container image creation time. The default is {@link Instant#EPOCH}.
   *
   * @param creationTime the container image creation time
   * @return this
   */
  public JibContainerBuilder setCreationTime(Instant creationTime) {
    containerConfigurationBuilder.setCreationTime(creationTime);
    return this;
  }

  /**
   * Sets the user and group to run the container as. {@code user} can be a username or UID along
   * with an optional groupname or GID.
   *
   * <p>The following are valid formats for {@code user}
   *
   * <ul>
   *   <li>{@code user}
   *   <li>{@code uid}
   *   <li>{@code user:group}
   *   <li>{@code uid:gid}
   *   <li>{@code uid:group}
   *   <li>{@code user:gid}
   * </ul>
   *
   * @param user the user to run the container as
   * @return this
   */
  public JibContainerBuilder setUser(@Nullable String user) {
    containerConfigurationBuilder.setUser(user);
    return this;
  }

  /**
   * Sets the working directory in the container.
   *
   * @param workingDirectory the working directory
   * @return this
   */
  public JibContainerBuilder setWorkingDirectory(@Nullable AbsoluteUnixPath workingDirectory) {
    containerConfigurationBuilder.setWorkingDirectory(workingDirectory);
    return this;
  }

  /**
   * Builds the container.
   *
   * @param containerizer the {@link Containerizer} that configures how to containerize
   * @return the built container
   * @throws CacheDirectoryCreationException if a directory to be used for the cache could not be
   *     created
   * @throws ExecutionException if an exception occurred during execution
   * @throws InterruptedException if the execution was interrupted
   * @throws IOException if an I/O exception occurs
   */
  public JibContainer containerize(Containerizer containerizer)
      throws InterruptedException, ExecutionException, IOException,
          CacheDirectoryCreationException {
    BuildConfiguration buildConfiguration = toBuildConfiguration(containerizer);
    BuildResult result = containerizer.getTargetImage().toBuildSteps(buildConfiguration).run();
    return new JibContainer(result.getImageDigest(), result.getImageId());
  }

  /**
   * Builds a {@link BuildConfiguration} using this and a {@link Containerizer}.
   *
   * @param containerizer the {@link Containerizer}
   * @return the {@link BuildConfiguration}
   * @throws CacheDirectoryCreationException if a cache directory could not be created
   * @throws IOException if an I/O exception occurs
   */
  @VisibleForTesting
  BuildConfiguration toBuildConfiguration(Containerizer containerizer)
      throws CacheDirectoryCreationException, IOException {
    buildConfigurationBuilder
        .setTargetImageConfiguration(containerizer.getTargetImage().toImageConfiguration())
        .setAdditionalTargetImageTags(containerizer.getAdditionalTags())
        .setBaseImageLayersCacheDirectory(containerizer.getBaseImageLayersCacheDirectory())
        .setApplicationLayersCacheDirectory(containerizer.getApplicationLayersCacheDirectory())
        .setContainerConfiguration(containerConfigurationBuilder.build())
        .setLayerConfigurations(layerConfigurations)
        .setAllowInsecureRegistries(containerizer.getAllowInsecureRegistries())
        .setToolName(containerizer.getToolName());

    containerizer.getExecutorService().ifPresent(buildConfigurationBuilder::setExecutorService);

    containerizer
        .getEventHandlers()
        .ifPresent(
            eventHandlers ->
                buildConfigurationBuilder.setEventDispatcher(
                    new DefaultEventDispatcher(eventHandlers)));

    return buildConfigurationBuilder.build();
  }
}<|MERGE_RESOLUTION|>--- conflicted
+++ resolved
@@ -251,11 +251,7 @@
    * @return this
    */
   public JibContainerBuilder setVolumes(Set<AbsoluteUnixPath> volumes) {
-<<<<<<< HEAD
-    containerConfigurationBuilder.setVolumes(new HashSet<>(volumes));
-=======
     containerConfigurationBuilder.setVolumes(volumes);
->>>>>>> 7df3f7ed
     return this;
   }
 
@@ -297,11 +293,7 @@
    * @return this
    */
   public JibContainerBuilder setExposedPorts(Set<Port> ports) {
-<<<<<<< HEAD
-    containerConfigurationBuilder.setExposedPorts(new HashSet<>(ports));
-=======
     containerConfigurationBuilder.setExposedPorts(ports);
->>>>>>> 7df3f7ed
     return this;
   }
 
