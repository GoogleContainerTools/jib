--- conflicted
+++ resolved
@@ -53,31 +53,6 @@
      * <p>For example, {@code addEntry(Paths.get("myfile"), Paths.get("/path/in/container"))} adds a
      * file {@code myfile} to the container file system at {@code /path/in/container}.
      *
-<<<<<<< HEAD
-     * <p>Source files that are directories will be recursively copied. For example, if the source
-     * files are:
-     *
-     * <ul>
-     *   <li>{@code fileA}
-     *   <li>{@code fileB}
-     *   <li>{@code directory/}
-     * </ul>
-     *
-     * and the destination to copy to is {@code /path/in/container}, then the new layer will have
-     * the following entries for the container file system:
-     *
-     * <ul>
-     *   <li>{@code /path/in/container/fileA}
-     *   <li>{@code /path/in/container/fileB}
-     *   <li>{@code /path/in/container/directory/}
-     *   <li>{@code /path/in/container/directory/...} (all contents of {@code directory/})
-     * </ul>
-     *
-     * @param sourceFiles the source files to build from. Source files that are directories will
-     *     have the directory added recursively
-     * @param destinationOnImage Unix-style path to add the source files to in the container image
-     *     filesystem
-=======
      * <p>For example, {@code addEntry(Paths.get("mydirectory"), Paths.get("/path/in/container"))}
      * adds a directory {@code mydirectory/} to the container file system at {@code
      * /path/in/container/}. This does <b>not</b> add the contents of {@code mydirectory}.
@@ -104,7 +79,6 @@
      * @param sourceFile the source file to add to the layer recursively
      * @param pathInContainer the path in the container file system corresponding to the {@code
      *     sourceFile} (relative to root {@code /})
->>>>>>> 8cdc00f4
      * @return this
      * @throws IOException if an exception occurred when recursively listing the directory
      */
@@ -132,11 +106,7 @@
   }
 
   /**
-<<<<<<< HEAD
    * Gets a new {@link Builder} for {@link LayerConfiguration}.
-=======
-   * Builds a {@link LayerConfiguration}.
->>>>>>> 8cdc00f4
    *
    * @return a new {@link Builder}
    */
