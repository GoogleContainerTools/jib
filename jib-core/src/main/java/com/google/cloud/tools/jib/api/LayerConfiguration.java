/*
 * Copyright 2018 Google LLC.
 *
 * Licensed under the Apache License, Version 2.0 (the "License"); you may not
 * use this file except in compliance with the License. You may obtain a copy of
 * the License at
 *
 *      http://www.apache.org/licenses/LICENSE-2.0
 *
 * Unless required by applicable law or agreed to in writing, software
 * distributed under the License is distributed on an "AS IS" BASIS, WITHOUT
 * WARRANTIES OR CONDITIONS OF ANY KIND, either express or implied. See the
 * License for the specific language governing permissions and limitations under
 * the License.
 */

package com.google.cloud.tools.jib.api;

import com.google.cloud.tools.jib.api.buildplan.AbsoluteUnixPath;
import com.google.cloud.tools.jib.api.buildplan.FileEntriesLayer;
import com.google.cloud.tools.jib.api.buildplan.FileEntry;
import com.google.cloud.tools.jib.api.buildplan.FilePermissions;
import com.google.common.collect.ImmutableList;
import java.io.IOException;
import java.nio.file.Path;
import java.time.Instant;
import java.util.List;
import java.util.function.BiFunction;
import java.util.stream.Collectors;
import javax.annotation.concurrent.Immutable;

/**
 * Configures how to build a layer in the container image. Instantiate with {@link #builder}.
 *
 * <p>Deprecated. Use {@link FileEntriesLayer}.
 */
@Deprecated
@Immutable
public class LayerConfiguration {

  /** Builds a {@link LayerConfiguration}. */
  public static class Builder {

    private FileEntriesLayer.Builder builder = FileEntriesLayer.builder();

    private Builder() {}

    /**
     * Sets a name for this layer. This name does not affect the contents of the layer.
     *
     * @param name the name
     * @return this
     */
    public Builder setName(String name) {
      builder.setName(name);
      return this;
    }

    /**
     * Sets entries for the layer.
     *
     * @param entries file entries in the layer
     * @return this
     */
    public Builder setEntries(List<LayerEntry> entries) {
      builder.setEntries(
          entries.stream().map(LayerEntry::toFileEntry).collect(Collectors.toList()));
      return this;
    }

    /**
     * Adds an entry to the layer.
     *
     * @param entry the layer entry to add
     * @return this
     */
    public Builder addEntry(LayerEntry entry) {
      builder.addEntry(entry.toFileEntry());
      return this;
    }

    /**
     * Adds an entry to the layer. Only adds the single source file to the exact path in the
     * container file system.
     *
     * <p>For example, {@code addEntry(Paths.get("myfile"),
     * AbsoluteUnixPath.get("/path/in/container"))} adds a file {@code myfile} to the container file
     * system at {@code /path/in/container}.
     *
     * <p>For example, {@code addEntry(Paths.get("mydirectory"),
     * AbsoluteUnixPath.get("/path/in/container"))} adds a directory {@code mydirectory/} to the
     * container file system at {@code /path/in/container/}. This does <b>not</b> add the contents
     * of {@code mydirectory}.
     *
     * @param sourceFile the source file to add to the layer
     * @param pathInContainer the path in the container file system corresponding to the {@code
     *     sourceFile}
     * @return this
     */
    public Builder addEntry(Path sourceFile, AbsoluteUnixPath pathInContainer) {
      builder.addEntry(sourceFile, pathInContainer);
      return this;
    }

    /**
     * Adds an entry to the layer with the given permissions. Only adds the single source file to
     * the exact path in the container file system. See {@link Builder#addEntry(Path,
     * AbsoluteUnixPath)} for more information.
     *
     * @param sourceFile the source file to add to the layer
     * @param pathInContainer the path in the container file system corresponding to the {@code
     *     sourceFile}
     * @param permissions the file permissions on the container
     * @return this
     * @see Builder#addEntry(Path, AbsoluteUnixPath)
     * @see FilePermissions#DEFAULT_FILE_PERMISSIONS
     * @see FilePermissions#DEFAULT_FOLDER_PERMISSIONS
     */
    public Builder addEntry(
        Path sourceFile, AbsoluteUnixPath pathInContainer, FilePermissions permissions) {
      builder.addEntry(sourceFile, pathInContainer, permissions);
      return this;
    }

    /**
     * Adds an entry to the layer with the given file modification time. Only adds the single source
     * file to the exact path in the container file system. See {@link Builder#addEntry(Path,
     * AbsoluteUnixPath)} for more information.
     *
     * @param sourceFile the source file to add to the layer
     * @param pathInContainer the path in the container file system corresponding to the {@code
     *     sourceFile}
     * @param modificationTime the file modification time
     * @return this
     * @see Builder#addEntry(Path, AbsoluteUnixPath)
     */
    public Builder addEntry(
        Path sourceFile, AbsoluteUnixPath pathInContainer, Instant modificationTime) {
      builder.addEntry(sourceFile, pathInContainer, modificationTime);
      return this;
    }

    /**
     * Adds an entry to the layer with the given permissions and file modification time. Only adds
     * the single source file to the exact path in the container file system. See {@link
     * Builder#addEntry(Path, AbsoluteUnixPath)} for more information.
     *
     * @param sourceFile the source file to add to the layer
     * @param pathInContainer the path in the container file system corresponding to the {@code
     *     sourceFile}
     * @param permissions the file permissions on the container
     * @param modificationTime the file modification time
     * @return this
     * @see Builder#addEntry(Path, AbsoluteUnixPath)
     * @see FilePermissions#DEFAULT_FILE_PERMISSIONS
     * @see FilePermissions#DEFAULT_FOLDER_PERMISSIONS
     */
    public Builder addEntry(
        Path sourceFile,
        AbsoluteUnixPath pathInContainer,
        FilePermissions permissions,
        Instant modificationTime) {
      builder.addEntry(new FileEntry(sourceFile, pathInContainer, permissions, modificationTime));
      return this;
    }

    /**
     * Adds an entry to the layer. If the source file is a directory, the directory and its contents
     * will be added recursively.
     *
     * <p>For example, {@code addEntryRecursive(Paths.get("mydirectory",
     * AbsoluteUnixPath.get("/path/in/container"))} adds {@code mydirectory} to the container file
     * system at {@code /path/in/container} such that {@code mydirectory/subfile} is found at {@code
     * /path/in/container/subfile}.
     *
     * @param sourceFile the source file to add to the layer recursively
     * @param pathInContainer the path in the container file system corresponding to the {@code
     *     sourceFile}
     * @return this
     * @throws IOException if an exception occurred when recursively listing the directory
     */
    public Builder addEntryRecursive(Path sourceFile, AbsoluteUnixPath pathInContainer)
        throws IOException {
      builder.addEntryRecursive(sourceFile, pathInContainer);
      return this;
    }

    /**
     * Adds an entry to the layer. If the source file is a directory, the directory and its contents
     * will be added recursively.
     *
     * @param sourceFile the source file to add to the layer recursively
     * @param pathInContainer the path in the container file system corresponding to the {@code
     *     sourceFile}
     * @param filePermissionProvider a provider that takes a source path and destination path on the
     *     container and returns the file permissions that should be set for that path
     * @return this
     * @throws IOException if an exception occurred when recursively listing the directory
     */
    public Builder addEntryRecursive(
        Path sourceFile,
        AbsoluteUnixPath pathInContainer,
        BiFunction<Path, AbsoluteUnixPath, FilePermissions> filePermissionProvider)
        throws IOException {
      builder.addEntryRecursive(sourceFile, pathInContainer, filePermissionProvider);
      return this;
    }

    /**
     * Adds an entry to the layer. If the source file is a directory, the directory and its contents
     * will be added recursively.
     *
     * @param sourceFile the source file to add to the layer recursively
     * @param pathInContainer the path in the container file system corresponding to the {@code
     *     sourceFile}
     * @param filePermissionProvider a provider that takes a source path and destination path on the
     *     container and returns the file permissions that should be set for that path
     * @param modificationTimeProvider a provider that takes a source path and destination path on
     *     the container and returns the file modification time that should be set for that path
     * @return this
     * @throws IOException if an exception occurred when recursively listing the directory
     */
    public Builder addEntryRecursive(
        Path sourceFile,
        AbsoluteUnixPath pathInContainer,
        BiFunction<Path, AbsoluteUnixPath, FilePermissions> filePermissionProvider,
        BiFunction<Path, AbsoluteUnixPath, Instant> modificationTimeProvider)
        throws IOException {
      builder.addEntryRecursive(
          sourceFile, pathInContainer, filePermissionProvider, modificationTimeProvider);
      return this;
    }

    /**
     * Returns the built {@link LayerConfiguration}.
     *
     * @return the built {@link LayerConfiguration}
     */
    public LayerConfiguration build() {
      return new LayerConfiguration(builder.build());
    }
  }

  /** Provider that returns default file permissions (644 for files, 755 for directories). */
  public static final BiFunction<Path, AbsoluteUnixPath, FilePermissions>
      DEFAULT_FILE_PERMISSIONS_PROVIDER = FileEntriesLayer.DEFAULT_FILE_PERMISSIONS_PROVIDER;

  /** Default file modification time (EPOCH + 1 second). */
  public static final Instant DEFAULT_MODIFICATION_TIME =
      FileEntriesLayer.DEFAULT_MODIFICATION_TIME;

  /** Provider that returns default file modification time (EPOCH + 1 second). */
  public static final BiFunction<Path, AbsoluteUnixPath, Instant>
      DEFAULT_MODIFICATION_TIME_PROVIDER = FileEntriesLayer.DEFAULT_MODIFICATION_TIME_PROVIDER;

  /**
   * Gets a new {@link Builder} for {@link LayerConfiguration}.
   *
   * @return a new {@link Builder}
   */
  public static Builder builder() {
    return new Builder();
  }

<<<<<<< HEAD
=======
  private final FileEntriesLayer fileEntriesLayer;

>>>>>>> 737e7947
  private LayerConfiguration(FileEntriesLayer fileEntriesLayer) {
    this.fileEntriesLayer = fileEntriesLayer;
  }

  /**
   * Gets the name.
   *
   * @return the name
   */
  public String getName() {
    return fileEntriesLayer.getName();
  }

  /**
   * Gets the list of entries.
   *
   * @return the list of entries
   */
  public ImmutableList<LayerEntry> getLayerEntries() {
    List<FileEntry> entries = fileEntriesLayer.getEntries();
    return entries.stream().map(LayerEntry::new).collect(ImmutableList.toImmutableList());
  }

  FileEntriesLayer toFileEntriesLayer() {
    return fileEntriesLayer;
  }
}<|MERGE_RESOLUTION|>--- conflicted
+++ resolved
@@ -262,11 +262,8 @@
     return new Builder();
   }
 
-<<<<<<< HEAD
-=======
   private final FileEntriesLayer fileEntriesLayer;
 
->>>>>>> 737e7947
   private LayerConfiguration(FileEntriesLayer fileEntriesLayer) {
     this.fileEntriesLayer = fileEntriesLayer;
   }
