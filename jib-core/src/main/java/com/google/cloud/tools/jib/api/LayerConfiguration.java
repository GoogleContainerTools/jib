/*
 * Copyright 2018 Google LLC.
 *
 * Licensed under the Apache License, Version 2.0 (the "License"); you may not
 * use this file except in compliance with the License. You may obtain a copy of
 * the License at
 *
 *      http://www.apache.org/licenses/LICENSE-2.0
 *
 * Unless required by applicable law or agreed to in writing, software
 * distributed under the License is distributed on an "AS IS" BASIS, WITHOUT
 * WARRANTIES OR CONDITIONS OF ANY KIND, either express or implied. See the
 * License for the specific language governing permissions and limitations under
 * the License.
 */

package com.google.cloud.tools.jib.api;

import com.google.cloud.tools.jib.api.buildplan.AbsoluteUnixPath;
import com.google.cloud.tools.jib.api.buildplan.FileEntriesLayer;
import com.google.cloud.tools.jib.api.buildplan.FileEntry;
import com.google.cloud.tools.jib.api.buildplan.FilePermissions;
import com.google.common.collect.ImmutableList;
import java.io.IOException;
import java.nio.file.Path;
import java.time.Instant;
import java.util.List;
import java.util.function.BiFunction;
import java.util.stream.Collectors;
import javax.annotation.concurrent.Immutable;

/**
 * Configures how to build a layer in the container image. Instantiate with {@link #builder}.
 *
 * <p>Deprecated. Use {@link FileEntriesLayer}.
 */
@Deprecated
@Immutable
public class LayerConfiguration {

  /** Builds a {@link LayerConfiguration}. */
  public static class Builder {

    private FileEntriesLayer.Builder builder = FileEntriesLayer.builder();

    private Builder() {}

    /**
     * Sets a name for this layer. This name does not affect the contents of the layer.
     *
     * @param name the name
     * @return this
     */
    public Builder setName(String name) {
      builder.setName(name);
      return this;
    }

    /**
     * Sets entries for the layer.
     *
     * @param entries file entries in the layer
     * @return this
     */
    public Builder setEntries(List<LayerEntry> entries) {
      builder.setEntries(
          entries.stream().map(LayerEntry::toFileEntry).collect(Collectors.toList()));
      return this;
    }

    /**
     * Adds an entry to the layer.
     *
     * @param entry the layer entry to add
     * @return this
     */
    public Builder addEntry(LayerEntry entry) {
      builder.addEntry(entry.toFileEntry());
      return this;
    }

    /**
     * Adds an entry to the layer. Only adds the single source file to the exact path in the
     * container file system.
     *
     * <p>For example, {@code addEntry(Paths.get("myfile"),
     * AbsoluteUnixPath.get("/path/in/container"))} adds a file {@code myfile} to the container file
     * system at {@code /path/in/container}.
     *
     * <p>For example, {@code addEntry(Paths.get("mydirectory"),
     * AbsoluteUnixPath.get("/path/in/container"))} adds a directory {@code mydirectory/} to the
     * container file system at {@code /path/in/container/}. This does <b>not</b> add the contents
     * of {@code mydirectory}.
     *
     * @param sourceFile the source file to add to the layer
     * @param pathInContainer the path in the container file system corresponding to the {@code
     *     sourceFile}
     * @return this
     */
    public Builder addEntry(Path sourceFile, AbsoluteUnixPath pathInContainer) {
      builder.addEntry(sourceFile, pathInContainer);
      return this;
    }

    /**
     * Adds an entry to the layer with the given permissions. Only adds the single source file to
     * the exact path in the container file system. See {@link Builder#addEntry(Path,
     * AbsoluteUnixPath)} for more information.
     *
     * @param sourceFile the source file to add to the layer
     * @param pathInContainer the path in the container file system corresponding to the {@code
     *     sourceFile}
     * @param permissions the file permissions on the container
     * @return this
     * @see Builder#addEntry(Path, AbsoluteUnixPath)
     * @see FilePermissions#DEFAULT_FILE_PERMISSIONS
     * @see FilePermissions#DEFAULT_FOLDER_PERMISSIONS
     */
    public Builder addEntry(
        Path sourceFile, AbsoluteUnixPath pathInContainer, FilePermissions permissions) {
      builder.addEntry(sourceFile, pathInContainer, permissions);
      return this;
    }

    /**
     * Adds an entry to the layer with the given file modification time. Only adds the single source
     * file to the exact path in the container file system. See {@link Builder#addEntry(Path,
     * AbsoluteUnixPath)} for more information.
     *
     * @param sourceFile the source file to add to the layer
     * @param pathInContainer the path in the container file system corresponding to the {@code
     *     sourceFile}
     * @param modificationTime the file modification time
     * @return this
     * @see Builder#addEntry(Path, AbsoluteUnixPath)
     */
    public Builder addEntry(
        Path sourceFile, AbsoluteUnixPath pathInContainer, Instant modificationTime) {
      builder.addEntry(sourceFile, pathInContainer, modificationTime);
      return this;
    }

    /**
     * Adds an entry to the layer with the given permissions and file modification time. Only adds
     * the single source file to the exact path in the container file system. See {@link
     * Builder#addEntry(Path, AbsoluteUnixPath)} for more information.
     *
     * @param sourceFile the source file to add to the layer
     * @param pathInContainer the path in the container file system corresponding to the {@code
     *     sourceFile}
     * @param permissions the file permissions on the container
     * @param modificationTime the file modification time
     * @return this
     * @see Builder#addEntry(Path, AbsoluteUnixPath)
     * @see FilePermissions#DEFAULT_FILE_PERMISSIONS
     * @see FilePermissions#DEFAULT_FOLDER_PERMISSIONS
     */
    public Builder addEntry(
        Path sourceFile,
        AbsoluteUnixPath pathInContainer,
        FilePermissions permissions,
        Instant modificationTime) {
      builder.addEntry(new FileEntry(sourceFile, pathInContainer, permissions, modificationTime));
      return this;
    }

    /**
     * Adds an entry to the layer. If the source file is a directory, the directory and its contents
     * will be added recursively.
     *
     * <p>For example, {@code addEntryRecursive(Paths.get("mydirectory",
     * AbsoluteUnixPath.get("/path/in/container"))} adds {@code mydirectory} to the container file
     * system at {@code /path/in/container} such that {@code mydirectory/subfile} is found at {@code
     * /path/in/container/subfile}.
     *
     * @param sourceFile the source file to add to the layer recursively
     * @param pathInContainer the path in the container file system corresponding to the {@code
     *     sourceFile}
     * @return this
     * @throws IOException if an exception occurred when recursively listing the directory
     */
    public Builder addEntryRecursive(Path sourceFile, AbsoluteUnixPath pathInContainer)
        throws IOException {
      builder.addEntryRecursive(sourceFile, pathInContainer);
      return this;
    }

    /**
     * Adds an entry to the layer. If the source file is a directory, the directory and its contents
     * will be added recursively.
     *
     * @param sourceFile the source file to add to the layer recursively
     * @param pathInContainer the path in the container file system corresponding to the {@code
     *     sourceFile}
     * @param filePermissionProvider a provider that takes a source path and destination path on the
     *     container and returns the file permissions that should be set for that path
     * @return this
     * @throws IOException if an exception occurred when recursively listing the directory
     */
    public Builder addEntryRecursive(
        Path sourceFile,
        AbsoluteUnixPath pathInContainer,
        BiFunction<Path, AbsoluteUnixPath, FilePermissions> filePermissionProvider)
        throws IOException {
      builder.addEntryRecursive(sourceFile, pathInContainer, filePermissionProvider);
      return this;
    }

    /**
     * Adds an entry to the layer. If the source file is a directory, the directory and its contents
     * will be added recursively.
     *
     * @param sourceFile the source file to add to the layer recursively
     * @param pathInContainer the path in the container file system corresponding to the {@code
     *     sourceFile}
     * @param filePermissionProvider a provider that takes a source path and destination path on the
     *     container and returns the file permissions that should be set for that path
     * @param modificationTimeProvider a provider that takes a source path and destination path on
     *     the container and returns the file modification time that should be set for that path
     * @return this
     * @throws IOException if an exception occurred when recursively listing the directory
     */
    public Builder addEntryRecursive(
        Path sourceFile,
        AbsoluteUnixPath pathInContainer,
        BiFunction<Path, AbsoluteUnixPath, FilePermissions> filePermissionProvider,
        BiFunction<Path, AbsoluteUnixPath, Instant> modificationTimeProvider)
        throws IOException {
      builder.addEntryRecursive(
          sourceFile, pathInContainer, filePermissionProvider, modificationTimeProvider);
      return this;
    }

    /**
     * Returns the built {@link LayerConfiguration}.
     *
     * @return the built {@link LayerConfiguration}
     */
    public LayerConfiguration build() {
      return new LayerConfiguration(builder.build());
    }
  }

  /** Provider that returns default file permissions (644 for files, 755 for directories). */
  public static final BiFunction<Path, AbsoluteUnixPath, FilePermissions>
      DEFAULT_FILE_PERMISSIONS_PROVIDER = FileEntriesLayer.DEFAULT_FILE_PERMISSIONS_PROVIDER;

  /** Default file modification time (EPOCH + 1 second). */
  public static final Instant DEFAULT_MODIFICATION_TIME =
      FileEntriesLayer.DEFAULT_MODIFICATION_TIME;

  /** Provider that returns default file modification time (EPOCH + 1 second). */
  public static final BiFunction<Path, AbsoluteUnixPath, Instant>
      DEFAULT_MODIFICATION_TIME_PROVIDER = FileEntriesLayer.DEFAULT_MODIFICATION_TIME_PROVIDER;

  private final FileEntriesLayer fileEntriesLayer;

  /**
   * Gets a new {@link Builder} for {@link LayerConfiguration}.
   *
   * @return a new {@link Builder}
   */
  public static Builder builder() {
    return new Builder();
  }

<<<<<<< HEAD
  LayerConfiguration(FileEntriesLayer layer) {
    fileEntriesLayer = layer;
=======
  private LayerConfiguration(FileEntriesLayer layer) {
    this.fileEntriesLayer = layer;
>>>>>>> 55ed121d
  }

  /**
   * Gets the name.
   *
   * @return the name
   */
  public String getName() {
    return fileEntriesLayer.getName();
  }

  /**
   * Gets the list of entries.
   *
   * @return the list of entries
   */
  public ImmutableList<LayerEntry> getLayerEntries() {
    List<FileEntry> entries = fileEntriesLayer.getEntries();
    return entries.stream().map(LayerEntry::new).collect(ImmutableList.toImmutableList());
  }

<<<<<<< HEAD
  public FileEntriesLayer getFileEntriesLayer() {
=======
  public FileEntriesLayer toFileEntriesLayer() {
>>>>>>> 55ed121d
    return fileEntriesLayer;
  }
}<|MERGE_RESOLUTION|>--- conflicted
+++ resolved
@@ -264,13 +264,8 @@
     return new Builder();
   }
 
-<<<<<<< HEAD
-  LayerConfiguration(FileEntriesLayer layer) {
-    fileEntriesLayer = layer;
-=======
-  private LayerConfiguration(FileEntriesLayer layer) {
-    this.fileEntriesLayer = layer;
->>>>>>> 55ed121d
+  private LayerConfiguration(FileEntriesLayer fileEntriesLayer) {
+    this.fileEntriesLayer = fileEntriesLayer;
   }
 
   /**
@@ -292,11 +287,7 @@
     return entries.stream().map(LayerEntry::new).collect(ImmutableList.toImmutableList());
   }
 
-<<<<<<< HEAD
-  public FileEntriesLayer getFileEntriesLayer() {
-=======
-  public FileEntriesLayer toFileEntriesLayer() {
->>>>>>> 55ed121d
+  FileEntriesLayer toFileEntriesLayer() {
     return fileEntriesLayer;
   }
 }