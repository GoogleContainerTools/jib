--- conflicted
+++ resolved
@@ -61,18 +61,8 @@
    * @return {@link Connection} factory, a function that generates a {@link Connection} to a URL
    */
   public static Function<URL, Connection> getConnectionFactory() {
-<<<<<<< HEAD
     HttpClient httpClient = initializeHttpClientBuilder().build();
     return url -> new Connection(url, new ApacheHttpTransport(httpClient));
-=======
-    // Do not use {@link NetHttpTransport}. It does not process response errors properly. A new
-    // {@link ApacheHttpTransport} needs to be created for each connection because otherwise HTTP
-    // connection persistence causes the connection to throw {@link NoHttpResponseException}. See
-    // https://github.com/google/google-http-java-client/issues/39
-    ApacheHttpTransport transport = new ApacheHttpTransport();
-    addProxyCredentials(transport);
-    return url -> new Connection(url, transport);
->>>>>>> 1cd8c301
   }
 
   /**
@@ -99,6 +89,9 @@
   private static HttpClientBuilder initializeHttpClientBuilder() {
     CredentialsProvider credentialsProvider = new BasicCredentialsProvider();
     addProxyCredentials(credentialsProvider);
+    // TODO(chanseok): use ApacheHttpTransport.newDefaultHttpClientBuilder() in newer
+    // google-http-client-apache
+    // https://github.com/googleapis/google-http-java-client/issues/578
     return HttpClientBuilder.create().setDefaultCredentialsProvider(credentialsProvider);
   }
 
