--- conflicted
+++ resolved
@@ -127,35 +127,12 @@
     return buildConfiguration;
   }
 
-<<<<<<< HEAD
   public void run() throws InterruptedException, ExecutionException {
-    buildConfiguration.getEventEmitter().emit(LogEvent.lifecycle(""));
-
-    try (TimerEventEmitter ignored =
-        new TimerEventEmitter(buildConfiguration.getEventEmitter(), description)) {
-      stepsRunnerConsumer.accept(new StepsRunner(buildConfiguration));
-=======
-  public void run()
-      throws InterruptedException, ExecutionException, CacheMetadataCorruptedException, IOException,
-          CacheDirectoryNotOwnedException, CacheDirectoryCreationException {
     buildConfiguration.getEventDispatcher().dispatch(LogEvent.lifecycle(""));
 
     try (TimerEventDispatcher ignored =
         new TimerEventDispatcher(buildConfiguration.getEventDispatcher(), description)) {
-      try (Caches caches = cachesInitializer.init()) {
-        Cache baseImageLayersCache = caches.getBaseCache();
-        Cache applicationLayersCache = caches.getApplicationCache();
-
-        StepsRunner stepsRunner =
-            new StepsRunner(buildConfiguration, baseImageLayersCache, applicationLayersCache);
-        stepsRunnerConsumer.accept(stepsRunner);
-
-        // Writes the cached layers to the cache metadata.
-        baseImageLayersCache.addCachedLayersToMetadata(stepsRunner.getCachedBaseImageLayers());
-        applicationLayersCache.addCachedLayersWithMetadataToMetadata(
-            stepsRunner.getCachedApplicationLayers());
-      }
->>>>>>> 211efee9
+      stepsRunnerConsumer.accept(new StepsRunner(buildConfiguration));
     }
 
     if (buildConfiguration.getContainerConfiguration() != null) {
