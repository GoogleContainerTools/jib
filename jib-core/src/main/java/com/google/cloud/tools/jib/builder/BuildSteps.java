/*
 * Copyright 2018 Google LLC.
 *
 * Licensed under the Apache License, Version 2.0 (the "License"); you may not
 * use this file except in compliance with the License. You may obtain a copy of
 * the License at
 *
 *      http://www.apache.org/licenses/LICENSE-2.0
 *
 * Unless required by applicable law or agreed to in writing, software
 * distributed under the License is distributed on an "AS IS" BASIS, WITHOUT
 * WARRANTIES OR CONDITIONS OF ANY KIND, either express or implied. See the
 * License for the specific language governing permissions and limitations under
 * the License.
 */

package com.google.cloud.tools.jib.builder;

import com.google.cloud.tools.jib.builder.steps.StepsRunner;
import com.google.cloud.tools.jib.configuration.BuildConfiguration;
import com.google.cloud.tools.jib.event.events.LogEvent;
import java.nio.file.Path;
import java.util.concurrent.ExecutionException;

/** Steps for building an image. */
public class BuildSteps {

  private static final String DESCRIPTION_FOR_DOCKER_REGISTRY = "Building and pushing image";
  private static final String DESCRIPTION_FOR_DOCKER_DAEMON = "Building image to Docker daemon";
  private static final String DESCRIPTION_FOR_TARBALL = "Building image tarball";

  /** Accepts {@link StepsRunner} by running the appropriate steps. */
  @FunctionalInterface
  private interface StepsRunnerConsumer {

    void accept(StepsRunner stepsRunner) throws ExecutionException, InterruptedException;
  }

  /**
   * All the steps to build an image to a Docker registry.
   *
   * @param buildConfiguration the configuration parameters for the build
   * @return a new {@link BuildSteps} for building to a registry
   */
  public static BuildSteps forBuildToDockerRegistry(BuildConfiguration buildConfiguration) {
    return new BuildSteps(
        DESCRIPTION_FOR_DOCKER_REGISTRY,
        buildConfiguration,
        stepsRunner ->
            stepsRunner
                .runRetrieveTargetRegistryCredentialsStep()
                .runAuthenticatePushStep()
                .runPullBaseImageStep()
                .runPullAndCacheBaseImageLayersStep()
                .runPushBaseImageLayersStep()
                .runBuildAndCacheApplicationLayerSteps()
                .runBuildImageStep()
                .runPushContainerConfigurationStep()
                .runPushApplicationLayersStep()
                .runFinalizingPushStep()
                .runPushImageStep()
                .waitOnPushImageStep());
  }

  /**
   * All the steps to build to Docker daemon
   *
   * @param buildConfiguration the configuration parameters for the build
   * @return a new {@link BuildSteps} for building to a Docker daemon
   */
  public static BuildSteps forBuildToDockerDaemon(BuildConfiguration buildConfiguration) {
    return new BuildSteps(
        DESCRIPTION_FOR_DOCKER_DAEMON,
        buildConfiguration,
        stepsRunner ->
            stepsRunner
                .runPullBaseImageStep()
                .runPullAndCacheBaseImageLayersStep()
                .runBuildAndCacheApplicationLayerSteps()
                .runBuildImageStep()
                .runFinalizingBuildStep()
                .runLoadDockerStep()
                .waitOnLoadDockerStep());
  }

  /**
   * All the steps to build an image tarball.
   *
   * @param outputPath the path to output the tarball to
   * @param buildConfiguration the configuration parameters for the build
   * @return a new {@link BuildSteps} for building a tarball
   */
  public static BuildSteps forBuildToTar(Path outputPath, BuildConfiguration buildConfiguration) {
    return new BuildSteps(
        DESCRIPTION_FOR_TARBALL,
        buildConfiguration,
        stepsRunner ->
            stepsRunner
                .runPullBaseImageStep()
                .runPullAndCacheBaseImageLayersStep()
                .runBuildAndCacheApplicationLayerSteps()
                .runBuildImageStep()
                .runFinalizingBuildStep()
                .runWriteTarFileStep(outputPath)
                .waitOnWriteTarFileStep());
  }

  private final String description;
  private final BuildConfiguration buildConfiguration;
  private final StepsRunnerConsumer stepsRunnerConsumer;

  /**
   * @param description a description of what the steps do
   * @param buildConfiguration the configuration parameters for the build
   * @param stepsRunnerConsumer accepts a {@link StepsRunner} by running the necessary steps
   */
  private BuildSteps(
      String description,
      BuildConfiguration buildConfiguration,
      StepsRunnerConsumer stepsRunnerConsumer) {
    this.description = description;
    this.buildConfiguration = buildConfiguration;
    this.stepsRunnerConsumer = stepsRunnerConsumer;
  }

  public BuildConfiguration getBuildConfiguration() {
    return buildConfiguration;
  }

  public void run() throws InterruptedException, ExecutionException {
    buildConfiguration.getEventEmitter().emit(LogEvent.lifecycle(""));

<<<<<<< HEAD
    try (Timer ignored = new Timer(buildConfiguration.getBuildLogger(), description)) {
      stepsRunnerConsumer.accept(new StepsRunner(buildConfiguration));
=======
    try (TimerEventEmitter ignored =
        new TimerEventEmitter(buildConfiguration.getEventEmitter(), description)) {
      try (Caches caches = cachesInitializer.init()) {
        Cache baseImageLayersCache = caches.getBaseCache();
        Cache applicationLayersCache = caches.getApplicationCache();

        StepsRunner stepsRunner =
            new StepsRunner(buildConfiguration, baseImageLayersCache, applicationLayersCache);
        stepsRunnerConsumer.accept(stepsRunner);

        // Writes the cached layers to the cache metadata.
        baseImageLayersCache.addCachedLayersToMetadata(stepsRunner.getCachedBaseImageLayers());
        applicationLayersCache.addCachedLayersWithMetadataToMetadata(
            stepsRunner.getCachedApplicationLayers());
      }
>>>>>>> 6f69b50b
    }

    if (buildConfiguration.getContainerConfiguration() != null) {
      buildConfiguration.getEventEmitter().emit(LogEvent.lifecycle(""));
      buildConfiguration
          .getEventEmitter()
          .emit(
              LogEvent.lifecycle(
                  "Container entrypoint set to "
                      + buildConfiguration.getContainerConfiguration().getEntrypoint()));
    }
  }
}<|MERGE_RESOLUTION|>--- conflicted
+++ resolved
@@ -130,26 +130,9 @@
   public void run() throws InterruptedException, ExecutionException {
     buildConfiguration.getEventEmitter().emit(LogEvent.lifecycle(""));
 
-<<<<<<< HEAD
-    try (Timer ignored = new Timer(buildConfiguration.getBuildLogger(), description)) {
-      stepsRunnerConsumer.accept(new StepsRunner(buildConfiguration));
-=======
     try (TimerEventEmitter ignored =
         new TimerEventEmitter(buildConfiguration.getEventEmitter(), description)) {
-      try (Caches caches = cachesInitializer.init()) {
-        Cache baseImageLayersCache = caches.getBaseCache();
-        Cache applicationLayersCache = caches.getApplicationCache();
-
-        StepsRunner stepsRunner =
-            new StepsRunner(buildConfiguration, baseImageLayersCache, applicationLayersCache);
-        stepsRunnerConsumer.accept(stepsRunner);
-
-        // Writes the cached layers to the cache metadata.
-        baseImageLayersCache.addCachedLayersToMetadata(stepsRunner.getCachedBaseImageLayers());
-        applicationLayersCache.addCachedLayersWithMetadataToMetadata(
-            stepsRunner.getCachedApplicationLayers());
-      }
->>>>>>> 6f69b50b
+      stepsRunnerConsumer.accept(new StepsRunner(buildConfiguration));
     }
 
     if (buildConfiguration.getContainerConfiguration() != null) {
