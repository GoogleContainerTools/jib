/*
 * Copyright 2018 Google LLC.
 *
 * Licensed under the Apache License, Version 2.0 (the "License"); you may not
 * use this file except in compliance with the License. You may obtain a copy of
 * the License at
 *
 *      http://www.apache.org/licenses/LICENSE-2.0
 *
 * Unless required by applicable law or agreed to in writing, software
 * distributed under the License is distributed on an "AS IS" BASIS, WITHOUT
 * WARRANTIES OR CONDITIONS OF ANY KIND, either express or implied. See the
 * License for the specific language governing permissions and limitations under
 * the License.
 */

package com.google.cloud.tools.jib.builder;

import com.google.cloud.tools.jib.Timer;
import com.google.cloud.tools.jib.builder.steps.StepsRunner;
import com.google.cloud.tools.jib.configuration.BuildConfiguration;
<<<<<<< HEAD
=======
import com.google.cloud.tools.jib.event.events.LogEvent;
import java.io.IOException;
>>>>>>> 346a61c0
import java.nio.file.Path;
import java.util.concurrent.ExecutionException;

/** Steps for building an image. */
public class BuildSteps {

  private static final String DESCRIPTION_FOR_DOCKER_REGISTRY = "Building and pushing image";
  private static final String DESCRIPTION_FOR_DOCKER_DAEMON = "Building image to Docker daemon";
  private static final String DESCRIPTION_FOR_TARBALL = "Building image tarball";

  /** Accepts {@link StepsRunner} by running the appropriate steps. */
  @FunctionalInterface
  private interface StepsRunnerConsumer {

    void accept(StepsRunner stepsRunner) throws ExecutionException, InterruptedException;
  }

  /**
   * All the steps to build an image to a Docker registry.
   *
   * @param buildConfiguration the configuration parameters for the build
   * @return a new {@link BuildSteps} for building to a registry
   */
  public static BuildSteps forBuildToDockerRegistry(BuildConfiguration buildConfiguration) {
    return new BuildSteps(
        DESCRIPTION_FOR_DOCKER_REGISTRY,
        buildConfiguration,
        stepsRunner ->
            stepsRunner
                .runRetrieveTargetRegistryCredentialsStep()
                .runAuthenticatePushStep()
                .runPullBaseImageStep()
                .runPullAndCacheBaseImageLayersStep()
                .runPushBaseImageLayersStep()
                .runBuildAndCacheApplicationLayerSteps()
                .runBuildImageStep()
                .runPushContainerConfigurationStep()
                .runPushApplicationLayersStep()
                .runFinalizingPushStep()
                .runPushImageStep()
                .waitOnPushImageStep());
  }

  /**
   * All the steps to build to Docker daemon
   *
   * @param buildConfiguration the configuration parameters for the build
   * @return a new {@link BuildSteps} for building to a Docker daemon
   */
  public static BuildSteps forBuildToDockerDaemon(BuildConfiguration buildConfiguration) {
    return new BuildSteps(
        DESCRIPTION_FOR_DOCKER_DAEMON,
        buildConfiguration,
        stepsRunner ->
            stepsRunner
                .runPullBaseImageStep()
                .runPullAndCacheBaseImageLayersStep()
                .runBuildAndCacheApplicationLayerSteps()
                .runBuildImageStep()
                .runFinalizingBuildStep()
                .runLoadDockerStep()
                .waitOnLoadDockerStep());
  }

  /**
   * All the steps to build an image tarball.
   *
   * @param outputPath the path to output the tarball to
   * @param buildConfiguration the configuration parameters for the build
   * @return a new {@link BuildSteps} for building a tarball
   */
  public static BuildSteps forBuildToTar(Path outputPath, BuildConfiguration buildConfiguration) {
    return new BuildSteps(
        DESCRIPTION_FOR_TARBALL,
        buildConfiguration,
        stepsRunner ->
            stepsRunner
                .runPullBaseImageStep()
                .runPullAndCacheBaseImageLayersStep()
                .runBuildAndCacheApplicationLayerSteps()
                .runBuildImageStep()
                .runFinalizingBuildStep()
                .runWriteTarFileStep(outputPath)
                .waitOnWriteTarFileStep());
  }

  private final String description;
  private final BuildConfiguration buildConfiguration;
  private final StepsRunnerConsumer stepsRunnerConsumer;

  /**
   * @param description a description of what the steps do
   * @param buildConfiguration the configuration parameters for the build
   * @param stepsRunnerConsumer accepts a {@link StepsRunner} by running the necessary steps
   */
  private BuildSteps(
      String description,
      BuildConfiguration buildConfiguration,
      StepsRunnerConsumer stepsRunnerConsumer) {
    this.description = description;
    this.buildConfiguration = buildConfiguration;
    this.stepsRunnerConsumer = stepsRunnerConsumer;
  }

  public BuildConfiguration getBuildConfiguration() {
    return buildConfiguration;
  }

<<<<<<< HEAD
  public void run() throws InterruptedException, ExecutionException {
    buildConfiguration.getBuildLogger().lifecycle("");
=======
  public void run()
      throws InterruptedException, ExecutionException, CacheMetadataCorruptedException, IOException,
          CacheDirectoryNotOwnedException, CacheDirectoryCreationException {
    buildConfiguration.getEventEmitter().emit(LogEvent.lifecycle(""));
>>>>>>> 346a61c0

    try (Timer ignored = new Timer(buildConfiguration.getBuildLogger(), description)) {
      stepsRunnerConsumer.accept(new StepsRunner(buildConfiguration));
    }

    if (buildConfiguration.getContainerConfiguration() != null) {
      buildConfiguration.getEventEmitter().emit(LogEvent.lifecycle(""));
      buildConfiguration
          .getEventEmitter()
          .emit(
              LogEvent.lifecycle(
                  "Container entrypoint set to "
                      + buildConfiguration.getContainerConfiguration().getEntrypoint()));
    }
  }
}<|MERGE_RESOLUTION|>--- conflicted
+++ resolved
@@ -19,11 +19,7 @@
 import com.google.cloud.tools.jib.Timer;
 import com.google.cloud.tools.jib.builder.steps.StepsRunner;
 import com.google.cloud.tools.jib.configuration.BuildConfiguration;
-<<<<<<< HEAD
-=======
 import com.google.cloud.tools.jib.event.events.LogEvent;
-import java.io.IOException;
->>>>>>> 346a61c0
 import java.nio.file.Path;
 import java.util.concurrent.ExecutionException;
 
@@ -132,15 +128,8 @@
     return buildConfiguration;
   }
 
-<<<<<<< HEAD
   public void run() throws InterruptedException, ExecutionException {
-    buildConfiguration.getBuildLogger().lifecycle("");
-=======
-  public void run()
-      throws InterruptedException, ExecutionException, CacheMetadataCorruptedException, IOException,
-          CacheDirectoryNotOwnedException, CacheDirectoryCreationException {
     buildConfiguration.getEventEmitter().emit(LogEvent.lifecycle(""));
->>>>>>> 346a61c0
 
     try (Timer ignored = new Timer(buildConfiguration.getBuildLogger(), description)) {
       stepsRunnerConsumer.accept(new StepsRunner(buildConfiguration));
