--- conflicted
+++ resolved
@@ -63,13 +63,8 @@
   @Nullable private final Authorization pushAuthorization;
   private final Future<PreparedLayer> preparedLayer;
 
-<<<<<<< HEAD
   private PushLayerStep(
-      BuildConfiguration buildConfiguration,
-=======
-  PushLayerStep(
       BuildContext buildContext,
->>>>>>> 19cabacf
       ProgressEventDispatcher.Factory progressEventDispatcherFactory,
       @Nullable Authorization pushAuthorization,
       Future<PreparedLayer> preparedLayer) {
