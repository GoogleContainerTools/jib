/*
 * Copyright 2017 Google LLC. All rights reserved.
 *
 * Licensed under the Apache License, Version 2.0 (the "License"); you may not
 * use this file except in compliance with the License. You may obtain a copy of
 * the License at
 *
 *      http://www.apache.org/licenses/LICENSE-2.0
 *
 * Unless required by applicable law or agreed to in writing, software
 * distributed under the License is distributed on an "AS IS" BASIS, WITHOUT
 * WARRANTIES OR CONDITIONS OF ANY KIND, either express or implied. See the
 * License for the specific language governing permissions and limitations under
 * the License.
 */

package com.google.cloud.tools.jib.cache;

import com.google.cloud.tools.jib.blob.BlobDescriptor;
import com.google.cloud.tools.jib.cache.json.CacheMetadataLayerObjectTemplate;
import com.google.cloud.tools.jib.cache.json.CacheMetadataLayerPropertiesObjectTemplate;
import com.google.cloud.tools.jib.cache.json.CacheMetadataLayerPropertiesObjectTemplate.LayerEntryTemplate;
import com.google.cloud.tools.jib.cache.json.CacheMetadataTemplate;
import com.google.cloud.tools.jib.image.LayerEntry;
import com.google.common.collect.ImmutableList;
import java.nio.file.Path;
import java.nio.file.Paths;
import java.util.List;
import java.util.stream.Collectors;

/** Translates {@link CacheMetadata} to and from {@link CacheMetadataTemplate}. */
public class CacheMetadataTranslator {

  /** Translates {@link CacheMetadataTemplate} to {@link CacheMetadata}. */
  static CacheMetadata fromTemplate(CacheMetadataTemplate template, Path cacheDirectory)
      throws CacheMetadataCorruptedException {
    CacheMetadata.Builder cacheMetadataBuilder = CacheMetadata.builder();

    // Converts each layer object in the template to a cache metadata layer.
    for (CacheMetadataLayerObjectTemplate layerObjectTemplate : template.getLayers()) {
      if (layerObjectTemplate.getDigest() == null || layerObjectTemplate.getDiffId() == null) {
        throw new CacheMetadataCorruptedException(
            "Cannot translate cache metadata layer without a digest or diffId");
      }

      Path layerContentFile =
          CacheFiles.getLayerFile(cacheDirectory, layerObjectTemplate.getDigest());

      // Gets the properties for a layer. Properties only exist for application layers.
      CacheMetadataLayerPropertiesObjectTemplate propertiesObjectTemplate =
          layerObjectTemplate.getProperties();

      // Constructs the cache metadata layer from a cached layer and layer metadata.
      LayerMetadata layerMetadata = null;
      if (propertiesObjectTemplate != null) {
        // Converts the layer entry templates to layer entries.
        ImmutableList.Builder<LayerEntry> layerEntries =
            ImmutableList.builderWithExpectedSize(
                propertiesObjectTemplate.getLayerEntries().size());
        for (LayerEntryTemplate layerEntryTemplate : propertiesObjectTemplate.getLayerEntries()) {
<<<<<<< HEAD
=======
          if (layerEntryTemplate.getSourceFiles() == null
              || layerEntryTemplate.getExtractionPath() == null) {
            throw new CacheMetadataCorruptedException(
                "Cannot translate cache metadata layer entry without source files or extraction path");
          }
>>>>>>> e6dda399
          layerEntries.add(
              new LayerEntry(
                  layerEntryTemplate
                      .getSourceFiles()
                      .stream()
                      .map(Paths::get)
                      .collect(ImmutableList.toImmutableList()),
                  layerEntryTemplate.getExtractionPath()));
        }

        layerMetadata =
            LayerMetadata.from(
                layerEntries.build(), propertiesObjectTemplate.getLastModifiedTime());
      }

      CachedLayer cachedLayer =
          new CachedLayer(
              layerContentFile,
              new BlobDescriptor(layerObjectTemplate.getSize(), layerObjectTemplate.getDigest()),
              layerObjectTemplate.getDiffId());

      CachedLayerWithMetadata cachedLayerWithMetadata =
          new CachedLayerWithMetadata(cachedLayer, layerMetadata);
      cacheMetadataBuilder.addLayer(cachedLayerWithMetadata);
    }

    return cacheMetadataBuilder.build();
  }

  /** Translates {@link CacheMetadata} to {@link CacheMetadataTemplate}. */
  static CacheMetadataTemplate toTemplate(CacheMetadata cacheMetadata) {
    CacheMetadataTemplate template = new CacheMetadataTemplate();

    for (CachedLayerWithMetadata cachedLayerWithMetadata : cacheMetadata.getLayers()) {
      CacheMetadataLayerObjectTemplate layerObjectTemplate =
          new CacheMetadataLayerObjectTemplate()
              .setSize(cachedLayerWithMetadata.getBlobDescriptor().getSize())
              .setDigest(cachedLayerWithMetadata.getBlobDescriptor().getDigest())
              .setDiffId(cachedLayerWithMetadata.getDiffId());

      if (cachedLayerWithMetadata.getMetadata() != null) {
        // Constructs the layer entry templates to add to the layer object template.
        List<LayerEntryTemplate> layerEntryTemplates =
            cachedLayerWithMetadata
                .getMetadata()
                .getEntries()
                .stream()
                .map(
                    layerMetadataEntry ->
                        new LayerEntryTemplate(
                            layerMetadataEntry.getSourceFilesStrings(),
                            layerMetadataEntry.getExtractionPath()))
                .collect(Collectors.toList());

        layerObjectTemplate.setProperties(
            new CacheMetadataLayerPropertiesObjectTemplate()
                .setLayerEntries(layerEntryTemplates)
                .setLastModifiedTime(cachedLayerWithMetadata.getMetadata().getLastModifiedTime()));
      }

      template.addLayer(layerObjectTemplate);
    }

    return template;
  }
}<|MERGE_RESOLUTION|>--- conflicted
+++ resolved
@@ -58,14 +58,11 @@
             ImmutableList.builderWithExpectedSize(
                 propertiesObjectTemplate.getLayerEntries().size());
         for (LayerEntryTemplate layerEntryTemplate : propertiesObjectTemplate.getLayerEntries()) {
-<<<<<<< HEAD
-=======
           if (layerEntryTemplate.getSourceFiles() == null
               || layerEntryTemplate.getExtractionPath() == null) {
             throw new CacheMetadataCorruptedException(
                 "Cannot translate cache metadata layer entry without source files or extraction path");
           }
->>>>>>> e6dda399
           layerEntries.add(
               new LayerEntry(
                   layerEntryTemplate
