--- conflicted
+++ resolved
@@ -20,12 +20,7 @@
 import com.google.cloud.tools.jib.async.NonBlockingSteps;
 import com.google.cloud.tools.jib.blob.Blob;
 import com.google.cloud.tools.jib.blob.BlobDescriptor;
-<<<<<<< HEAD
-import com.google.cloud.tools.jib.builder.TimerEventEmitter;
-=======
 import com.google.cloud.tools.jib.builder.TimerEventDispatcher;
-import com.google.cloud.tools.jib.cache.CachedLayer;
->>>>>>> 211efee9
 import com.google.cloud.tools.jib.configuration.BuildConfiguration;
 import com.google.cloud.tools.jib.image.Image;
 import com.google.cloud.tools.jib.image.Layer;
@@ -81,15 +76,9 @@
 
   private PushBlobStep afterBuildConfigurationFutureFuture()
       throws ExecutionException, IOException {
-<<<<<<< HEAD
-    try (TimerEventEmitter ignored =
-        new TimerEventEmitter(buildConfiguration.getEventEmitter(), DESCRIPTION)) {
-      Image<Layer> image = NonBlockingSteps.get(NonBlockingSteps.get(buildImageStep));
-=======
     try (TimerEventDispatcher ignored =
         new TimerEventDispatcher(buildConfiguration.getEventDispatcher(), DESCRIPTION)) {
-      Image<CachedLayer> image = NonBlockingSteps.get(NonBlockingSteps.get(buildImageStep));
->>>>>>> 211efee9
+      Image<Layer> image = NonBlockingSteps.get(NonBlockingSteps.get(buildImageStep));
       Blob containerConfigurationBlob =
           new ImageToJsonTranslator(image).getContainerConfigurationBlob();
       BlobDescriptor blobDescriptor =
