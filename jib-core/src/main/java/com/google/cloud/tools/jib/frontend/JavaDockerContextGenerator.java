/*
 * Copyright 2018 Google LLC.
 *
 * Licensed under the Apache License, Version 2.0 (the "License"); you may not
 * use this file except in compliance with the License. You may obtain a copy of
 * the License at
 *
 *      http://www.apache.org/licenses/LICENSE-2.0
 *
 * Unless required by applicable law or agreed to in writing, software
 * distributed under the License is distributed on an "AS IS" BASIS, WITHOUT
 * WARRANTIES OR CONDITIONS OF ANY KIND, either express or implied. See the
 * License for the specific language governing permissions and limitations under
 * the License.
 */

package com.google.cloud.tools.jib.frontend;

import com.fasterxml.jackson.core.JsonProcessingException;
import com.fasterxml.jackson.databind.ObjectMapper;
import com.google.cloud.tools.jib.image.LayerEntry;
import com.google.common.annotations.VisibleForTesting;
import com.google.common.base.Preconditions;
import com.google.common.collect.ImmutableList;
import com.google.common.io.MoreFiles;
import java.io.IOException;
import java.nio.charset.StandardCharsets;
import java.nio.file.DirectoryNotEmptyException;
import java.nio.file.Files;
import java.nio.file.Path;
import java.nio.file.Paths;
import java.util.Collections;
import java.util.List;
import java.util.Map;
import java.util.Map.Entry;
import java.util.StringJoiner;
import javax.annotation.Nullable;

/**
 * Generates a Docker context for a Java application.
 *
 * <p>The image consists of a base image layer and 5 application layers under the directories:
 *
 * <ul>
 *   <li>{@code libs/} (dependency jars)
 *   <li>{@code snapshot-libs/} (snapshot dependency jars)
 *   <li>{@code resources/} (resource files)
 *   <li>{@code classes/} ({@code .class} files)
 *   <li>{@code root/} (extra files)
 * </ul>
 *
 * Empty application layers are omitted.
 */
public class JavaDockerContextGenerator {

  private static final String DEPENDENCIES_LAYER_DIRECTORY = "libs";
  private static final String SNAPSHOT_DEPENDENCIES_LAYER_DIRECTORY = "snapshot-libs";
  private static final String RESOURCES_LAYER_DIRECTORY = "resources";
  private static final String CLASSES_LAYER_DIRECTORY = "classes";
  // TODO: remove this once we put files in WAR into the relevant layers (i.e., dependencies,
  // snapshot dependencies, resources, and classes layers). Should copy files in the right
  private static final String EXPLODED_WAR_LAYER_DIRECTORY = "exploded-war";
  private static final String EXTRA_FILES_LAYER_DIRECTORY = "root";

  private static final ObjectMapper objectMapper = new ObjectMapper();

  /** Represents a Dockerfile {@code COPY} directive. */
  private static class CopyDirective {

    /** The layer entries to put into the context. */
    private final ImmutableList<LayerEntry> layerEntries;

    /** The directory in the context to put the source files for the layer */
    private final String directoryInContext;

    /** The extraction path in the image. */
    private final String extractionPath;

    private CopyDirective(
        ImmutableList<LayerEntry> layerEntries, String directoryInContext, String extractionPath) {
      this.layerEntries = layerEntries;
      this.directoryInContext = directoryInContext;
      this.extractionPath = extractionPath;
    }
  }

  /**
   * Adds a copy directive for the {@code layerEntries} if it's not empty.
   *
   * @param listBuilder the {@link ImmutableList.Builder} to add to
   * @param layerEntries the layer entries
   * @param directoryInContext the directory in the context to put the source files for the layer
   * @param extractionPath the extraction path to extract the directory to
   */
  private static void addIfNotEmpty(
      ImmutableList.Builder<CopyDirective> listBuilder,
      ImmutableList<LayerEntry> layerEntries,
      String directoryInContext,
      String extractionPath) {
    if (layerEntries.isEmpty()) {
      return;
    }

    listBuilder.add(new CopyDirective(layerEntries, directoryInContext, extractionPath));
  }

  /**
   * Converts a map to a corresponding dockerfile string in the form of:
   *
   * <pre>{@code
   * command key1="value1" \
   *     key2="value2" \
   *     ...
   * }</pre>
   *
   * @param map the map to convert
   * @param command the dockerfile command to prefix the map values with
   * @return the new dockerfile command as a string
   * @throws JsonProcessingException if getting the json string of a map value fails
   */
  private static String mapToDockerfileString(Map<String, String> map, String command)
      throws JsonProcessingException {
    if (map.isEmpty()) {
      return "";
    }

    StringJoiner joiner = new StringJoiner(" \\\n    ", "\n" + command + " ", "");
    for (Entry<String, String> entry : map.entrySet()) {
      joiner.add(entry.getKey() + "=" + objectMapper.writeValueAsString(entry.getValue()));
    }
    return joiner.toString();
  }

  private final ImmutableList<CopyDirective> copyDirectives;

  @Nullable private String baseImage;
  private List<String> entrypoint = Collections.emptyList();
  private List<String> javaArguments = Collections.emptyList();
  private Map<String, String> environment = Collections.emptyMap();
  private List<String> exposedPorts = Collections.emptyList();
  private Map<String, String> labels = Collections.emptyMap();

  /**
   * Constructs a Docker context generator for a Java application.
   *
   * @param javaLayerConfigurations the {@link JavaLayerConfigurations}
   */
  public JavaDockerContextGenerator(JavaLayerConfigurations javaLayerConfigurations) {
    ImmutableList.Builder<CopyDirective> copyDirectivesBuilder = ImmutableList.builder();
    addIfNotEmpty(
        copyDirectivesBuilder,
        javaLayerConfigurations.getDependencyLayerEntries(),
        DEPENDENCIES_LAYER_DIRECTORY,
        JavaEntrypointConstructor.DEFAULT_DEPENDENCIES_PATH_ON_IMAGE);
    addIfNotEmpty(
        copyDirectivesBuilder,
        javaLayerConfigurations.getSnapshotDependencyLayerEntries(),
        SNAPSHOT_DEPENDENCIES_LAYER_DIRECTORY,
        JavaEntrypointConstructor.DEFAULT_DEPENDENCIES_PATH_ON_IMAGE);
    addIfNotEmpty(
        copyDirectivesBuilder,
        javaLayerConfigurations.getResourceLayerEntries(),
        RESOURCES_LAYER_DIRECTORY,
        JavaEntrypointConstructor.DEFAULT_RESOURCES_PATH_ON_IMAGE);
    addIfNotEmpty(
        copyDirectivesBuilder,
<<<<<<< HEAD
        javaLayerConfigurations.getClassLayerEntries(),
        CLASSES_LAYER_DIRECTORY,
        JavaEntrypointConstructor.DEFAULT_CLASSES_PATH_ON_IMAGE);
=======
        javaLayerConfigurations.getClassesLayerEntry(),
        CLASSES_LAYER_DIRECTORY);
    // TODO: remove this once we put files in WAR into the relevant layers (i.e., dependencies,
    // snapshot dependencies, resources, and classes layers). Should copy files in the right
    // directories. (For example, "resources" will go into the webapp root.)
    addIfNotEmpty(
        copyDirectivesBuilder,
        javaLayerConfigurations.getExplodedWarEntry(),
        EXPLODED_WAR_LAYER_DIRECTORY);
>>>>>>> 5e2d2411
    addIfNotEmpty(
        copyDirectivesBuilder,
        javaLayerConfigurations.getExtraFilesLayerEntries(),
        EXTRA_FILES_LAYER_DIRECTORY,
        "/");
    copyDirectives = copyDirectivesBuilder.build();
  }

  /**
   * Sets the base image for the {@code FROM} directive. This must be called before {@link
   * #generate}.
   *
   * @param baseImage the base image.
   * @return this
   */
  public JavaDockerContextGenerator setBaseImage(String baseImage) {
    this.baseImage = baseImage;
    return this;
  }

  /**
   * Sets the entrypoint to be used as the {@code ENTRYPOINT}.
   *
   * @param entrypoint the entrypoint.
   * @return this
   */
  public JavaDockerContextGenerator setEntrypoint(List<String> entrypoint) {
    this.entrypoint = entrypoint;
    return this;
  }

  /**
   * Sets the arguments used in the {@code CMD}.
   *
   * @param javaArguments the list of arguments to pass into main.
   * @return this
   */
  public JavaDockerContextGenerator setJavaArguments(List<String> javaArguments) {
    this.javaArguments = javaArguments;
    return this;
  }

  /**
   * Sets the environment variables
   *
   * @param environment map from the environment variable name to value
   * @return this
   */
  public JavaDockerContextGenerator setEnvironment(Map<String, String> environment) {
    this.environment = environment;
    return this;
  }

  /**
   * Sets the exposed ports.
   *
   * @param exposedPorts the list of port numbers/port ranges to expose
   * @return this
   */
  public JavaDockerContextGenerator setExposedPorts(List<String> exposedPorts) {
    this.exposedPorts = exposedPorts;
    return this;
  }

  /**
   * Sets the labels
   *
   * @param labels the map of labels
   * @return this
   */
  public JavaDockerContextGenerator setLabels(Map<String, String> labels) {
    this.labels = labels;
    return this;
  }

  /**
   * Creates the Docker context in {@code #targetDirectory}.
   *
   * @param targetDirectory the directory to generate the Docker context in
   * @throws IOException if the export fails
   */
  public void generate(Path targetDirectory) throws IOException {
    Preconditions.checkNotNull(baseImage);

    // Deletes the targetDir if it exists.
    try {
      Files.deleteIfExists(targetDirectory);

    } catch (DirectoryNotEmptyException ex) {
      MoreFiles.deleteDirectoryContents(targetDirectory);
      Files.delete(targetDirectory);
    }

    Files.createDirectory(targetDirectory);

    for (CopyDirective copyDirective : copyDirectives) {
      // Creates the directories.
      Path directoryInContext = targetDirectory.resolve(copyDirective.directoryInContext);
      Files.createDirectory(directoryInContext);

      // Copies the source files to the directoryInContext.
      for (LayerEntry layerEntry : copyDirective.layerEntries) {
        // This resolves the path to copy the source file to in the {@code directory}.
        // For example, for a 'baseDirectory' of 'target/jib-docker-context/classes', a
        // 'baseExtractionPath' of '/app/classes', and an 'actualExtractionPath' of
        // '/app/classes/com/test/HelloWorld.class', the resolved destination would be
        // 'target/jib-docker-context/classes/com/test/HelloWorld.class'.
        Path destination =
            directoryInContext.resolve(
                Paths.get(copyDirective.extractionPath).relativize(layerEntry.getExtractionPath()));

        if (Files.isDirectory(layerEntry.getSourceFile())) {
          Files.createDirectories(destination);
        } else {
          Files.copy(layerEntry.getSourceFile(), destination);
        }
      }
    }

    // Creates the Dockerfile.
    Files.write(
        targetDirectory.resolve("Dockerfile"), makeDockerfile().getBytes(StandardCharsets.UTF_8));
  }

  /**
   * Makes the contents of a {@code Dockerfile} using configuration data, in the following format:
   *
   * <pre>{@code
   * FROM [base image]
   *
   * COPY libs [path/to/dependencies]
   * COPY snapshot-libs [path/to/dependencies]
   * COPY resources [path/to/resources]
   * COPY classes [path/to/classes]
   * COPY root [path/to/classes]
   *
   * EXPOSE [port]
   * [More EXPOSE instructions, if necessary]
   * ENV [key1]="[value1]" \
   *     [key2]="[value2]" \
   *     [...]
   * LABEL [key1]="[value1]" \
   *     [key2]="[value2]" \
   *     [...]
   * ENTRYPOINT java [jvm flags] -cp [classpaths] [main class]
   * CMD [main class args]
   * }</pre>
   *
   * @return the {@code Dockerfile} contents
   */
  @VisibleForTesting
  String makeDockerfile() throws JsonProcessingException {
    StringBuilder dockerfile = new StringBuilder();
    dockerfile.append("FROM ").append(Preconditions.checkNotNull(baseImage)).append("\n");
    for (CopyDirective copyDirective : copyDirectives) {
      dockerfile
          .append("\nCOPY ")
          .append(copyDirective.directoryInContext)
          .append(" ")
          .append(copyDirective.extractionPath);
    }

    dockerfile.append("\n");
    for (String port : exposedPorts) {
      dockerfile.append("\nEXPOSE ").append(port);
    }

    dockerfile.append(mapToDockerfileString(environment, "ENV"));
    dockerfile.append(mapToDockerfileString(labels, "LABEL"));
    dockerfile
        .append("\nENTRYPOINT ")
        .append(objectMapper.writeValueAsString(entrypoint))
        .append("\nCMD ")
        .append(objectMapper.writeValueAsString(javaArguments));
    return dockerfile.toString();
  }
}<|MERGE_RESOLUTION|>--- conflicted
+++ resolved
@@ -164,21 +164,17 @@
         JavaEntrypointConstructor.DEFAULT_RESOURCES_PATH_ON_IMAGE);
     addIfNotEmpty(
         copyDirectivesBuilder,
-<<<<<<< HEAD
         javaLayerConfigurations.getClassLayerEntries(),
         CLASSES_LAYER_DIRECTORY,
         JavaEntrypointConstructor.DEFAULT_CLASSES_PATH_ON_IMAGE);
-=======
-        javaLayerConfigurations.getClassesLayerEntry(),
-        CLASSES_LAYER_DIRECTORY);
     // TODO: remove this once we put files in WAR into the relevant layers (i.e., dependencies,
     // snapshot dependencies, resources, and classes layers). Should copy files in the right
     // directories. (For example, "resources" will go into the webapp root.)
     addIfNotEmpty(
         copyDirectivesBuilder,
-        javaLayerConfigurations.getExplodedWarEntry(),
-        EXPLODED_WAR_LAYER_DIRECTORY);
->>>>>>> 5e2d2411
+        javaLayerConfigurations.getExplodedWarEntries(),
+        EXPLODED_WAR_LAYER_DIRECTORY,
+        JavaEntrypointConstructor.DEFAULT_JETTY_BASE_ON_IMAGE);
     addIfNotEmpty(
         copyDirectivesBuilder,
         javaLayerConfigurations.getExtraFilesLayerEntries(),
