/*
 * Copyright 2018 Google LLC.
 *
 * Licensed under the Apache License, Version 2.0 (the "License"); you may not
 * use this file except in compliance with the License. You may obtain a copy of
 * the License at
 *
 *      http://www.apache.org/licenses/LICENSE-2.0
 *
 * Unless required by applicable law or agreed to in writing, software
 * distributed under the License is distributed on an "AS IS" BASIS, WITHOUT
 * WARRANTIES OR CONDITIONS OF ANY KIND, either express or implied. See the
 * License for the specific language governing permissions and limitations under
 * the License.
 */

package com.google.cloud.tools.jib.builder.steps;

import com.google.cloud.tools.jib.api.Credential;
import com.google.cloud.tools.jib.api.ImageReference;
import com.google.cloud.tools.jib.api.LogEvent;
import com.google.cloud.tools.jib.api.RegistryException;
import com.google.cloud.tools.jib.api.RegistryUnauthorizedException;
import com.google.cloud.tools.jib.api.buildplan.Platform;
import com.google.cloud.tools.jib.blob.Blobs;
import com.google.cloud.tools.jib.builder.ProgressEventDispatcher;
import com.google.cloud.tools.jib.builder.TimerEventDispatcher;
import com.google.cloud.tools.jib.builder.steps.PullBaseImageStep.ImagesAndRegistryClient;
import com.google.cloud.tools.jib.cache.Cache;
import com.google.cloud.tools.jib.cache.CacheCorruptedException;
import com.google.cloud.tools.jib.configuration.BuildContext;
import com.google.cloud.tools.jib.configuration.ImageConfiguration;
import com.google.cloud.tools.jib.event.EventHandlers;
import com.google.cloud.tools.jib.event.events.ProgressEvent;
import com.google.cloud.tools.jib.image.Image;
import com.google.cloud.tools.jib.image.LayerCountMismatchException;
import com.google.cloud.tools.jib.image.LayerPropertyNotFoundException;
import com.google.cloud.tools.jib.image.json.BadContainerConfigurationFormatException;
import com.google.cloud.tools.jib.image.json.BuildableManifestTemplate;
import com.google.cloud.tools.jib.image.json.ContainerConfigurationTemplate;
import com.google.cloud.tools.jib.image.json.ImageMetadataTemplate;
import com.google.cloud.tools.jib.image.json.JsonToImageTranslator;
import com.google.cloud.tools.jib.image.json.ManifestAndConfigTemplate;
import com.google.cloud.tools.jib.image.json.ManifestTemplate;
import com.google.cloud.tools.jib.image.json.UnknownManifestFormatException;
import com.google.cloud.tools.jib.image.json.UnlistedPlatformInManifestListException;
import com.google.cloud.tools.jib.image.json.V21ManifestTemplate;
import com.google.cloud.tools.jib.image.json.V22ManifestListTemplate;
import com.google.cloud.tools.jib.json.JsonTemplateMapper;
import com.google.cloud.tools.jib.registry.ManifestAndDigest;
import com.google.cloud.tools.jib.registry.RegistryClient;
import com.google.cloud.tools.jib.registry.credentials.CredentialRetrievalException;
import com.google.common.annotations.VisibleForTesting;
import com.google.common.base.Preconditions;
import com.google.common.base.Verify;
import com.google.common.collect.ImmutableList;
import java.io.IOException;
import java.util.ArrayList;
import java.util.Collection;
import java.util.Collections;
import java.util.List;
import java.util.Map;
import java.util.Optional;
import java.util.Set;
import java.util.concurrent.Callable;
import javax.annotation.Nullable;

/** Pulls the base image manifests for the specified platforms. */
class PullBaseImageStep implements Callable<ImagesAndRegistryClient> {

  private static final String DESCRIPTION = "Pulling base image manifest";

  /** Structure for the result returned by this step. */
  static class ImagesAndRegistryClient {

    final List<Image> images;
    @Nullable final RegistryClient registryClient;

    ImagesAndRegistryClient(List<Image> images, @Nullable RegistryClient registryClient) {
      this.images = images;
      this.registryClient = registryClient;
    }
  }

  private final BuildContext buildContext;
  private final ProgressEventDispatcher.Factory progressDispatcherFactory;

  PullBaseImageStep(
      BuildContext buildContext, ProgressEventDispatcher.Factory progressDispatcherFactory) {
    this.buildContext = buildContext;
    this.progressDispatcherFactory = progressDispatcherFactory;
  }

  @Override
  public ImagesAndRegistryClient call()
      throws IOException, RegistryException, LayerPropertyNotFoundException,
          LayerCountMismatchException, BadContainerConfigurationFormatException,
          CacheCorruptedException, CredentialRetrievalException {
    EventHandlers eventHandlers = buildContext.getEventHandlers();
    try (ProgressEventDispatcher progressDispatcher =
<<<<<<< HEAD
            progressEventDispatcherFactory.create("pulling base image manifest", 4);
=======
            progressDispatcherFactory.create("pulling base image manifest", 3);
>>>>>>> 7f1b1ae8
        TimerEventDispatcher ignored1 = new TimerEventDispatcher(eventHandlers, DESCRIPTION)) {

      // Skip this step if this is a scratch image
      ImageReference imageReference = buildContext.getBaseImageConfiguration().getImage();
      if (imageReference.isScratch()) {
        Set<Platform> platforms = buildContext.getContainerConfiguration().getPlatforms();
        Verify.verify(!platforms.isEmpty());

        eventHandlers.dispatch(LogEvent.progress("Getting scratch base image..."));
        ImmutableList.Builder<Image> images = ImmutableList.builder();
        for (Platform platform : platforms) {
          Image.Builder imageBuilder = Image.builder(buildContext.getTargetFormat());
          imageBuilder.setArchitecture(platform.getArchitecture()).setOs(platform.getOs());
          images.add(imageBuilder.build());
        }
        return new ImagesAndRegistryClient(images.build(), null);
      }

      eventHandlers.dispatch(
          LogEvent.progress("Getting manifest for base image " + imageReference + "..."));

      if (buildContext.isOffline()) {
        List<Image> images = getCachedBaseImages();
        if (!images.isEmpty()) {
          return new ImagesAndRegistryClient(images, null);
        }
        throw new IOException(
            "Cannot run Jib in offline mode; " + imageReference + " not found in local Jib cache");

      } else if (imageReference.getDigest().isPresent()) {
        List<Image> images = getCachedBaseImages();
        if (!images.isEmpty()) {
          RegistryClient noAuthRegistryClient =
              buildContext.newBaseImageRegistryClientFactory().newRegistryClient();
          // TODO: passing noAuthRegistryClient may be problematic. It may return 401 unauthorized
          // if layers have to be downloaded.
          // https://github.com/GoogleContainerTools/jib/issues/2220
          return new ImagesAndRegistryClient(images, noAuthRegistryClient);
        }
      }

<<<<<<< HEAD
      Optional<ImagesAndRegistryClient> mirrorPull =
          tryMirrors(buildContext, progressDispatcher.newChildProducer());
      if (mirrorPull.isPresent()) {
        eventHandlers.dispatch(LogEvent.info("pulled manifest from a mirror"));
        return mirrorPull.get();
      }

=======
>>>>>>> 7f1b1ae8
      try {
        // First, try with no credentials. This works with public GCR images (but not Docker Hub).
        // TODO: investigate if we should just pass credentials up front. However, this involves
        // some risk. https://github.com/GoogleContainerTools/jib/pull/2200#discussion_r359069026
        // contains some related discussions.
        RegistryClient noAuthRegistryClient =
            buildContext.newBaseImageRegistryClientFactory().newRegistryClient();
        return new ImagesAndRegistryClient(
            pullBaseImages(noAuthRegistryClient, progressDispatcher.newChildProducer()),
            noAuthRegistryClient);

      } catch (RegistryUnauthorizedException ex) {
        eventHandlers.dispatch(
            LogEvent.lifecycle(
                "The base image requires auth. Trying again for " + imageReference + "..."));

        Credential credential =
            RegistryCredentialRetriever.getBaseImageCredential(buildContext).orElse(null);
        RegistryClient registryClient =
            buildContext
                .newBaseImageRegistryClientFactory()
                .setCredential(credential)
                .newRegistryClient();

        String wwwAuthenticate = ex.getHttpResponseException().getHeaders().getAuthenticate();
        if (wwwAuthenticate != null) {
          eventHandlers.dispatch(
              LogEvent.debug("WWW-Authenticate for " + imageReference + ": " + wwwAuthenticate));
          registryClient.authPullByWwwAuthenticate(wwwAuthenticate);
          return new ImagesAndRegistryClient(
              pullBaseImages(registryClient, progressDispatcher.newChildProducer()),
              registryClient);

        } else {
          // Not getting WWW-Authenticate is unexpected in practice, and we may just blame the
          // server and fail. However, to keep some old behavior, try a few things as a last resort.
          // TODO: consider removing this fallback branch.
          if (credential != null && !credential.isOAuth2RefreshToken()) {
            eventHandlers.dispatch(
                LogEvent.debug("Trying basic auth as fallback for " + imageReference + "..."));
            registryClient.configureBasicAuth();
            try {
              return new ImagesAndRegistryClient(
                  pullBaseImages(registryClient, progressDispatcher.newChildProducer()),
                  registryClient);
            } catch (RegistryUnauthorizedException ignored) {
              // Fall back to try bearer auth.
            }
          }

          eventHandlers.dispatch(
              LogEvent.debug("Trying bearer auth as fallback for " + imageReference + "..."));
          registryClient.doPullBearerAuth();
          return new ImagesAndRegistryClient(
              pullBaseImages(registryClient, progressDispatcher.newChildProducer()),
              registryClient);
<<<<<<< HEAD
        }
      }
    }
  }

  private Optional<ImagesAndRegistryClient> tryMirrors(
      BuildContext buildContext, ProgressEventDispatcher.Factory progressDispatcherFactory)
      throws LayerCountMismatchException, BadContainerConfigurationFormatException {
    EventHandlers eventHandlers = buildContext.getEventHandlers();

    Collection<Map.Entry<String, String>> entries = buildContext.getRegistryMirrors().entries();
    try (ProgressEventDispatcher progressDispatcher =
            progressDispatcherFactory.create("trying base image mirrors", 2 * entries.size());
        TimerEventDispatcher ignored1 = new TimerEventDispatcher(eventHandlers, "trying mirrors")) {
      for (Map.Entry<String, String> entry : entries) {
        String registry = entry.getKey();
        String mirror = entry.getValue();
        eventHandlers.dispatch(LogEvent.debug("mirror config: " + registry + " --> " + mirror));

        if (!buildContext.getBaseImageConfiguration().getImageRegistry().equals(registry)) {
          progressDispatcher.dispatchProgress(2);
          continue;
        }

        eventHandlers.dispatch(LogEvent.info("trying mirror " + mirror + " for the base image"));
        try {
          // First, try with no credentials. This works with public GCR images.
          RegistryClient registryClient =
              buildContext.newBaseImageRegistryClientFactory(mirror).newRegistryClient();
          try {
            ImagesAndRegistryClient imagesAndRegistryClient =
                new ImagesAndRegistryClient(
                    pullBaseImages(registryClient, progressDispatcher.newChildProducer()),
                    registryClient);
            progressDispatcher.dispatchProgress(1);
            return Optional.of(imagesAndRegistryClient);

          } catch (RegistryUnauthorizedException ex) {
            // in case if a mirror requires bearer auth
            eventHandlers.dispatch(LogEvent.debug("mirror " + mirror + " requires auth"));
            registryClient.doPullBearerAuth();
            return Optional.of(
                new ImagesAndRegistryClient(
                    pullBaseImages(registryClient, progressDispatcher.newChildProducer()),
                    registryClient));
          }

        } catch (IOException | RegistryException ex) {
          // Ignore errors from this mirror and continue.
          eventHandlers.dispatch(
              LogEvent.debug(
                  "failed to get manifest from mirror " + mirror + ": " + ex.getMessage()));
=======
>>>>>>> 7f1b1ae8
        }
      }
      return Optional.empty();
    }
  }

  /**
   * Pulls the base images specified in the platforms list.
   *
   * @param registryClient to communicate with remote registry
   * @param progressDispatcherFactory the {@link ProgressEventDispatcher.Factory} for emitting
   *     {@link ProgressEvent}s
   * @return the list of pulled base images and a registry client
   * @throws IOException when an I/O exception occurs during the pulling
   * @throws RegistryException if communicating with the registry caused a known error
   * @throws LayerCountMismatchException if the manifest and configuration contain conflicting layer
   *     information
   * @throws LayerPropertyNotFoundException if adding image layers fails
   * @throws BadContainerConfigurationFormatException if the container configuration is in a bad
   *     format
   */
  private List<Image> pullBaseImages(
      RegistryClient registryClient, ProgressEventDispatcher.Factory progressDispatcherFactory)
      throws IOException, RegistryException, LayerPropertyNotFoundException,
          LayerCountMismatchException, BadContainerConfigurationFormatException {
    Cache cache = buildContext.getBaseImageLayersCache();
    EventHandlers eventHandlers = buildContext.getEventHandlers();
    ImageConfiguration baseImageConfig = buildContext.getBaseImageConfiguration();
    Set<Platform> platforms = buildContext.getContainerConfiguration().getPlatforms();

<<<<<<< HEAD
    try (ProgressEventDispatcher progressDispatcher =
        progressDispatcherFactory.create(
            "pulling manifests of requested platforms", platforms.size())) {
=======
    try (ProgressEventDispatcher progressDispatcher1 =
        progressDispatcherFactory.create("pulling base image manifest and container config", 2)) {
>>>>>>> 7f1b1ae8
      ManifestAndDigest<?> manifestAndDigest =
          registryClient.pullManifest(baseImageConfig.getImageQualifier());
      eventHandlers.dispatch(
          LogEvent.lifecycle("Using base image with digest: " + manifestAndDigest.getDigest()));
<<<<<<< HEAD
=======
      progressDispatcher1.dispatchProgress(1);
      ProgressEventDispatcher.Factory childProgressDispatcherFactory =
          progressDispatcher1.newChildProducer();
>>>>>>> 7f1b1ae8

      ManifestTemplate manifestTemplate = manifestAndDigest.getManifest();
      if (manifestTemplate instanceof V21ManifestTemplate) {
        V21ManifestTemplate v21Manifest = (V21ManifestTemplate) manifestTemplate;
        cache.writeMetadata(baseImageConfig.getImage(), v21Manifest);
        return Collections.singletonList(JsonToImageTranslator.toImage(v21Manifest));

      } else if (manifestTemplate instanceof BuildableManifestTemplate) {
        // V22ManifestTemplate or OciManifestTemplate
        BuildableManifestTemplate imageManifest = (BuildableManifestTemplate) manifestTemplate;
        ContainerConfigurationTemplate containerConfig =
            pullContainerConfigJson(
<<<<<<< HEAD
                manifestAndDigest, registryClient, progressDispatcher.newChildProducer());
=======
                manifestAndDigest, registryClient, childProgressDispatcherFactory);
>>>>>>> 7f1b1ae8
        PlatformChecker.checkManifestPlatform(buildContext, containerConfig);
        cache.writeMetadata(baseImageConfig.getImage(), imageManifest, containerConfig);
        return Collections.singletonList(
            JsonToImageTranslator.toImage(imageManifest, containerConfig));
      }

      // TODO: support OciIndexTemplate once AbstractManifestPuller starts to accept it.
      Verify.verify(manifestTemplate instanceof V22ManifestListTemplate);

      List<ManifestAndConfigTemplate> manifestsAndConfigs = new ArrayList<>();
      ImmutableList.Builder<Image> images = ImmutableList.builder();
<<<<<<< HEAD
      // If a manifest list, search for the manifests matching the given platforms.
      for (Platform platform : platforms) {
        String message = "Searching for architecture=%s, os=%s in the base image manifest list";
        eventHandlers.dispatch(
            LogEvent.info(String.format(message, platform.getArchitecture(), platform.getOs())));

        String manifestDigest =
            lookUpPlatformSpecificImageManifest(
                (V22ManifestListTemplate) manifestTemplate, platform);
        // TODO: pull multiple manifests (+ container configs) in parallel.
        ManifestAndDigest<?> imageManifestAndDigest = registryClient.pullManifest(manifestDigest);

        BuildableManifestTemplate imageManifest =
            (BuildableManifestTemplate) imageManifestAndDigest.getManifest();
        ContainerConfigurationTemplate containerConfig =
            pullContainerConfigJson(
                imageManifestAndDigest, registryClient, progressDispatcher.newChildProducer());

        manifestsAndConfigs.add(
            new ManifestAndConfigTemplate(imageManifest, containerConfig, manifestDigest));
        images.add(JsonToImageTranslator.toImage(imageManifest, containerConfig));
=======
      Set<Platform> platforms = buildContext.getContainerConfiguration().getPlatforms();
      try (ProgressEventDispatcher progressDispatcher2 =
          childProgressDispatcherFactory.create(
              "pulling platform-specific manifests and container configs", 2 * platforms.size())) {
        // If a manifest list, search for the manifests matching the given platforms.
        for (Platform platform : platforms) {
          String message = "Searching for architecture=%s, os=%s in the base image manifest list";
          eventHandlers.dispatch(
              LogEvent.info(String.format(message, platform.getArchitecture(), platform.getOs())));

          String manifestDigest =
              lookUpPlatformSpecificImageManifest(
                  (V22ManifestListTemplate) manifestTemplate, platform);
          // TODO: pull multiple manifests (+ container configs) in parallel.
          ManifestAndDigest<?> imageManifestAndDigest = registryClient.pullManifest(manifestDigest);
          progressDispatcher1.dispatchProgress(1);

          BuildableManifestTemplate imageManifest =
              (BuildableManifestTemplate) imageManifestAndDigest.getManifest();
          ContainerConfigurationTemplate containerConfig =
              pullContainerConfigJson(
                  imageManifestAndDigest, registryClient, progressDispatcher2.newChildProducer());

          manifestsAndConfigs.add(
              new ManifestAndConfigTemplate(imageManifest, containerConfig, manifestDigest));
          images.add(JsonToImageTranslator.toImage(imageManifest, containerConfig));
        }
>>>>>>> 7f1b1ae8
      }

      cache.writeMetadata(
          baseImageConfig.getImage(),
          new ImageMetadataTemplate(manifestTemplate /* manifest list */, manifestsAndConfigs));
      return images.build();
    }
  }

  /**
   * Looks through a manifest list for the manifest matching the {@code platform} and returns the
   * digest of the first manifest it finds.
   */
  // TODO: support OciIndexTemplate once AbstractManifestPuller starts to accept it.
  @VisibleForTesting
  String lookUpPlatformSpecificImageManifest(
      V22ManifestListTemplate manifestListTemplate, Platform platform)
      throws UnlistedPlatformInManifestListException {
    EventHandlers eventHandlers = buildContext.getEventHandlers();

    List<String> digests =
        manifestListTemplate.getDigestsForPlatform(platform.getArchitecture(), platform.getOs());
    if (digests.size() == 0) {
      String errorMessage =
          buildContext.getBaseImageConfiguration().getImage()
              + " is a manifest list, but the list does not contain an image for architecture=%s, "
              + "os=%s. If your intention was to specify a platform for your image, see "
              + "https://github.com/GoogleContainerTools/jib/blob/master/docs/faq.md#how-do-i-specify-a-platform-in-the-manifest-list-or-oci-index-of-a-base-image";
      eventHandlers.dispatch(
          LogEvent.error(
              String.format(errorMessage, platform.getArchitecture(), platform.getOs())));
      throw new UnlistedPlatformInManifestListException(errorMessage);
    }
    // TODO: perhaps we should return multiple digests matching the platform.
    return digests.get(0);
  }

  /**
   * Pulls a container configuration JSON specified in the given manifest.
   *
   * @param manifestAndDigest a manifest JSON and its digest
   * @param registryClient to communicate with remote registry
   * @param progressDispatcherFactory the {@link ProgressEventDispatcher.Factory} for emitting
   *     {@link ProgressEvent}s
   * @return pulled {@link ContainerConfigurationTemplate}
   * @throws IOException when an I/O exception occurs during the pulling
   * @throws LayerPropertyNotFoundException if adding image layers fails
   */
  private ContainerConfigurationTemplate pullContainerConfigJson(
      ManifestAndDigest<?> manifestAndDigest,
      RegistryClient registryClient,
      ProgressEventDispatcher.Factory progressDispatcherFactory)
      throws IOException, LayerPropertyNotFoundException, UnknownManifestFormatException {
    BuildableManifestTemplate manifest =
        (BuildableManifestTemplate) manifestAndDigest.getManifest();
    Preconditions.checkArgument(manifest.getSchemaVersion() == 2);

    try (ThrottledProgressEventDispatcherWrapper progressDispatcherWrapper =
        new ThrottledProgressEventDispatcherWrapper(
            progressDispatcherFactory,
            "pull container configuration " + manifest.getContainerConfiguration().getDigest())) {
      if (manifest.getContainerConfiguration() == null
          || manifest.getContainerConfiguration().getDigest() == null) {
        throw new UnknownManifestFormatException(
            "Invalid container configuration in Docker V2.2/OCI manifest: \n"
                + JsonTemplateMapper.toUtf8String(manifest));
      }

      String containerConfigString =
          Blobs.writeToString(
              registryClient.pullBlob(
                  manifest.getContainerConfiguration().getDigest(),
                  progressDispatcherWrapper::setProgressTarget,
                  progressDispatcherWrapper::dispatchProgress));
      return JsonTemplateMapper.readJson(
          containerConfigString, ContainerConfigurationTemplate.class);
    }
  }

  /**
   * Retrieves the cached base images. If a base image reference is not a manifest list, returns a
   * single image (if cached). If a manifest list, returns all the images matching the configured
   * platforms in the manifest list but only when all of the images are cached.
   *
   * @return the cached images, if found
   * @throws IOException when an I/O exception occurs
   * @throws CacheCorruptedException if the cache is corrupted
   * @throws LayerPropertyNotFoundException if adding image layers fails
   * @throws BadContainerConfigurationFormatException if the container configuration is in a bad
   *     format
   * @throws UnlistedPlatformInManifestListException if a cached manifest list has no manifests
   *     matching the configured platform
   */
  @VisibleForTesting
  List<Image> getCachedBaseImages()
      throws IOException, CacheCorruptedException, BadContainerConfigurationFormatException,
          LayerCountMismatchException, UnlistedPlatformInManifestListException {
    ImageReference baseImage = buildContext.getBaseImageConfiguration().getImage();
    Optional<ImageMetadataTemplate> metadata =
        buildContext.getBaseImageLayersCache().retrieveMetadata(baseImage);
    if (!metadata.isPresent()) {
      return Collections.emptyList();
    }

    ManifestTemplate manifestList = metadata.get().getManifestList();
    List<ManifestAndConfigTemplate> manifestsAndConfigs = metadata.get().getManifestsAndConfigs();

    if (manifestList == null) {
      Verify.verify(manifestsAndConfigs.size() == 1);
      ManifestTemplate manifest = manifestsAndConfigs.get(0).getManifest();
      if (manifest instanceof V21ManifestTemplate) {
        return Collections.singletonList(
            JsonToImageTranslator.toImage((V21ManifestTemplate) manifest));
      }

      ContainerConfigurationTemplate containerConfig =
          Verify.verifyNotNull(manifestsAndConfigs.get(0).getConfig());
      PlatformChecker.checkManifestPlatform(buildContext, containerConfig);

      return Collections.singletonList(
          JsonToImageTranslator.toImage(
              (BuildableManifestTemplate) Verify.verifyNotNull(manifest), containerConfig));
    }

    // Manifest list cached. Identify matching platforms and check if all of them are cached.
    ImmutableList.Builder<Image> images = ImmutableList.builder();
    for (Platform platform : buildContext.getContainerConfiguration().getPlatforms()) {
      String manifestDigest =
          lookUpPlatformSpecificImageManifest((V22ManifestListTemplate) manifestList, platform);

      Optional<ManifestAndConfigTemplate> manifestAndConfigFound =
          manifestsAndConfigs
              .stream()
              .filter(entry -> manifestDigest.equals(entry.getManifestDigest()))
              .findFirst();
      if (!manifestAndConfigFound.isPresent()) {
        return Collections.emptyList();
      }

      ManifestTemplate manifest = Verify.verifyNotNull(manifestAndConfigFound.get().getManifest());
      ContainerConfigurationTemplate containerConfig =
          Verify.verifyNotNull(manifestAndConfigFound.get().getConfig());
      images.add(
          JsonToImageTranslator.toImage((BuildableManifestTemplate) manifest, containerConfig));
    }
    return images.build();
  }
}<|MERGE_RESOLUTION|>--- conflicted
+++ resolved
@@ -98,11 +98,7 @@
           CacheCorruptedException, CredentialRetrievalException {
     EventHandlers eventHandlers = buildContext.getEventHandlers();
     try (ProgressEventDispatcher progressDispatcher =
-<<<<<<< HEAD
-            progressEventDispatcherFactory.create("pulling base image manifest", 4);
-=======
-            progressDispatcherFactory.create("pulling base image manifest", 3);
->>>>>>> 7f1b1ae8
+            progressDispatcherFactory.create("pulling base image manifest", 4);
         TimerEventDispatcher ignored1 = new TimerEventDispatcher(eventHandlers, DESCRIPTION)) {
 
       // Skip this step if this is a scratch image
@@ -144,7 +140,6 @@
         }
       }
 
-<<<<<<< HEAD
       Optional<ImagesAndRegistryClient> mirrorPull =
           tryMirrors(buildContext, progressDispatcher.newChildProducer());
       if (mirrorPull.isPresent()) {
@@ -152,8 +147,6 @@
         return mirrorPull.get();
       }
 
-=======
->>>>>>> 7f1b1ae8
       try {
         // First, try with no credentials. This works with public GCR images (but not Docker Hub).
         // TODO: investigate if we should just pass credentials up front. However, this involves
@@ -210,7 +203,6 @@
           return new ImagesAndRegistryClient(
               pullBaseImages(registryClient, progressDispatcher.newChildProducer()),
               registryClient);
-<<<<<<< HEAD
         }
       }
     }
@@ -263,8 +255,6 @@
           eventHandlers.dispatch(
               LogEvent.debug(
                   "failed to get manifest from mirror " + mirror + ": " + ex.getMessage()));
-=======
->>>>>>> 7f1b1ae8
         }
       }
       return Optional.empty();
@@ -293,26 +283,16 @@
     Cache cache = buildContext.getBaseImageLayersCache();
     EventHandlers eventHandlers = buildContext.getEventHandlers();
     ImageConfiguration baseImageConfig = buildContext.getBaseImageConfiguration();
-    Set<Platform> platforms = buildContext.getContainerConfiguration().getPlatforms();
-
-<<<<<<< HEAD
-    try (ProgressEventDispatcher progressDispatcher =
-        progressDispatcherFactory.create(
-            "pulling manifests of requested platforms", platforms.size())) {
-=======
+
     try (ProgressEventDispatcher progressDispatcher1 =
         progressDispatcherFactory.create("pulling base image manifest and container config", 2)) {
->>>>>>> 7f1b1ae8
       ManifestAndDigest<?> manifestAndDigest =
           registryClient.pullManifest(baseImageConfig.getImageQualifier());
       eventHandlers.dispatch(
           LogEvent.lifecycle("Using base image with digest: " + manifestAndDigest.getDigest()));
-<<<<<<< HEAD
-=======
       progressDispatcher1.dispatchProgress(1);
       ProgressEventDispatcher.Factory childProgressDispatcherFactory =
           progressDispatcher1.newChildProducer();
->>>>>>> 7f1b1ae8
 
       ManifestTemplate manifestTemplate = manifestAndDigest.getManifest();
       if (manifestTemplate instanceof V21ManifestTemplate) {
@@ -325,11 +305,7 @@
         BuildableManifestTemplate imageManifest = (BuildableManifestTemplate) manifestTemplate;
         ContainerConfigurationTemplate containerConfig =
             pullContainerConfigJson(
-<<<<<<< HEAD
-                manifestAndDigest, registryClient, progressDispatcher.newChildProducer());
-=======
                 manifestAndDigest, registryClient, childProgressDispatcherFactory);
->>>>>>> 7f1b1ae8
         PlatformChecker.checkManifestPlatform(buildContext, containerConfig);
         cache.writeMetadata(baseImageConfig.getImage(), imageManifest, containerConfig);
         return Collections.singletonList(
@@ -341,29 +317,6 @@
 
       List<ManifestAndConfigTemplate> manifestsAndConfigs = new ArrayList<>();
       ImmutableList.Builder<Image> images = ImmutableList.builder();
-<<<<<<< HEAD
-      // If a manifest list, search for the manifests matching the given platforms.
-      for (Platform platform : platforms) {
-        String message = "Searching for architecture=%s, os=%s in the base image manifest list";
-        eventHandlers.dispatch(
-            LogEvent.info(String.format(message, platform.getArchitecture(), platform.getOs())));
-
-        String manifestDigest =
-            lookUpPlatformSpecificImageManifest(
-                (V22ManifestListTemplate) manifestTemplate, platform);
-        // TODO: pull multiple manifests (+ container configs) in parallel.
-        ManifestAndDigest<?> imageManifestAndDigest = registryClient.pullManifest(manifestDigest);
-
-        BuildableManifestTemplate imageManifest =
-            (BuildableManifestTemplate) imageManifestAndDigest.getManifest();
-        ContainerConfigurationTemplate containerConfig =
-            pullContainerConfigJson(
-                imageManifestAndDigest, registryClient, progressDispatcher.newChildProducer());
-
-        manifestsAndConfigs.add(
-            new ManifestAndConfigTemplate(imageManifest, containerConfig, manifestDigest));
-        images.add(JsonToImageTranslator.toImage(imageManifest, containerConfig));
-=======
       Set<Platform> platforms = buildContext.getContainerConfiguration().getPlatforms();
       try (ProgressEventDispatcher progressDispatcher2 =
           childProgressDispatcherFactory.create(
@@ -391,7 +344,6 @@
               new ManifestAndConfigTemplate(imageManifest, containerConfig, manifestDigest));
           images.add(JsonToImageTranslator.toImage(imageManifest, containerConfig));
         }
->>>>>>> 7f1b1ae8
       }
 
       cache.writeMetadata(
