--- conflicted
+++ resolved
@@ -246,13 +246,8 @@
         if (buildableManifestTemplate.getContainerConfiguration() == null
             || buildableManifestTemplate.getContainerConfiguration().getDigest() == null) {
           throw new UnknownManifestFormatException(
-<<<<<<< HEAD
-              "Invalid container configuration in Docker V2.2 manifest: \n"
-                  + JsonTemplateMapper.toUtf8String(v22ManifestTemplate));
-=======
               "Invalid container configuration in Docker V2.2/OCI manifest: \n"
                   + JsonTemplateMapper.toUtf8String(buildableManifestTemplate));
->>>>>>> 62ab86bd
         }
 
         DescriptorDigest containerConfigurationDigest =
