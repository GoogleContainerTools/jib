/*
 * Copyright 2018 Google LLC.
 *
 * Licensed under the Apache License, Version 2.0 (the "License"); you may not
 * use this file except in compliance with the License. You may obtain a copy of
 * the License at
 *
 *      http://www.apache.org/licenses/LICENSE-2.0
 *
 * Unless required by applicable law or agreed to in writing, software
 * distributed under the License is distributed on an "AS IS" BASIS, WITHOUT
 * WARRANTIES OR CONDITIONS OF ANY KIND, either express or implied. See the
 * License for the specific language governing permissions and limitations under
 * the License.
 */

package com.google.cloud.tools.jib.builder.steps;

import com.google.cloud.tools.jib.api.Credential;
import com.google.cloud.tools.jib.api.DescriptorDigest;
import com.google.cloud.tools.jib.api.ImageReference;
import com.google.cloud.tools.jib.api.LogEvent;
import com.google.cloud.tools.jib.api.RegistryException;
import com.google.cloud.tools.jib.api.RegistryUnauthorizedException;
import com.google.cloud.tools.jib.blob.Blobs;
import com.google.cloud.tools.jib.builder.ProgressEventDispatcher;
import com.google.cloud.tools.jib.builder.TimerEventDispatcher;
import com.google.cloud.tools.jib.builder.steps.PullBaseImageStep.ImageAndAuthorization;
import com.google.cloud.tools.jib.cache.CacheCorruptedException;
import com.google.cloud.tools.jib.configuration.BuildConfiguration;
import com.google.cloud.tools.jib.event.EventHandlers;
import com.google.cloud.tools.jib.event.events.ProgressEvent;
import com.google.cloud.tools.jib.http.Authorization;
import com.google.cloud.tools.jib.http.FailoverHttpClient;
import com.google.cloud.tools.jib.image.Image;
import com.google.cloud.tools.jib.image.LayerCountMismatchException;
import com.google.cloud.tools.jib.image.LayerPropertyNotFoundException;
import com.google.cloud.tools.jib.image.json.BadContainerConfigurationFormatException;
import com.google.cloud.tools.jib.image.json.BuildableManifestTemplate;
import com.google.cloud.tools.jib.image.json.ContainerConfigurationTemplate;
import com.google.cloud.tools.jib.image.json.JsonToImageTranslator;
import com.google.cloud.tools.jib.image.json.ManifestAndConfig;
import com.google.cloud.tools.jib.image.json.ManifestTemplate;
import com.google.cloud.tools.jib.image.json.UnknownManifestFormatException;
import com.google.cloud.tools.jib.image.json.V21ManifestTemplate;
import com.google.cloud.tools.jib.image.json.V22ManifestListTemplate;
import com.google.cloud.tools.jib.json.JsonTemplateMapper;
import com.google.cloud.tools.jib.registry.ManifestAndDigest;
import com.google.cloud.tools.jib.registry.RegistryAuthenticator;
import com.google.cloud.tools.jib.registry.RegistryClient;
import com.google.cloud.tools.jib.registry.credentials.CredentialRetrievalException;
import com.google.common.annotations.VisibleForTesting;
import java.io.IOException;
import java.util.List;
import java.util.Optional;
import java.util.concurrent.Callable;
import javax.annotation.Nullable;

/** Pulls the base image manifest. */
class PullBaseImageStep implements Callable<ImageAndAuthorization> {

  private static final String DESCRIPTION = "Pulling base image manifest";

  /** Structure for the result returned by this step. */
  static class ImageAndAuthorization {

    private final Image image;
    private final @Nullable Authorization authorization;

    @VisibleForTesting
    ImageAndAuthorization(Image image, @Nullable Authorization authorization) {
      this.image = image;
      this.authorization = authorization;
    }

    Image getImage() {
      return image;
    }

    @Nullable
    Authorization getAuthorization() {
      return authorization;
    }
  }

  private final BuildConfiguration buildConfiguration;
  private final ProgressEventDispatcher.Factory progressEventDispatcherFactory;
  private final FailoverHttpClient httpClient;

  PullBaseImageStep(
      BuildConfiguration buildConfiguration,
      ProgressEventDispatcher.Factory progressEventDispatcherFactory,
      FailoverHttpClient httpClient) {
    this.buildConfiguration = buildConfiguration;
    this.progressEventDispatcherFactory = progressEventDispatcherFactory;
    this.httpClient = httpClient;
  }

  @Override
  public ImageAndAuthorization call()
      throws IOException, RegistryException, LayerPropertyNotFoundException,
          LayerCountMismatchException, BadContainerConfigurationFormatException,
          CacheCorruptedException, CredentialRetrievalException {
    EventHandlers eventHandlers = buildConfiguration.getEventHandlers();
    // Skip this step if this is a scratch image
    ImageReference imageReference = buildConfiguration.getBaseImageConfiguration().getImage();
    if (imageReference.isScratch()) {
      eventHandlers.dispatch(LogEvent.progress("Getting scratch base image..."));
      return new ImageAndAuthorization(
          Image.builder(buildConfiguration.getTargetFormat()).build(), null);
    }

    eventHandlers.dispatch(
        LogEvent.progress("Getting manifest for base image " + imageReference + "..."));

    if (buildConfiguration.isOffline() || imageReference.isTagDigest()) {
      Optional<Image> image = getCachedBaseImage();
      if (image.isPresent()) {
        return new ImageAndAuthorization(image.get(), null);
      }
      if (buildConfiguration.isOffline()) {
        throw new IOException(
            "Cannot run Jib in offline mode; " + imageReference + " not found in local Jib cache");
      }
    }

    try (ProgressEventDispatcher progressEventDispatcher =
            progressEventDispatcherFactory.create("pulling base image manifest", 2);
        TimerEventDispatcher ignored1 = new TimerEventDispatcher(eventHandlers, DESCRIPTION)) {
      // First, try with no credentials.
      try {
        return new ImageAndAuthorization(pullBaseImage(null, progressEventDispatcher), null);

      } catch (RegistryUnauthorizedException ignored2) {
        eventHandlers.dispatch(
            LogEvent.lifecycle(
                "The base image requires auth. Trying again for " + imageReference + "..."));

        // If failed, then, retrieve base registry credentials and try with retrieved credentials.
        // TODO: Refactor the logic in RetrieveRegistryCredentialsStep out to
        // registry.credentials.RegistryCredentialsRetriever.
        Credential registryCredential =
            RetrieveRegistryCredentialsStep.forBaseImage(
                    buildConfiguration, progressEventDispatcher.newChildProducer())
                .call()
                .orElse(null);

        Authorization registryAuthorization =
            registryCredential == null || registryCredential.isOAuth2RefreshToken()
                ? null
                : Authorization.fromBasicCredentials(
                    registryCredential.getUsername(), registryCredential.getPassword());

        try {
          return new ImageAndAuthorization(
              pullBaseImage(registryAuthorization, progressEventDispatcher), registryAuthorization);

        } catch (RegistryUnauthorizedException registryUnauthorizedException) {
          // The registry requires us to authenticate using the Docker Token Authentication.
          // See https://docs.docker.com/registry/spec/auth/token
<<<<<<< HEAD
          try {
            Optional<RegistryAuthenticator> registryAuthenticator =
                buildConfiguration
                    .newBaseImageRegistryClientFactory(httpClient)
                    .newRegistryClient()
                    .getRegistryAuthenticator();
            if (registryAuthenticator.isPresent()) {
              Authorization pullAuthorization =
                  registryAuthenticator.get().authenticatePull(registryCredential);

              return new ImageAndAuthorization(
                  pullBaseImage(pullAuthorization, progressEventDispatcher), pullAuthorization);
            }

          } catch (InsecureRegistryException insecureRegistryException) {
            // Cannot skip certificate validation or use HTTP; fall through.
=======
          Optional<RegistryAuthenticator> registryAuthenticator =
              buildConfiguration
                  .newBaseImageRegistryClientFactory()
                  .newRegistryClient()
                  .getRegistryAuthenticator();
          if (registryAuthenticator.isPresent()) {
            Authorization pullAuthorization =
                registryAuthenticator.get().authenticatePull(registryCredential);

            return new ImageAndAuthorization(
                pullBaseImage(pullAuthorization, progressEventDispatcher), pullAuthorization);
>>>>>>> 3b9daa4c
          }
          eventHandlers.dispatch(
              LogEvent.error(
                  "Failed to retrieve authentication challenge for registry that required token "
                      + "authentication"));
          throw registryUnauthorizedException;
        }
      }
    }
  }

  /**
   * Pulls the base image.
   *
   * @param registryAuthorization authentication credentials to possibly use
   * @param progressEventDispatcher the {@link ProgressEventDispatcher} for emitting {@link
   *     ProgressEvent}s
   * @return the pulled image
   * @throws IOException when an I/O exception occurs during the pulling
   * @throws RegistryException if communicating with the registry caused a known error
   * @throws LayerCountMismatchException if the manifest and configuration contain conflicting layer
   *     information
   * @throws LayerPropertyNotFoundException if adding image layers fails
   * @throws BadContainerConfigurationFormatException if the container configuration is in a bad
   *     format
   */
  private Image pullBaseImage(
      @Nullable Authorization registryAuthorization,
      ProgressEventDispatcher progressEventDispatcher)
      throws IOException, RegistryException, LayerPropertyNotFoundException,
          LayerCountMismatchException, BadContainerConfigurationFormatException {
    EventHandlers eventHandlers = buildConfiguration.getEventHandlers();
    RegistryClient registryClient =
        buildConfiguration
            .newBaseImageRegistryClientFactory(httpClient)
            .setAuthorization(registryAuthorization)
            .newRegistryClient();

    ManifestAndDigest<?> manifestAndDigest =
        registryClient.pullManifest(buildConfiguration.getBaseImageConfiguration().getImageTag());
    ManifestTemplate manifestTemplate = manifestAndDigest.getManifest();

    // special handling if we happen upon a manifest list, redirect to a manifest and continue
    // handling it normally
    if (manifestTemplate instanceof V22ManifestListTemplate) {
      eventHandlers.dispatch(
          LogEvent.lifecycle(
              "The base image reference is manifest list, searching for linux/amd64"));
      manifestAndDigest =
          obtainPlatformSpecificImageManifest(
              registryClient, (V22ManifestListTemplate) manifestTemplate);
      manifestTemplate = manifestAndDigest.getManifest();
    }

    switch (manifestTemplate.getSchemaVersion()) {
      case 1:
        V21ManifestTemplate v21ManifestTemplate = (V21ManifestTemplate) manifestTemplate;
        buildConfiguration
            .getBaseImageLayersCache()
            .writeMetadata(
                buildConfiguration.getBaseImageConfiguration().getImage(), v21ManifestTemplate);
        return JsonToImageTranslator.toImage(v21ManifestTemplate);

      case 2:
        eventHandlers.dispatch(
            LogEvent.lifecycle("Using base image with digest: " + manifestAndDigest.getDigest()));
        BuildableManifestTemplate buildableManifestTemplate =
            (BuildableManifestTemplate) manifestTemplate;
        if (buildableManifestTemplate.getContainerConfiguration() == null
            || buildableManifestTemplate.getContainerConfiguration().getDigest() == null) {
          throw new UnknownManifestFormatException(
              "Invalid container configuration in Docker V2.2/OCI manifest: \n"
                  + JsonTemplateMapper.toUtf8String(buildableManifestTemplate));
        }

        DescriptorDigest containerConfigurationDigest =
            buildableManifestTemplate.getContainerConfiguration().getDigest();

        try (ThrottledProgressEventDispatcherWrapper progressEventDispatcherWrapper =
            new ThrottledProgressEventDispatcherWrapper(
                progressEventDispatcher.newChildProducer(),
                "pull container configuration " + containerConfigurationDigest)) {
          String containerConfigurationString =
              Blobs.writeToString(
                  registryClient.pullBlob(
                      containerConfigurationDigest,
                      progressEventDispatcherWrapper::setProgressTarget,
                      progressEventDispatcherWrapper::dispatchProgress));

          ContainerConfigurationTemplate containerConfigurationTemplate =
              JsonTemplateMapper.readJson(
                  containerConfigurationString, ContainerConfigurationTemplate.class);
          buildConfiguration
              .getBaseImageLayersCache()
              .writeMetadata(
                  buildConfiguration.getBaseImageConfiguration().getImage(),
                  buildableManifestTemplate,
                  containerConfigurationTemplate);
          return JsonToImageTranslator.toImage(
              buildableManifestTemplate, containerConfigurationTemplate);
        }
    }

    throw new IllegalStateException("Unknown manifest schema version");
  }

  /**
   * Looks through a manifest list for any amd64/linux manifest and downloads and returns the first
   * manifest it finds.
   */
  private ManifestAndDigest<?> obtainPlatformSpecificImageManifest(
      RegistryClient registryClient, V22ManifestListTemplate manifestListTemplate)
      throws RegistryException, IOException {

    List<String> digests = manifestListTemplate.getDigestsForPlatform("amd64", "linux");
    if (digests.size() == 0) {
      String errorMessage =
          "Unable to find amd64/linux manifest in manifest list at: "
              + buildConfiguration.getBaseImageConfiguration().getImage();
      buildConfiguration.getEventHandlers().dispatch(LogEvent.error(errorMessage));
      throw new RegistryException(errorMessage);
    }
    return registryClient.pullManifest(digests.get(0));
  }

  /**
   * Retrieves the cached base image.
   *
   * @return the cached image, if found
   * @throws IOException when an I/O exception occurs
   * @throws CacheCorruptedException if the cache is corrupted
   * @throws LayerPropertyNotFoundException if adding image layers fails
   * @throws BadContainerConfigurationFormatException if the container configuration is in a bad
   *     format
   */
  private Optional<Image> getCachedBaseImage()
      throws IOException, CacheCorruptedException, BadContainerConfigurationFormatException,
          LayerCountMismatchException {
    ImageReference baseImage = buildConfiguration.getBaseImageConfiguration().getImage();
    Optional<ManifestAndConfig> metadata =
        buildConfiguration.getBaseImageLayersCache().retrieveMetadata(baseImage);
    if (!metadata.isPresent()) {
      return Optional.empty();
    }

    ManifestTemplate manifestTemplate = metadata.get().getManifest();
    if (manifestTemplate instanceof V21ManifestTemplate) {
      return Optional.of(JsonToImageTranslator.toImage((V21ManifestTemplate) manifestTemplate));
    }

    ContainerConfigurationTemplate configurationTemplate =
        metadata.get().getConfig().orElseThrow(IllegalStateException::new);
    return Optional.of(
        JsonToImageTranslator.toImage(
            (BuildableManifestTemplate) manifestTemplate, configurationTemplate));
  }
}<|MERGE_RESOLUTION|>--- conflicted
+++ resolved
@@ -158,27 +158,9 @@
         } catch (RegistryUnauthorizedException registryUnauthorizedException) {
           // The registry requires us to authenticate using the Docker Token Authentication.
           // See https://docs.docker.com/registry/spec/auth/token
-<<<<<<< HEAD
-          try {
-            Optional<RegistryAuthenticator> registryAuthenticator =
-                buildConfiguration
-                    .newBaseImageRegistryClientFactory(httpClient)
-                    .newRegistryClient()
-                    .getRegistryAuthenticator();
-            if (registryAuthenticator.isPresent()) {
-              Authorization pullAuthorization =
-                  registryAuthenticator.get().authenticatePull(registryCredential);
-
-              return new ImageAndAuthorization(
-                  pullBaseImage(pullAuthorization, progressEventDispatcher), pullAuthorization);
-            }
-
-          } catch (InsecureRegistryException insecureRegistryException) {
-            // Cannot skip certificate validation or use HTTP; fall through.
-=======
           Optional<RegistryAuthenticator> registryAuthenticator =
               buildConfiguration
-                  .newBaseImageRegistryClientFactory()
+                  .newBaseImageRegistryClientFactory(httpClient)
                   .newRegistryClient()
                   .getRegistryAuthenticator();
           if (registryAuthenticator.isPresent()) {
@@ -187,7 +169,6 @@
 
             return new ImageAndAuthorization(
                 pullBaseImage(pullAuthorization, progressEventDispatcher), pullAuthorization);
->>>>>>> 3b9daa4c
           }
           eventHandlers.dispatch(
               LogEvent.error(
