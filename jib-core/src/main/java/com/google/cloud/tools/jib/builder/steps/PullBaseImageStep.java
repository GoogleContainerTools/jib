--- conflicted
+++ resolved
@@ -132,13 +132,8 @@
           RegistryClient noAuthRegistryClient =
               buildContext.newBaseImageRegistryClientFactory().newRegistryClient();
           // TODO: passing noAuthRegistryClient may be problematic. It may return 401 unauthorized
-<<<<<<< HEAD
-          // if
-          // layers have to be downloaded. https://github.com/GoogleContainerTools/jib/issues/2220
-=======
           // if layers have to be downloaded.
           // https://github.com/GoogleContainerTools/jib/issues/2220
->>>>>>> c7fe0962
           return new ImagesAndRegistryClient(images, noAuthRegistryClient);
         }
       }
