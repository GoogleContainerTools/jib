/*
 * Copyright 2018 Google LLC.
 *
 * Licensed under the Apache License, Version 2.0 (the "License"); you may not
 * use this file except in compliance with the License. You may obtain a copy of
 * the License at
 *
 *      http://www.apache.org/licenses/LICENSE-2.0
 *
 * Unless required by applicable law or agreed to in writing, software
 * distributed under the License is distributed on an "AS IS" BASIS, WITHOUT
 * WARRANTIES OR CONDITIONS OF ANY KIND, either express or implied. See the
 * License for the specific language governing permissions and limitations under
 * the License.
 */

package com.google.cloud.tools.jib.builder.steps;

import com.google.cloud.tools.jib.api.LogEvent;
import com.google.cloud.tools.jib.api.RegistryException;
import com.google.cloud.tools.jib.blob.Blob;
import com.google.cloud.tools.jib.blob.BlobDescriptor;
import com.google.cloud.tools.jib.builder.ProgressEventDispatcher;
import com.google.cloud.tools.jib.builder.TimerEventDispatcher;
import com.google.cloud.tools.jib.configuration.BuildConfiguration;
import com.google.cloud.tools.jib.event.EventHandlers;
import com.google.cloud.tools.jib.event.progress.ThrottledAccumulatingConsumer;
import com.google.cloud.tools.jib.http.Authorization;
import com.google.cloud.tools.jib.registry.RegistryClient;
import java.io.IOException;
import java.util.concurrent.Callable;
import javax.annotation.Nullable;

/** Pushes a BLOB to the target registry. */
class PushBlobStep implements Callable<BlobDescriptor> {

  private static final String DESCRIPTION = "Pushing BLOB ";

  private final BuildConfiguration buildConfiguration;
  private final ProgressEventDispatcher.Factory progressEventDispatcherFactory;

  @Nullable private final Authorization authorization;
  private final BlobDescriptor blobDescriptor;
  private final Blob blob;
  private final boolean doBlobCheck;

  PushBlobStep(
      BuildConfiguration buildConfiguration,
      ProgressEventDispatcher.Factory progressEventDispatcherFactory,
      @Nullable Authorization authorization,
      BlobDescriptor blobDescriptor,
      Blob blob,
      boolean doBlobCheck) {
    this.buildConfiguration = buildConfiguration;
    this.progressEventDispatcherFactory = progressEventDispatcherFactory;
    this.authorization = authorization;
    this.blobDescriptor = blobDescriptor;
    this.blob = blob;
    this.doBlobCheck = doBlobCheck;
  }

  @Override
  public BlobDescriptor call() throws IOException, RegistryException {
    EventHandlers eventHandlers = buildConfiguration.getEventHandlers();
    try (ProgressEventDispatcher progressEventDispatcher =
            progressEventDispatcherFactory.create(
                "pushing blob " + blobDescriptor.getDigest(), blobDescriptor.getSize());
        TimerEventDispatcher ignored =
            new TimerEventDispatcher(eventHandlers, DESCRIPTION + blobDescriptor);
        ThrottledAccumulatingConsumer throttledProgressReporter =
            new ThrottledAccumulatingConsumer(progressEventDispatcher::dispatchProgress)) {
      RegistryClient registryClient =
          buildConfiguration
              .newTargetImageRegistryClientFactory()
              .setAuthorization(authorization)
              .newRegistryClient();

      // check if the BLOB is available
<<<<<<< HEAD
      if (doBlobCheck && registryClient.checkBlob(blobDescriptor.getDigest()) != null) {
        eventHandlers.dispatch(
            LogEvent.info("BLOB : " + blobDescriptor + " already exists on registry"));
=======
      if (registryClient.checkBlob(blobDescriptor.getDigest()).isPresent()) {
        buildConfiguration
            .getEventHandlers()
            .dispatch(LogEvent.info("BLOB : " + blobDescriptor + " already exists on registry"));
>>>>>>> 46d52113
        return blobDescriptor;
      }

      // If base and target images are in the same registry, then use mount/from to try mounting the
      // BLOB from the base image repository to the target image repository and possibly avoid
      // having to push the BLOB. See
      // https://docs.docker.com/registry/spec/api/#cross-repository-blob-mount for details.
      String baseRegistry = buildConfiguration.getBaseImageConfiguration().getImageRegistry();
      String baseRepository = buildConfiguration.getBaseImageConfiguration().getImageRepository();
      String targetRegistry = buildConfiguration.getTargetImageConfiguration().getImageRegistry();
      String sourceRepository = targetRegistry.equals(baseRegistry) ? baseRepository : null;
      registryClient.pushBlob(
          blobDescriptor.getDigest(), blob, sourceRepository, throttledProgressReporter);

      return blobDescriptor;
    }
  }
}<|MERGE_RESOLUTION|>--- conflicted
+++ resolved
@@ -76,16 +76,9 @@
               .newRegistryClient();
 
       // check if the BLOB is available
-<<<<<<< HEAD
-      if (doBlobCheck && registryClient.checkBlob(blobDescriptor.getDigest()) != null) {
+      if (doBlobCheck && registryClient.checkBlob(blobDescriptor.getDigest()).isPresent()) {
         eventHandlers.dispatch(
             LogEvent.info("BLOB : " + blobDescriptor + " already exists on registry"));
-=======
-      if (registryClient.checkBlob(blobDescriptor.getDigest()).isPresent()) {
-        buildConfiguration
-            .getEventHandlers()
-            .dispatch(LogEvent.info("BLOB : " + blobDescriptor + " already exists on registry"));
->>>>>>> 46d52113
         return blobDescriptor;
       }
 
