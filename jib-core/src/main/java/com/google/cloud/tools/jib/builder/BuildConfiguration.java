--- conflicted
+++ resolved
@@ -25,16 +25,12 @@
 import com.google.common.base.Strings;
 import com.google.common.collect.ImmutableList;
 import com.google.common.collect.ImmutableMap;
-<<<<<<< HEAD
-import java.util.*;
-=======
 import java.util.ArrayList;
 import java.util.HashMap;
 import java.util.List;
 import java.util.Map;
 import java.util.regex.Matcher;
 import java.util.regex.Pattern;
->>>>>>> 149bfeb2
 import javax.annotation.Nullable;
 import javax.lang.model.SourceVersion;
 
@@ -177,11 +173,7 @@
               ImmutableList.copyOf(javaArguments),
               ImmutableList.copyOf(jvmFlags),
               ImmutableMap.copyOf(environmentMap),
-<<<<<<< HEAD
-              expandPortRanges(exposedPorts, buildLogger),
-=======
               expandPortRanges(exposedPorts),
->>>>>>> 149bfeb2
               targetFormat);
 
         case 1:
@@ -278,65 +270,8 @@
     return true;
   }
 
-<<<<<<< HEAD
-  /**
-   * Converts a list of port numbers to the corresponding ExposedPorts map format.
-   *
-   * <p>Example: [1000, 2000-2002] -> {"1000/tcp":{}, "2000/tcp":{}, "2001/tcp":{}, "2002/tcp":{}})
-   *
-   * @param ports the list of port numbers/ranges
-   * @return the map
-   * @throws NumberFormatException if any of the ports are in an invalid format or out of range
-   */
-  @VisibleForTesting
-  static ImmutableList<String> expandPortRanges(List<String> ports, BuildLogger logger) {
-    List<String> result = new ArrayList<>();
-
-    for (String port : ports) {
-      // Remove all spaces
-      port = port.replace(" ", "");
-
-      if (port.matches("\\d+")) {
-        // Port is a single number
-        int portNum = Integer.parseInt(port);
-        if (portNum < 1 || portNum > 65535) {
-          logger.warn("Port number '" + port + "' is out of range (1-65535)");
-        }
-        result.add(port);
-
-      } else if (port.matches("\\d+-\\d+")) {
-        // Port is a range
-        List<String> range = Splitter.on('-').splitToList(port);
-        int min = Integer.parseInt(range.get(0));
-        int max = Integer.parseInt(range.get(1));
-
-        // Reverse range if configured as 'max-min' instead of 'min-max'
-        if (min > max) {
-          int swapTemp = max;
-          max = min;
-          min = swapTemp;
-        }
-
-        // Make sure range is valid (min-max, within port range)
-        if (min < 1 || max > 65535) {
-          logger.warn("Port range '" + port + "' exceeds normal port range (1-65535)");
-        }
-
-        for (int portNum = min; portNum <= max; portNum++) {
-          result.add("" + portNum);
-        }
-
-      } else {
-        // Port is neither a single number nor a range
-        logger.warn("Port '" + port + "' is not a port number");
-      }
-    }
-
-    return ImmutableList.copyOf(result);
-=======
   public static Builder builder(BuildLogger buildLogger) {
     return new Builder(buildLogger);
->>>>>>> 149bfeb2
   }
 
   private final BuildLogger buildLogger;
