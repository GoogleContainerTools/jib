--- conflicted
+++ resolved
@@ -39,14 +39,8 @@
     @Nullable private String baseImageCredentialHelperName;
     @Nullable private RegistryCredentials knownBaseRegistryCredentials;
     @Nullable private ImageReference targetImageReference;
-<<<<<<< HEAD
     @Nullable private String targetImageCredentialHelperName;
     @Nullable private RegistryCredentials knownTargetRegistryCredentials;
-    private boolean enableReproducibleBuilds = true;
-=======
-    private List<String> credentialHelperNames = new ArrayList<>();
-    private RegistryCredentials knownRegistryCredentials = RegistryCredentials.none();
->>>>>>> e17839c1
     @Nullable private String mainClass;
     private List<String> jvmFlags = new ArrayList<>();
     private Map<String, String> environmentMap = new HashMap<>();
@@ -139,14 +133,8 @@
               baseImageCredentialHelperName,
               knownBaseRegistryCredentials,
               targetImageReference,
-<<<<<<< HEAD
               targetImageCredentialHelperName,
               knownTargetRegistryCredentials,
-              enableReproducibleBuilds,
-=======
-              credentialHelperNames,
-              knownRegistryCredentials,
->>>>>>> e17839c1
               mainClass,
               jvmFlags,
               environmentMap,
@@ -193,14 +181,8 @@
   @Nullable private String baseImageCredentialHelperName;
   @Nullable private RegistryCredentials knownBaseRegistryCredentials;
   private ImageReference targetImageReference;
-<<<<<<< HEAD
   @Nullable private String targetImageCredentialHelperName;
   @Nullable private RegistryCredentials knownTargetRegistryCredentials;
-  private boolean enableReproducibleBuilds;
-=======
-  private List<String> credentialHelperNames;
-  private RegistryCredentials knownRegistryCredentials;
->>>>>>> e17839c1
   private String mainClass;
   private List<String> jvmFlags;
   private Map<String, String> environmentMap;
@@ -217,14 +199,8 @@
       @Nullable String baseImageCredentialHelperName,
       @Nullable RegistryCredentials knownBaseRegistryCredentials,
       ImageReference targetImageReference,
-<<<<<<< HEAD
       @Nullable String targetImageCredentialHelperName,
       @Nullable RegistryCredentials knownTargetRegistryCredentials,
-      boolean enableReproducibleBuilds,
-=======
-      List<String> credentialHelperNames,
-      RegistryCredentials knownRegistryCredentials,
->>>>>>> e17839c1
       String mainClass,
       List<String> jvmFlags,
       Map<String, String> environmentMap,
@@ -234,14 +210,8 @@
     this.baseImageCredentialHelperName = baseImageCredentialHelperName;
     this.knownBaseRegistryCredentials = knownBaseRegistryCredentials;
     this.targetImageReference = targetImageReference;
-<<<<<<< HEAD
     this.targetImageCredentialHelperName = targetImageCredentialHelperName;
     this.knownTargetRegistryCredentials = knownTargetRegistryCredentials;
-    this.enableReproducibleBuilds = enableReproducibleBuilds;
-=======
-    this.credentialHelperNames = Collections.unmodifiableList(credentialHelperNames);
-    this.knownRegistryCredentials = knownRegistryCredentials;
->>>>>>> e17839c1
     this.mainClass = mainClass;
     this.jvmFlags = Collections.unmodifiableList(jvmFlags);
     this.environmentMap = Collections.unmodifiableMap(environmentMap);
