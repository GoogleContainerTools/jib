--- conflicted
+++ resolved
@@ -56,14 +56,9 @@
     private Class<? extends BuildableManifestTemplate> targetFormat = V22ManifestTemplate.class;
     @Nullable private CacheConfiguration applicationLayersCacheConfiguration;
     @Nullable private CacheConfiguration baseImageLayersCacheConfiguration;
-<<<<<<< HEAD
-    private boolean allowHttp = false;
+    private boolean allowInsecureRegistries = false;
     private ImmutableList<LayerConfiguration> layerConfigurations = ImmutableList.of();
     @Nullable private ImmutableList<String> entrypoint;
-=======
-    private boolean allowInsecureRegistries = false;
-    @Nullable private LayerConfiguration extraFilesLayerConfiguration;
->>>>>>> 4e8126dc
 
     private BuildLogger buildLogger;
 
@@ -248,14 +243,9 @@
               targetFormat,
               applicationLayersCacheConfiguration,
               baseImageLayersCacheConfiguration,
-<<<<<<< HEAD
-              allowHttp,
+              allowInsecureRegistries,
               layerConfigurations,
               entrypoint);
-=======
-              allowInsecureRegistries,
-              extraFilesLayerConfiguration);
->>>>>>> 4e8126dc
 
         case 1:
           throw new IllegalStateException(errorMessages.get(0));
@@ -312,14 +302,9 @@
   private final Class<? extends BuildableManifestTemplate> targetFormat;
   @Nullable private final CacheConfiguration applicationLayersCacheConfiguration;
   @Nullable private final CacheConfiguration baseImageLayersCacheConfiguration;
-<<<<<<< HEAD
-  private final boolean allowHttp;
+  private final boolean allowInsecureRegistries;
   private final ImmutableList<LayerConfiguration> layerConfigurations;
   @Nullable private final ImmutableList<String> entrypoint;
-=======
-  private final boolean allowInsecureRegistries;
-  @Nullable private final LayerConfiguration extraFilesLayerConfiguration;
->>>>>>> 4e8126dc
 
   /** Instantiate with {@link Builder#build}. */
   private BuildConfiguration(
@@ -337,14 +322,9 @@
       Class<? extends BuildableManifestTemplate> targetFormat,
       @Nullable CacheConfiguration applicationLayersCacheConfiguration,
       @Nullable CacheConfiguration baseImageLayersCacheConfiguration,
-<<<<<<< HEAD
-      boolean allowHttp,
+      boolean allowInsecureRegistries,
       ImmutableList<LayerConfiguration> layerConfigurations,
       @Nullable ImmutableList<String> entrypoint) {
-=======
-      boolean allowInsecureRegistries,
-      @Nullable LayerConfiguration extraFilesLayerConfiguration) {
->>>>>>> 4e8126dc
     this.buildLogger = buildLogger;
     this.creationTime = creationTime;
     this.baseImageReference = baseImageReference;
@@ -359,14 +339,9 @@
     this.targetFormat = targetFormat;
     this.applicationLayersCacheConfiguration = applicationLayersCacheConfiguration;
     this.baseImageLayersCacheConfiguration = baseImageLayersCacheConfiguration;
-<<<<<<< HEAD
-    this.allowHttp = allowHttp;
+    this.allowInsecureRegistries = allowInsecureRegistries;
     this.layerConfigurations = layerConfigurations;
     this.entrypoint = entrypoint;
-=======
-    this.allowInsecureRegistries = allowInsecureRegistries;
-    this.extraFilesLayerConfiguration = extraFilesLayerConfiguration;
->>>>>>> 4e8126dc
   }
 
   public BuildLogger getBuildLogger() {
