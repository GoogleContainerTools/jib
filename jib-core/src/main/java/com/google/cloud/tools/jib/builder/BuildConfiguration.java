--- conflicted
+++ resolved
@@ -60,12 +60,9 @@
     private Map<String, String> environmentMap = new HashMap<>();
     private List<String> exposedPorts = new ArrayList<>();
     private Class<? extends BuildableManifestTemplate> targetFormat = V22ManifestTemplate.class;
-<<<<<<< HEAD
-    private boolean allowHttp = false;
-=======
     @Nullable private CacheConfiguration applicationLayersCacheConfiguration;
     @Nullable private CacheConfiguration baseImageLayersCacheConfiguration;
->>>>>>> ec151fc1
+    private boolean allowHttp = false;
 
     private BuildLogger buildLogger;
 
@@ -143,10 +140,6 @@
       return this;
     }
 
-<<<<<<< HEAD
-    public Builder setAllowHttp(boolean allowHttp) {
-      this.allowHttp = allowHttp;
-=======
     /**
      * Sets the location of the cache for storing application layers.
      *
@@ -168,7 +161,17 @@
     public Builder setBaseImageLayersCacheConfiguration(
         @Nullable CacheConfiguration baseImageLayersCacheConfiguration) {
       this.baseImageLayersCacheConfiguration = baseImageLayersCacheConfiguration;
->>>>>>> ec151fc1
+      return this;
+    }
+
+    /**
+     * Sets whether or not to allow communication over HTTP (as opposed to HTTPS).
+     *
+     * @param allowHttp if {@code true}, insecure connections will be allowed
+     * @return this
+     */
+    public Builder setAllowHttp(boolean allowHttp) {
+      this.allowHttp = allowHttp;
       return this;
     }
 
@@ -211,12 +214,9 @@
               ImmutableMap.copyOf(environmentMap),
               expandPortRanges(exposedPorts),
               targetFormat,
-<<<<<<< HEAD
+              applicationLayersCacheConfiguration,
+              baseImageLayersCacheConfiguration,
               allowHttp);
-=======
-              applicationLayersCacheConfiguration,
-              baseImageLayersCacheConfiguration);
->>>>>>> ec151fc1
 
         case 1:
           throw new IllegalStateException(errorMessages.get(0));
@@ -329,12 +329,9 @@
   private final ImmutableMap<String, String> environmentMap;
   private final ImmutableList<String> exposedPorts;
   private final Class<? extends BuildableManifestTemplate> targetFormat;
-<<<<<<< HEAD
-  private final boolean allowHttp;
-=======
   @Nullable private final CacheConfiguration applicationLayersCacheConfiguration;
   @Nullable private final CacheConfiguration baseImageLayersCacheConfiguration;
->>>>>>> ec151fc1
+  private final boolean allowHttp;
 
   /** Instantiate with {@link Builder#build}. */
   private BuildConfiguration(
@@ -351,12 +348,9 @@
       ImmutableMap<String, String> environmentMap,
       ImmutableList<String> exposedPorts,
       Class<? extends BuildableManifestTemplate> targetFormat,
-<<<<<<< HEAD
+      @Nullable CacheConfiguration applicationLayersCacheConfiguration,
+      @Nullable CacheConfiguration baseImageLayersCacheConfiguration,
       boolean allowHttp) {
-=======
-      @Nullable CacheConfiguration applicationLayersCacheConfiguration,
-      @Nullable CacheConfiguration baseImageLayersCacheConfiguration) {
->>>>>>> ec151fc1
     this.buildLogger = buildLogger;
     this.baseImageReference = baseImageReference;
     this.baseImageCredentialHelperName = baseImageCredentialHelperName;
@@ -370,12 +364,9 @@
     this.environmentMap = environmentMap;
     this.exposedPorts = exposedPorts;
     this.targetFormat = targetFormat;
-<<<<<<< HEAD
-    this.allowHttp = allowHttp;
-=======
     this.applicationLayersCacheConfiguration = applicationLayersCacheConfiguration;
     this.baseImageLayersCacheConfiguration = baseImageLayersCacheConfiguration;
->>>>>>> ec151fc1
+    this.allowHttp = allowHttp;
   }
 
   public BuildLogger getBuildLogger() {
@@ -458,10 +449,6 @@
     return targetFormat;
   }
 
-<<<<<<< HEAD
-  public boolean getAllowHttp() {
-    return allowHttp;
-=======
   /**
    * Gets the location of the cache for storing application layers.
    *
@@ -473,13 +460,21 @@
   }
 
   /**
-   * Sets the location of the cache for storing base image layers.
+   * Gets the location of the cache for storing base image layers.
    *
    * @return the base image layers {@link CacheConfiguration}, or {@code null} if not set
    */
   @Nullable
   public CacheConfiguration getBaseImageLayersCacheConfiguration() {
     return baseImageLayersCacheConfiguration;
->>>>>>> ec151fc1
+  }
+
+  /**
+   * Gets whether or not to allow communication over HTTP (as opposed to HTTPS).
+   *
+   * @return {@code true} if insecure connections will be allowed; {@code false} otherwise
+   */
+  public boolean getAllowHttp() {
+    return allowHttp;
   }
 }