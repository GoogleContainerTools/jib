--- conflicted
+++ resolved
@@ -200,13 +200,10 @@
     }
 
     /**
-<<<<<<< HEAD
-     * Converts/validates a list of ports with ranges to an expanded form without ranges.
-=======
+
      * TODO: Move this to a class in frontend
      *
      * <p>Converts/validates a list of ports with ranges to an expanded form without ranges.
->>>>>>> f6028ca4
      *
      * <p>Example: ["1000/tcp", "2000-2002/tcp"] -> ["1000/tcp", "2000/tcp", "2001/tcp", "2002/tcp"]
      *
@@ -217,21 +214,8 @@
     @VisibleForTesting
     ImmutableList<String> expandPortRanges(List<String> ports) throws NumberFormatException {
       ImmutableList.Builder<String> result = new ImmutableList.Builder<>();
-<<<<<<< HEAD
-      Pattern portPattern = Pattern.compile("(\\d+)(-\\d+|)(\\/tcp|\\/udp|)");
 
       for (String port : ports) {
-        // Make sure configuration is a single number or a range, with an optional protocol
-        // Examples:
-        //   100
-        //   200-210
-        //   1000/tcp
-        //   2000/udp
-        //   500-600/tcp
-=======
-
-      for (String port : ports) {
->>>>>>> f6028ca4
         Matcher matcher = portPattern.matcher(port);
 
         if (!matcher.matches()) {
@@ -246,14 +230,8 @@
         // Parse protocol
         int min = Integer.parseInt(matcher.group(1));
         int max = min;
-<<<<<<< HEAD
-        if (!matcher.group(2).equals("")) {
-          // Skip over the hyphen
-          max = Integer.parseInt(matcher.group(2).substring(1));
-=======
         if (!Strings.isNullOrEmpty(matcher.group(2))) {
           max = Integer.parseInt(matcher.group(2));
->>>>>>> f6028ca4
         }
         String protocol = matcher.group(3);
 
@@ -272,11 +250,7 @@
         // Add all numbers in range to list
         for (int portNum = min; portNum <= max; portNum++) {
           // TODO: Use a class w/ port number and protocol instead of a string
-<<<<<<< HEAD
-          result.add(portNum + protocol);
-=======
           result.add(portNum + (protocol == null ? "" : protocol));
->>>>>>> f6028ca4
         }
       }
 
