--- conflicted
+++ resolved
@@ -319,33 +319,21 @@
             () -> {
               try (ProgressEventDispatcher progressDispatcher =
                   childProgressDispatcherFactory.create(
-<<<<<<< HEAD
-                      "scheduling obtaining base image layers",
-                      results.baseImagesAndRegistryClient.get().images.size());
-
-              Map<DescriptorDigest, Future<PreparedLayer>> preparedLayersCache = new HashMap<>();
-              Map<Image, List<Future<PreparedLayer>>> baseImagesAndLayers = new HashMap<>();
-              for (Image baseImage : results.baseImagesAndRegistryClient.get().images) {
-                List<Future<PreparedLayer>> layers =
-                    obtainBaseImageLayers(
-                        baseImage,
-                        layersRequiredLocally,
-                        preparedLayersCache,
-                        progressDispatcher.newChildProducer());
-                baseImagesAndLayers.put(baseImage, layers);
-=======
                       "scheduling obtaining base images layers",
                       results.baseImagesAndRegistryClient.get().images.size())) {
 
+                Map<DescriptorDigest, Future<PreparedLayer>> preparedLayersCache = new HashMap<>();
                 Map<Image, List<Future<PreparedLayer>>> baseImagesAndLayers = new HashMap<>();
                 for (Image baseImage : results.baseImagesAndRegistryClient.get().images) {
                   List<Future<PreparedLayer>> layers =
                       obtainBaseImageLayers(
-                          baseImage, layersRequiredLocally, progressDispatcher.newChildProducer());
+                          baseImage,
+                          layersRequiredLocally,
+                          preparedLayersCache,
+                          progressDispatcher.newChildProducer());
                   baseImagesAndLayers.put(baseImage, layers);
                 }
                 return baseImagesAndLayers;
->>>>>>> 3b99a252
               }
             });
   }
