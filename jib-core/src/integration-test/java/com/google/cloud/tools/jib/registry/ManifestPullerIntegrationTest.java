/*
 * Copyright 2017 Google LLC.
 *
 * Licensed under the Apache License, Version 2.0 (the "License"); you may not
 * use this file except in compliance with the License. You may obtain a copy of
 * the License at
 *
 *      http://www.apache.org/licenses/LICENSE-2.0
 *
 * Unless required by applicable law or agreed to in writing, software
 * distributed under the License is distributed on an "AS IS" BASIS, WITHOUT
 * WARRANTIES OR CONDITIONS OF ANY KIND, either express or implied. See the
 * License for the specific language governing permissions and limitations under
 * the License.
 */

package com.google.cloud.tools.jib.registry;

import com.google.cloud.tools.jib.api.RegistryException;
import com.google.cloud.tools.jib.event.EventHandlers;
import com.google.cloud.tools.jib.http.Authorization;
import com.google.cloud.tools.jib.image.json.ManifestTemplate;
import com.google.cloud.tools.jib.image.json.V21ManifestTemplate;
import com.google.cloud.tools.jib.image.json.V22ManifestListTemplate;
import com.google.cloud.tools.jib.image.json.V22ManifestTemplate;
import java.io.IOException;
import org.hamcrest.CoreMatchers;
import org.junit.Assert;
import org.junit.BeforeClass;
import org.junit.ClassRule;
import org.junit.Test;

/** Integration tests for {@link ManifestPuller}. */
public class ManifestPullerIntegrationTest {

  /** A known manifest list sha for openjdk:11-jre-slim */
  public static final String KNOWN_MANIFEST_LIST_SHA =
      "sha256:8ab7b3078b01ba66b937b7fbe0b9eccf60449cc101c42e99aeefaba0e1781155";

  @ClassRule public static LocalRegistry localRegistry = new LocalRegistry(5000);

  @BeforeClass
  public static void setUp() throws IOException, InterruptedException {
    localRegistry.pullAndPushToLocal("busybox", "busybox");
  }

  @Test
  public void testPull_v21() throws IOException, RegistryException {
    RegistryClient registryClient =
        RegistryClient.factory(EventHandlers.NONE, "localhost:5000", "busybox")
            .setAllowInsecureRegistries(true)
            .newRegistryClient();
    V21ManifestTemplate manifestTemplate =
        registryClient.pullManifest("latest", V21ManifestTemplate.class);

    Assert.assertEquals(1, manifestTemplate.getSchemaVersion());
    Assert.assertTrue(manifestTemplate.getFsLayers().size() > 0);
  }

  @Test
  public void testPull_v22() throws IOException, RegistryException {
    RegistryClient registryClient =
        RegistryClient.factory(EventHandlers.NONE, "gcr.io", "distroless/java").newRegistryClient();
    ManifestTemplate manifestTemplate = registryClient.pullManifest("latest");

    Assert.assertEquals(2, manifestTemplate.getSchemaVersion());
    V22ManifestTemplate v22ManifestTemplate = (V22ManifestTemplate) manifestTemplate;
    Assert.assertTrue(v22ManifestTemplate.getLayers().size() > 0);
  }

  @Test
<<<<<<< HEAD
  public void testPull_v22ManifestList() throws IOException, RegistryException {
    RegistryClient.Factory factory =
        RegistryClient.factory(EventHandlers.NONE, "registry-1.docker.io", "library/openjdk");
    Authorization authorization =
        factory.newRegistryClient().getRegistryAuthenticator().authenticatePull(null);
    RegistryClient registryClient = factory.setAuthorization(authorization).newRegistryClient();

    // Ensure 11-jre-slim is a manifest list
    V22ManifestListTemplate manifestListTemplate =
        registryClient.pullManifest("11-jre-slim", V22ManifestListTemplate.class);
    Assert.assertEquals(2, manifestListTemplate.getSchemaVersion());
    Assert.assertTrue(manifestListTemplate.getManifests().size() > 0);

    // Generic call to 11-jre-slim should NOT pull a manifest list (delegate to registry default)
    ManifestTemplate manifestTemplate = registryClient.pullManifest("11-jre-slim");
    Assert.assertEquals(2, manifestTemplate.getSchemaVersion());
    Assert.assertThat(manifestTemplate, CoreMatchers.instanceOf(V22ManifestTemplate.class));

    // Make sure we can't cast a v22ManifestTemplate to v22ManifestListTemplate in ManifestPuller
    try {
      registryClient.pullManifest(KNOWN_MANIFEST_LIST_SHA, V22ManifestTemplate.class);
      Assert.fail();
    } catch (ClassCastException ex) {
      // pass
    }

    // Referencing a manifest list by sha256, should return a manifest list
    ManifestTemplate sha256ManifestList = registryClient.pullManifest(KNOWN_MANIFEST_LIST_SHA);
    Assert.assertEquals(2, sha256ManifestList.getSchemaVersion());
    Assert.assertThat(sha256ManifestList, CoreMatchers.instanceOf(V22ManifestListTemplate.class));
    Assert.assertTrue(((V22ManifestListTemplate) sha256ManifestList).getManifests().size() > 0);
  }

  @Test
  public void testPull_unknownManifest()
      throws RegistryException, IOException, InterruptedException {
    localRegistry.pullAndPushToLocal("busybox", "busybox");
=======
  public void testPull_unknownManifest() throws RegistryException, IOException {
>>>>>>> 15be096f
    try {
      RegistryClient registryClient =
          RegistryClient.factory(EventHandlers.NONE, "localhost:5000", "busybox")
              .setAllowInsecureRegistries(true)
              .newRegistryClient();
      registryClient.pullManifest("nonexistent-tag");
      Assert.fail("Trying to pull nonexistent image should have errored");

    } catch (RegistryErrorException ex) {
      Assert.assertThat(
          ex.getMessage(),
          CoreMatchers.containsString(
              "pull image manifest for localhost:5000/busybox:nonexistent-tag"));
    }
  }
}<|MERGE_RESOLUTION|>--- conflicted
+++ resolved
@@ -69,7 +69,6 @@
   }
 
   @Test
-<<<<<<< HEAD
   public void testPull_v22ManifestList() throws IOException, RegistryException {
     RegistryClient.Factory factory =
         RegistryClient.factory(EventHandlers.NONE, "registry-1.docker.io", "library/openjdk");
@@ -104,12 +103,7 @@
   }
 
   @Test
-  public void testPull_unknownManifest()
-      throws RegistryException, IOException, InterruptedException {
-    localRegistry.pullAndPushToLocal("busybox", "busybox");
-=======
   public void testPull_unknownManifest() throws RegistryException, IOException {
->>>>>>> 15be096f
     try {
       RegistryClient registryClient =
           RegistryClient.factory(EventHandlers.NONE, "localhost:5000", "busybox")
