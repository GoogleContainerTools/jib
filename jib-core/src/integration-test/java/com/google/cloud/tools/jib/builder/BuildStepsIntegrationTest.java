/*
 * Copyright 2018 Google LLC. All rights reserved.
 *
 * Licensed under the Apache License, Version 2.0 (the "License"); you may not
 * use this file except in compliance with the License. You may obtain a copy of
 * the License at
 *
 *      http://www.apache.org/licenses/LICENSE-2.0
 *
 * Unless required by applicable law or agreed to in writing, software
 * distributed under the License is distributed on an "AS IS" BASIS, WITHOUT
 * WARRANTIES OR CONDITIONS OF ANY KIND, either express or implied. See the
 * License for the specific language governing permissions and limitations under
 * the License.
 */

package com.google.cloud.tools.jib.builder;

import com.google.cloud.tools.jib.Command;
import com.google.cloud.tools.jib.cache.CacheDirectoryCreationException;
import com.google.cloud.tools.jib.cache.CacheDirectoryNotOwnedException;
import com.google.cloud.tools.jib.cache.CacheMetadataCorruptedException;
import com.google.cloud.tools.jib.cache.Caches;
import com.google.cloud.tools.jib.frontend.ExposedPortsParser;
import com.google.cloud.tools.jib.image.ImageReference;
import com.google.cloud.tools.jib.registry.LocalRegistry;
import com.google.common.collect.ImmutableList;
import java.io.IOException;
import java.net.URISyntaxException;
import java.nio.file.Path;
import java.util.concurrent.ExecutionException;
import org.hamcrest.CoreMatchers;
import org.junit.Assert;
import org.junit.ClassRule;
import org.junit.Rule;
import org.junit.Test;
import org.junit.rules.TemporaryFolder;

/** Integration tests for {@link BuildSteps}. */
public class BuildStepsIntegrationTest {

  @ClassRule public static LocalRegistry localRegistry = new LocalRegistry(5000);

  private static final TestBuildLogger logger = new TestBuildLogger();

  @Rule public TemporaryFolder temporaryCacheDirectory = new TemporaryFolder();

  @Test
  public void testSteps_forBuildToDockerRegistry()
      throws IOException, URISyntaxException, InterruptedException, CacheMetadataCorruptedException,
          ExecutionException, CacheDirectoryNotOwnedException, CacheDirectoryCreationException {
    SourceFilesConfiguration sourceFilesConfiguration = new TestSourceFilesConfiguration();
    BuildConfiguration buildConfiguration =
        BuildConfiguration.builder(logger)
            .setBaseImage(ImageReference.of("gcr.io", "distroless/java", "latest"))
            .setTargetImage(ImageReference.of("localhost:5000", "testimage", "testtag"))
            .setMainClass("HelloWorld")
<<<<<<< HEAD
            .setJavaArguments(ImmutableList.of("An argument."))
            .setExposedPorts(ImmutableList.of("1000", "2000-2002/tcp", "3000/udp"))
=======
            .setJavaArguments(Collections.singletonList("An argument."))
            .setExposedPorts(
                ExposedPortsParser.parse(
                    Arrays.asList("1000", "2000-2002/tcp", "3000/udp"), logger))
>>>>>>> 369e30d0
            .setAllowHttp(true)
            .build();

    Path cacheDirectory = temporaryCacheDirectory.newFolder().toPath();
    BuildSteps buildImageSteps =
        BuildSteps.forBuildToDockerRegistry(
            buildConfiguration,
            sourceFilesConfiguration,
            new Caches.Initializer(cacheDirectory, false, cacheDirectory, false));

    long lastTime = System.nanoTime();
    buildImageSteps.run();
    logger.info("Initial build time: " + ((System.nanoTime() - lastTime) / 1_000_000));
    lastTime = System.nanoTime();
    buildImageSteps.run();
    logger.info("Secondary build time: " + ((System.nanoTime() - lastTime) / 1_000_000));

    String imageReference = "localhost:5000/testimage:testtag";
    new Command("docker", "pull", imageReference).run();
    Assert.assertThat(
        new Command("docker", "inspect", imageReference).run(),
        CoreMatchers.containsString(
            "            \"ExposedPorts\": {\n"
                + "                \"1000\": {},\n"
                + "                \"2000/tcp\": {},\n"
                + "                \"2001/tcp\": {},\n"
                + "                \"2002/tcp\": {},\n"
                + "                \"3000/udp\": {}"));
    Assert.assertEquals(
        "Hello, world. An argument.\n", new Command("docker", "run", imageReference).run());
  }

  @Test
  public void testSteps_forBuildToDockerDaemon()
      throws IOException, URISyntaxException, InterruptedException, CacheMetadataCorruptedException,
          ExecutionException, CacheDirectoryNotOwnedException, CacheDirectoryCreationException {
    SourceFilesConfiguration sourceFilesConfiguration = new TestSourceFilesConfiguration();
    BuildConfiguration buildConfiguration =
        BuildConfiguration.builder(logger)
            .setBaseImage(ImageReference.of("gcr.io", "distroless/java", "latest"))
            .setTargetImage(ImageReference.of(null, "testdocker", null))
            .setMainClass("HelloWorld")
<<<<<<< HEAD
            .setJavaArguments(ImmutableList.of("An argument."))
            .setExposedPorts(ImmutableList.of("1000", "2000-2002/tcp", "3000/udp"))
=======
            .setJavaArguments(Collections.singletonList("An argument."))
            .setExposedPorts(
                ExposedPortsParser.parse(
                    Arrays.asList("1000", "2000-2002/tcp", "3000/udp"), logger))
>>>>>>> 369e30d0
            .build();

    Path cacheDirectory = temporaryCacheDirectory.newFolder().toPath();
    BuildSteps buildDockerSteps =
        BuildSteps.forBuildToDockerDaemon(
            buildConfiguration,
            sourceFilesConfiguration,
            new Caches.Initializer(cacheDirectory, false, cacheDirectory, false));

    buildDockerSteps.run();
    Assert.assertThat(
        new Command("docker", "inspect", "testdocker").run(),
        CoreMatchers.containsString(
            "            \"ExposedPorts\": {\n"
                + "                \"1000\": {},\n"
                + "                \"2000/tcp\": {},\n"
                + "                \"2001/tcp\": {},\n"
                + "                \"2002/tcp\": {},\n"
                + "                \"3000/udp\": {}"));
    Assert.assertEquals(
        "Hello, world. An argument.\n", new Command("docker", "run", "testdocker").run());
  }
}<|MERGE_RESOLUTION|>--- conflicted
+++ resolved
@@ -28,6 +28,7 @@
 import java.io.IOException;
 import java.net.URISyntaxException;
 import java.nio.file.Path;
+import java.util.Arrays;
 import java.util.concurrent.ExecutionException;
 import org.hamcrest.CoreMatchers;
 import org.junit.Assert;
@@ -55,15 +56,10 @@
             .setBaseImage(ImageReference.of("gcr.io", "distroless/java", "latest"))
             .setTargetImage(ImageReference.of("localhost:5000", "testimage", "testtag"))
             .setMainClass("HelloWorld")
-<<<<<<< HEAD
             .setJavaArguments(ImmutableList.of("An argument."))
-            .setExposedPorts(ImmutableList.of("1000", "2000-2002/tcp", "3000/udp"))
-=======
-            .setJavaArguments(Collections.singletonList("An argument."))
             .setExposedPorts(
                 ExposedPortsParser.parse(
                     Arrays.asList("1000", "2000-2002/tcp", "3000/udp"), logger))
->>>>>>> 369e30d0
             .setAllowHttp(true)
             .build();
 
@@ -106,15 +102,10 @@
             .setBaseImage(ImageReference.of("gcr.io", "distroless/java", "latest"))
             .setTargetImage(ImageReference.of(null, "testdocker", null))
             .setMainClass("HelloWorld")
-<<<<<<< HEAD
             .setJavaArguments(ImmutableList.of("An argument."))
-            .setExposedPorts(ImmutableList.of("1000", "2000-2002/tcp", "3000/udp"))
-=======
-            .setJavaArguments(Collections.singletonList("An argument."))
             .setExposedPorts(
                 ExposedPortsParser.parse(
                     Arrays.asList("1000", "2000-2002/tcp", "3000/udp"), logger))
->>>>>>> 369e30d0
             .build();
 
     Path cacheDirectory = temporaryCacheDirectory.newFolder().toPath();
