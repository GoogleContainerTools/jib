--- conflicted
+++ resolved
@@ -276,12 +276,8 @@
                 ExposedPortsParser.parse(Arrays.asList("1000", "2000-2002/tcp", "3000/udp")))
             .setLabels(ImmutableMap.of("key1", "value1", "key2", "value2"))
             .build();
-<<<<<<< HEAD
     Path cacheDirectory = temporaryFolder.newFolder().toPath();
-    return BuildConfiguration.builder(logger)
-=======
     return BuildConfiguration.builder()
->>>>>>> 6f69b50b
         .setBaseImageConfiguration(baseImageConfiguration)
         .setTargetImageConfiguration(targetImageConfiguration)
         .setContainerConfiguration(containerConfiguration)
