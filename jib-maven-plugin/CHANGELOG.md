--- conflicted
+++ resolved
@@ -6,11 +6,8 @@
 ### Added
 
 - Java 9+ WAR projects are now supported and run on the distroless Jetty Java 11 image (https://github.com/GoogleContainerTools/distroless) by default. Java 8 projects remain on the distroless Jetty Java 8 image. ([#1510](https://github.com/GoogleContainerTools/jib/issues/1510))
-<<<<<<< HEAD
 - Now supports authentication against Azure Container Registry using `docker-credential-acr-*` credential helpers.
-=======
 - Batch mode now disables build progress bar.
->>>>>>> 3f0d52b0
 
 ### Changed
 
