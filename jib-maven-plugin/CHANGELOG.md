# Change Log
All notable changes to this project will be documented in this file.

## [unreleased]

### Added

### Changed

### Fixed

<<<<<<< HEAD
- Fixed a `skaffold init` issue with projects containing submodules specifying different parent poms. ([#2262](https://github.com/GoogleContainerTools/jib/issues/2262))
=======
- Fixed authentication failure with error `server did not return 'WWW-Authenticate: Bearer' header` in certain cases (for example, on OpenShift). ([#2258](https://github.com/GoogleContainerTools/jib/issues/2258))
>>>>>>> 2e7b670a

## 2.0.0

### Added

- Added json output file for image metadata after a build is complete. Writes to `target/jib-image.json` by default, configurable with `<outputPaths><imageJson>`. ([#2227](https://github.com/GoogleContainerTools/jib/pull/2227))
- Added automatic update checks. Jib will now display a message if there is a new version of Jib available. See the [privacy page](../docs/privacy.md) for more details. ([#2193](https://github.com/GoogleContainerTools/jib/issues/2193))

### Changed

- Removed deprecated `<extraDirectory>` configuration in favor of `<extraDirectories>`. ([#1691](https://github.com/GoogleContainerTools/jib/issues/1691))
- Removed deprecated `<container><useCurrentTimestamp>` configuration in favor of `<container><creationTime>` with `USE_CURRENT_TIMESTAMP`. ([#1897](https://github.com/GoogleContainerTools/jib/issues/1897))
- HTTP redirection URLs are no longer sanitized in order to work around an issue with certain registries that do not conform to HTTP standards. This resolves an issue with using Red Hat OpenShift and Quay registries. ([#2106](https://github.com/GoogleContainerTools/jib/issues/2106), [#1986](https://github.com/GoogleContainerTools/jib/issues/1986#issuecomment-547610104))
- The default base image cache location has been changed on MacOS and Windows. ([#2216](https://github.com/GoogleContainerTools/jib/issues/2216))
    - MacOS (`$XDG_CACHE_HOME` defined): from `$XDG_CACHE_HOME/google-cloud-tools-java/jib/` to `$XDG_CACHE_HOME/Google/Jib/`
    - MacOS (`$XDG_CACHE_HOME` not defined): from `$HOME/Library/Application Support/google-cloud-tools-java/jib/` to `$HOME/Library/Caches/Google/Jib/`
    - Windows (`$XDG_CACHE_HOME` defined): from `$XDG_CACHE_HOME\google-cloud-tools-java\jib\` to `$XDG_CACHE_HOME\Google\Jib\Cache\`
    - Windows (`$XDG_CACHE_HOME` not defined): from `%LOCALAPPDATA%\google-cloud-tools-java\jib\` to `%LOCALAPPDATA%\Google\Jib\Cache\`
    - Initial builds will be slower until the cache is repopulated, unless you manually move the cache from the old location to the new location
- When giving registry credentials in `settings.xml`, specifying port in `<server><id>` is no longer required. ([#2135](https://github.com/GoogleContainerTools/jib/issues/2135))

### Fixed

- Fixed `<extraDirectories><permissions>` being ignored if `<paths>` are not explicitly defined. ([#2106](https://github.com/GoogleContainerTools/jib/issues/2160))
- Now `<containerizingMode>packaged` works as intended with Spring Boot projects that generate a fat JAR. ([#2170](https://github.com/GoogleContainerTools/jib/issues/2170))
- Now `<containerizingMode>packaged` correctly identifies the packaged JAR generated at a non-default location when configured with the Maven Jar Plugin's `<classifier>` and `<outputDirectory>`. ([#2170](https://github.com/GoogleContainerTools/jib/issues/2170))
- `jib:buildTar` with `<container><format>OCI` now builds a correctly formatted OCI archive. ([#2124](https://github.com/GoogleContainerTools/jib/issues/2124))
- Fixed an issue where configuring the `<warName>` property of the Maven WAR plugin fails the build. ([#2206](https://github.com/GoogleContainerTools/jib/issues/2206))
- Now automatically refreshes Docker registry authentication tokens when expired, fixing the issue that long-running builds may fail with "401 unauthorized." ([#691](https://github.com/GoogleContainerTools/jib/issues/691))

## 1.8.0

### Changed

- Optimized building to a registry with local base images. ([#1913](https://github.com/GoogleContainerTools/jib/issues/1913))

### Fixed

- Fixed reporting wrong module name when `skaffold init` is run on multi-module projects. ([#2088](https://github.com/GoogleContainerTools/jib/issues/2088))
- `<allowInsecureRegistries>` and the `sendCredentialsOverHttp` system property are now effective for authentication service server connections. ([#2074](https://github.com/GoogleContainerTools/jib/pull/2074))
- Fixed inefficient communications when interacting with insecure registries and servers (when `<allowInsecureRegistries>` is set). ([#946](https://github.com/GoogleContainerTools/jib/issues/946))

## 1.7.0

### Added

- `<outputPaths>` object for configuration output file locations ([#1561](https://github.com/GoogleContainerTools/jib/issues/1561))
  - `<outputPaths><tar>` configures output path of `jib:buildTar` (`target/jib-image.tar` by default)
  - `<outputPaths><digest>` configures the output path of the image digest (`target/jib-image.digest` by default)
  - `<outputPaths><imageId>` configures output path of the image id  (`target/jib-image.id` by default)
- Main class inference support for Java 13/14. ([#2015](https://github.com/GoogleContainerTools/jib/issues/2015))

### Changed

- Local base image layers are now processed in parallel, speeding up builds using large local base images. ([#1913](https://github.com/GoogleContainerTools/jib/issues/1913))
- The base image manifest is no longer pulled from the registry if a digest is provided and the manifest is already cached. ([#1881](https://github.com/GoogleContainerTools/jib/issues/1881))
- Docker daemon base images are now cached more effectively, speeding up builds using `docker://` base images. ([#1912](https://github.com/GoogleContainerTools/jib/issues/1912))

### Fixed

- Fixed temporary directory cleanup during builds using local base images. ([#2016](https://github.com/GoogleContainerTools/jib/issues/2016))
- Fixed additional tags being ignored when building to a tarball. ([#2043](https://github.com/GoogleContainerTools/jib/issues/2043))
- Fixed `tar://` base image failing if tar does not contain explicit directory entries. ([#2067](https://github.com/GoogleContainerTools/jib/issues/2067))
- Fixed an issue for WAR projects where Jib used an intermediate exploded WAR directory instead of exploding the final WAR file. ([#1091](https://github.com/GoogleContainerTools/jib/issues/1091))

## 1.6.1

### Fixed

- Fixed an issue with using custom base images in Java 12+ projects. ([#1995](https://github.com/GoogleContainerTools/jib/issues/1995))

## 1.6.0

### Added

- Support for local base images by prefixing `<from><image>` with `docker://` to build from a docker daemon image, or `tar://` to build from a tarball image. ([#1468](https://github.com/GoogleContainerTools/jib/issues/1468), [#1905](https://github.com/GoogleContainerTools/jib/issues/1905))

### Changed

- To disable parallel execution, the property `jib.serialize` should be used instead of `jibSerialize`. ([#1968](https://github.com/GoogleContainerTools/jib/issues/1968))
- For retrieving credentials from Docker config (`~/.docker/config.json`), `credHelpers` now takes precedence over `credsStore`, followed by `auths`. ([#1958](https://github.com/GoogleContainerTools/jib/pull/1958))
- The legacy `credsStore` no longer requires defining empty registry entries in `auths` to be used. This now means that if `credsStore` is defined, `auths` will be completely ignored. ([#1958](https://github.com/GoogleContainerTools/jib/pull/1958))
- `<dockerClient>` is now configurable on all goals, not just `jib:dockerBuild`. ([#1932](https://github.com/GoogleContainerTools/jib/issues/1932))

### Fixed

- Fixed the regression of slow network operations introduced at 1.5.0. ([#1980](https://github.com/GoogleContainerTools/jib/pull/1980))
- Fixed an issue where connection timeout sometimes fell back to attempting plain HTTP (non-HTTPS) requests when `<allowInsecureRegistries>` is set. ([#1949](https://github.com/GoogleContainerTools/jib/pull/1949))

## 1.5.1

### Fixed

- Fixed an issue interacting with certain registries due to changes to URL handling in the underlying Apache HttpClient library. ([#1924](https://github.com/GoogleContainerTools/jib/issues/1924))

## 1.5.0

### Added

- Can now set file timestamps (last modified time) in the image with `<container><filesModificationTime>`. The value should either be `EPOCH_PLUS_SECOND` to set the timestamps to Epoch + 1 second (default behavior), or an ISO 8601 date time parsable with [`DateTimeFormatter.ISO_DATE_TIME`](https://docs.oracle.com/en/java/javase/11/docs/api/java.base/java/time/format/DateTimeFormatter.html) such as `2019-07-15T10:15:30+09:00` or `2011-12-03T22:42:05Z`. ([#1818](https://github.com/GoogleContainerTools/jib/pull/1818))
- Can now set container creation timestamp with `<container><creationTime>`. The value should be `EPOCH`, `USE_CURRENT_TIMESTAMP`, or an ISO 8601 date time. ([#1609](https://github.com/GoogleContainerTools/jib/issues/1609))
- For Google Container Registry (gcr.io), Jib now tries [Google Application Default Credentials](https://developers.google.com/identity/protocols/application-default-credentials) (ADC) last when no credentials can be retrieved. ADC are available on many Google Cloud Platform (GCP) environments (such as Google Cloud Build, Google Compute Engine, Google Kubernetes Engine, and Google App Engine). Application Default Credentials can also be configured with `gcloud auth application-default login` locally or through the `GOOGLE_APPLICATION_CREDENTIALS` environment variable. ([#1902](https://github.com/GoogleContainerTools/jib/pull/1902))

### Changed

- When building to a registry, Jib now skips downloading and caching base image layers that already exist in the target registry. This feature will be particularly useful in CI/CD environments. However, if you want to force caching base image layers locally, set the system property `-Djib.alwaysCacheBaseImage=true`. ([#1840](https://github.com/GoogleContainerTools/jib/pull/1840))
- `<container><useCurrentTimestamp>` has been deprecated in favor of `<container><creationTime>` with `USE_CURRENT_TIMESTAMP`. ([#1609](https://github.com/GoogleContainerTools/jib/issues/1609))

## 1.4.0

### Added

- Can now containerize a JAR artifact instead of putting individual `.class` and resource files with `<containerizingMode>packaged`. ([#1746](https://github.com/GoogleContainerTools/jib/pull/1746/files))
- Can now use `<from><image>scratch` to use the scratch (empty) base image for builds. ([#1794](https://github.com/GoogleContainerTools/jib/pull/1794/files))

### Changed

- Dependencies are now split into three layers: dependencies, snapshots dependencies, project dependencies. ([#1724](https://github.com/GoogleContainerTools/jib/pull/1724))

### Fixed

- Re-enabled cross-repository blob mounts. ([#1793](https://github.com/GoogleContainerTools/jib/pull/1793))
- Manifest lists referenced directly by sha256 are automatically parsed and the first `linux/amd64` manifest is used. ([#1811](https://github.com/GoogleContainerTools/jib/issues/1811))

## 1.3.0

### Changed

- Docker credentials (`~/.docker/config.json`) are now given priority over registry-based inferred credential helpers. ([#1704](https://github.com/GoogleContainerTools/jib/pulls/1704))

### Fixed

- Fixed an issue where decyrpting Maven settings `settings.xml` wholesale caused the build to fail. We now decrypt only the parts that are required. ([#1709](https://github.com/GoogleContainerTools/jib/issues/1709))

## 1.2.0

### Added

- Container configurations in the base image are now propagated when registry uses the old V2 image manifest, schema version 1 (such as Quay). ([#1641](https://github.com/GoogleContainerTools/jib/issues/1641))
- Can now prepend paths in the container to the computed classpath with `<container><extraClasspath>`. ([#1642](https://github.com/GoogleContainerTools/jib/pull/1642))
- Can now build in offline mode using `--offline`. ([#718](https://github.com/GoogleContainerTools/jib/issues/718))
- Now supports multiple extra directories with `<extraDirectories>{<paths><path>|<permissions>}`. ([#1020](https://github.com/GoogleContainerTools/jib/issues/1020))

### Changed

- `<extraDirectory>(<path>|<permissions>)` are deprecated in favor of the new `<extraDirectories>{<paths><path>|<permissions>}` configurations. ([#1626](https://github.com/GoogleContainerTools/jib/pull/1626))

### Fixed

- Labels in the base image are now propagated. ([#1643](https://github.com/GoogleContainerTools/jib/issues/1643))
- Fixed an issue with using OCI base images. ([#1683](https://github.com/GoogleContainerTools/jib/issues/1683))

## 1.1.2

### Fixed

- Fixed an issue where automatically generated parent directories in a layer did not get their timestamp configured correctly to epoch + 1s. ([#1648](https://github.com/GoogleContainerTools/jib/issues/1648))

## 1.1.1

### Fixed

- Fixed an issue where the plugin creates wrong images by adding base image layers in reverse order when registry uses the old V2 image manifest, schema version 1 (such as Quay). ([#1627](https://github.com/GoogleContainerTools/jib/issues/1627))

## 1.1.0

### Added

- Can now decrypt proxy configurations in `settings.xml`. ([#1369](https://github.com/GoogleContainerTools/jib/issues/1369))

### Changed

- `os` and `architecture` are taken from base image. ([#1564](https://github.com/GoogleContainerTools/jib/pull/1564))

### Fixed

- Fixed an issue where pushing to Docker Hub fails when the host part of an image reference is `docker.io`. ([#1549](https://github.com/GoogleContainerTools/jib/issues/1549))

## 1.0.2

### Added

- Java 9+ WAR projects are now supported and run on the distroless Jetty Java 11 image (https://github.com/GoogleContainerTools/distroless) by default. Java 8 projects remain on the distroless Jetty Java 8 image. ([#1510](https://github.com/GoogleContainerTools/jib/issues/1510))
- Now supports authentication against Azure Container Registry using `docker-credential-acr-*` credential helpers. ([#1490](https://github.com/GoogleContainerTools/jib/issues/1490))
- Batch mode now disables build progress bar. ([#1513](https://github.com/GoogleContainerTools/jib/issues/1513))

### Fixed

- Fixed an issue where setting `<allowInsecureRegistries>` may fail to try HTTP. ([#1517](https://github.com/GoogleContainerTools/jib/issues/1517))
- Crash on talking to servers that do not set the `Content-Length` HTTP header or send an incorrect value. ([#1512](https://github.com/GoogleContainerTools/jib/issues/1512))

## 1.0.1

### Added

- Java 9+ projects are now supported and run on the distroless Java 11 image (https://github.com/GoogleContainerTools/distroless) by default. Java 8 projects remain on the distroless Java 8 image. ([#1279](https://github.com/GoogleContainerTools/jib/issues/1279))

### Fixed

- Failure to infer main class when main method is defined using varargs (i.e. `public static void main(String... args)`). ([#1456](https://github.com/GoogleContainerTools/jib/issues/1456))

## 1.0.0

### Changed

- Shortened progress bar display - make sure console window is at least 50 characters wide or progress bar display can be messy. ([#1361](https://github.com/GoogleContainerTools/jib/issues/1361))

## 1.0.0-rc2

### Added

- Setting proxy credentials (via system properties `http(s).proxyUser` and `http(s).proxyPassword`) is now supported.
- Maven proxy settings are now supported.
- Now checks for system properties in pom as well as commandline. ([#1201](https://github.com/GoogleContainerTools/jib/issues/1201))
- `<dockerClient><executable>` and `<dockerClient><environment>` to set Docker client binary path (defaulting to `docker`) and additional environment variables to apply when running the binary. ([#468](https://github.com/GoogleContainerTools/jib/issues/468))

### Changed

- Java 9+ projects using the default distroless Java 8 base image will now fail to build. ([#1143](https://github.com/GoogleContainerTools/jib/issues/1143))

## 1.0.0-rc1

### Added

- `jib.baseImageCache` and `jib.applicationCache` system properties for setting cache directories. ([#1238](https://github.com/GoogleContainerTools/jib/issues/1238))
- Build progress shown via a progress bar - set `-Djib.console=plain` to show progress as log messages. ([#1297](https://github.com/GoogleContainerTools/jib/issues/1297))

### Changed

- `gwt-app` packaging type now builds a WAR container.
- When building to Docker and no `<to><image>` is defined, artifact ID is used as an image reference instead of project name.
- Removed `<useOnlyProjectCache>` parameter in favor of the `jib.useOnlyProjectCache` system property. ([#1308](https://github.com/GoogleContainerTools/jib/issues/1308))

### Fixed

- Builds failing due to dependency JARs with the same name. ([#810](https://github.com/GoogleContainerTools/jib/issues/810))

## 0.10.1

### Added

- Image ID is now written to `target/jib-image.id`. ([#1204](https://github.com/GoogleContainerTools/jib/issues/1204))
- `<container><entrypoint>INHERIT</entrypoint></container>` allows inheriting `ENTRYPOINT` and `CMD` from the base image. While inheriting `ENTRYPOINT`, you can also override `CMD` using `<container><args>`.
- `<container><workingDirectory>` configuration parameter to set the working directory. ([#1225](https://github.com/GoogleContainerTools/jib/issues/1225))
- Adds support for configuring volumes. ([#1121](https://github.com/GoogleContainerTools/jib/issues/1121))
- Exposed ports are now propagated from the base image. ([#595](https://github.com/GoogleContainerTools/jib/issues/595))
- Docker health check is now propagated from the base image. ([#595](https://github.com/GoogleContainerTools/jib/issues/595))

### Changed

- Removed `jib:exportDockerContext` goal. ([#1219](https://github.com/GoogleContainerTools/jib/issues/1219))

### Fixed

- NullPointerException thrown with incomplete `auth` configuration. ([#1177](https://github.com/GoogleContainerTools/jib/issues/1177))

## 0.10.0

### Added

- Properties for each configuration parameter, allowing any parameter to be set via commandline. ([#728](https://github.com/GoogleContainerTools/jib/issues/728))
- `<to><credHelper>` and `<from><credHelper>` can be used to specify a credential helper suffix or a full path to a credential helper executable. ([#925](https://github.com/GoogleContainerTools/jib/issues/925))
- `<container><user>` configuration parameter to configure the user and group to run the container as. ([#1029](https://github.com/GoogleContainerTools/jib/issues/1029))
- Preliminary support for building images for WAR projects. ([#431](https://github.com/GoogleContainerTools/jib/issues/431))
- `<extraDirectory>` object with a `<path>` and `<permissions>` field. ([#794](https://github.com/GoogleContainerTools/jib/issues/794))
  - `<extraDirectory><path>` configures the extra layer directory (still also configurable via `<extraDirectory>...</extraDirectory>`)
  - `<extraDirectory><permissions>` is a list of `<permission>` objects, each with a `<file>` and `<mode>` field, used to map a file on the container to the file's permission bits (represented as an octal string)
- Image digest is now written to `target/jib-image.digest`. ([#1155](https://github.com/GoogleContainerTools/jib/pull/1155))
- Adds the layer type to the layer history as comments. ([#1198](https://github.com/GoogleContainerTools/jib/issues/1198))

### Changed

- Removed deprecated `<jvmFlags>`, `<mainClass>`, `<args>`, and `<format>` in favor of the equivalents under `<container>`. ([#461](https://github.com/GoogleContainerTools/jib/issues/461))
- `jib:exportDockerContext` generates different directory layout and `Dockerfile` to enable WAR support. ([#1007](https://github.com/GoogleContainerTools/jib/pull/1007))
- File timestamps in the built image are set to 1 second since the epoch (hence 1970-01-01T00:00:01Z) to resolve compatibility with applications on Java 6 or below where the epoch means nonexistent or I/O errors; previously they were set to the epoch. ([#1079](https://github.com/GoogleContainerTools/jib/issues/1079))

## 0.9.13

### Fixed

- Adds environment variable configuration to Docker context generator. ([#890 (comment)](https://github.com/GoogleContainerTools/jib/issues/890#issuecomment-430227555))

## 0.9.11

### Added

- `<skip>` configuration parameter to skip Jib execution in multi-module projects (also settable via `jib.skip` property). ([#865](https://github.com/GoogleContainerTools/jib/issues/865))
- `<container><environment>` configuration parameter to configure environment variables. ([#890](https://github.com/GoogleContainerTools/jib/issues/890))
- `container.appRoot` configuration parameter to configure app root in the image. ([#984](https://github.com/GoogleContainerTools/jib/pull/984))
- `<to><tags>` (list) defines additional tags to push to. ([#1026](https://github.com/GoogleContainerTools/jib/pull/1026))

### Fixed

- Keep duplicate layers to match container history. ([#1017](https://github.com/GoogleContainerTools/jib/pull/1017))

## 0.9.10

### Added

- `<container><labels>` configuration parameter for configuring labels. ([#751](https://github.com/GoogleContainerTools/jib/issues/751))
- `<container><entrypoint>` configuration parameter to set the entrypoint. ([#579](https://github.com/GoogleContainerTools/jib/issues/579))
- `history` to layer metadata. ([#875](https://github.com/GoogleContainerTools/jib/issues/875))
- Propagates working directory from the base image. ([#902](https://github.com/GoogleContainerTools/jib/pull/902))

### Fixed

- Corrects permissions for directories in the container filesystem. ([#772](https://github.com/GoogleContainerTools/jib/pull/772))

## 0.9.9

### Added

- Passthrough labels from base image. ([#750](https://github.com/GoogleContainerTools/jib/pull/750/files))

### Changed

- Reordered classpath in entrypoint to allow dependency patching. ([#777](https://github.com/GoogleContainerTools/jib/issues/777))

### Fixed

## 0.9.8

### Added

- `<to><auth>` and `<from><auth>` parameters with `<username>` and `<password>` fields for simple authentication, similar to the Gradle plugin. ([#693](https://github.com/GoogleContainerTools/jib/issues/693))
- Can set credentials via commandline using `jib.to.auth.username`, `jib.to.auth.password`, `jib.from.auth.username`, and `jib.from.auth.password` system properties. ([#693](https://github.com/GoogleContainerTools/jib/issues/693))
- Docker context generation now includes snapshot dependencies and extra files. ([#516](https://github.com/GoogleContainerTools/jib/pull/516/files))
- Disable parallel operation by setting the `jibSerialize` system property to `true`. ([#682](https://github.com/GoogleContainerTools/jib/pull/682))

### Changed

- Propagates environment variables from the base image. ([#716](https://github.com/GoogleContainerTools/jib/pull/716))
- Skips execution if packaging is `pom`. ([#735](https://github.com/GoogleContainerTools/jib/pull/735))
- `allowInsecureRegistries` allows connecting to insecure HTTPS registries (for example, registries using self-signed certificates). ([#733](https://github.com/GoogleContainerTools/jib/pull/733))

### Fixed

- Slow image reference parsing. ([#680](https://github.com/GoogleContainerTools/jib/pull/680))
- Building empty layers. ([#516](https://github.com/GoogleContainerTools/jib/pull/516/files))
- Duplicate layer entries causing unbounded cache growth. ([#721](https://github.com/GoogleContainerTools/jib/issues/721))
- Incorrect authentication error message when target and base registry are the same. ([#758](https://github.com/GoogleContainerTools/jib/issues/758))

## 0.9.7

### Added

- Snapshot dependencies are added as their own layer. ([#584](https://github.com/GoogleContainerTools/jib/pull/584))
- `jib:buildTar` goal to build an image tarball at `target/jib-image.tar`, which can be loaded into docker using `docker load`. ([#514](https://github.com/GoogleContainerTools/jib/issues/514))
- `<container><useCurrentTimestamp>` parameter to set the image creation time to the build time. ([#413](https://github.com/GoogleContainerTools/jib/issues/413))
- Authentication over HTTP using the `sendCredentialsOverHttp` system property. ([#599](https://github.com/GoogleContainerTools/jib/issues/599))
- HTTP connection and read timeouts for registry interactions configurable with the `jib.httpTimeout` system property. ([#656](https://github.com/GoogleContainerTools/jib/pull/656))

### Changed

- Docker context export parameter `-Djib.dockerDir` to `-DjibTargetDir`. ([#662](https://github.com/GoogleContainerTools/jib/issues/662))

### Fixed

- Using multi-byte characters in container configuration. ([#626](https://github.com/GoogleContainerTools/jib/issues/626))
- For Docker Hub, also tries registry aliases when getting a credential from the Docker config. ([#605](https://github.com/GoogleContainerTools/jib/pull/605))
- Decrypting credentials from Maven settings. ([#592](https://github.com/GoogleContainerTools/jib/issues/592))

## 0.9.6

### Fixed

- Using a private registry that does token authentication with `allowInsecureRegistries` set to `true`. ([#572](https://github.com/GoogleContainerTools/jib/pull/572))

## 0.9.5

### Added

- Incubating feature to build `src/main/jib` as extra layer in image. ([#565](https://github.com/GoogleContainerTools/jib/pull/565))

## 0.9.4

### Fixed

- Fixed handling case-insensitive `Basic` authentication method. ([#546](https://github.com/GoogleContainerTools/jib/pull/546))
- Fixed regression that broke pulling base images from registries that required token authentication. ([#549](https://github.com/GoogleContainerTools/jib/pull/549))

## 0.9.3

### Fixed

- Using Docker config for finding registry credentials (was not ignoring extra fields and handling `https` protocol). ([#524](https://github.com/GoogleContainerTools/jib/pull/524))

## 0.9.2

### Changed

- Minor improvements and issue fixes.

## 0.9.1

### Added

- `<container><ports>` parameter to define container's exposed ports (similar to Dockerfile `EXPOSE`). ([#383](https://github.com/GoogleContainerTools/jib/issues/383))
- Can set `allowInsecureRegistries` parameter to `true` to use registries that only support HTTP. ([#388](https://github.com/GoogleContainerTools/jib/issues/388))

### Changed

- Fetches credentials from inferred credential helper before Docker config. ([#401](https://github.com/GoogleContainerTools/jib/issues/401))
- Container creation date set to timestamp 0. ([#341](https://github.com/GoogleContainerTools/jib/issues/341))
- Does not authenticate base image pull unless necessary - reduces build time by about 500ms. ([#414](https://github.com/GoogleContainerTools/jib/pull/414))
- `jvmFlags`, `mainClass`, `args`, and `format` are now grouped under `container` configuration object. ([#384](https://github.com/GoogleContainerTools/jib/issues/384))

### Fixed

- Using Azure Container Registry now works - define credentials in Maven settings. ([#415](https://github.com/GoogleContainerTools/jib/issues/415))
- Supports `access_token` as alias to `token` in registry authentication. ([#420](https://github.com/GoogleContainerTools/jib/pull/420))

## 0.9.0

### Added

- Better feedback for build failures. ([#197](https://github.com/google/jib/pull/197))
- Warns if specified `mainClass` is not a valid Java class. ([#206](https://github.com/google/jib/issues/206))
- Warns if build may not be reproducible. ([#245](https://github.com/GoogleContainerTools/jib/pull/245))
- `jib:dockerBuild` maven goal to build straight to Docker daemon. ([#266](https://github.com/GoogleContainerTools/jib/pull/266))
- `mainClass` is inferred by searching through class files if configuration is missing. ([#278](https://github.com/GoogleContainerTools/jib/pull/278))
- Can now specify target image with `-Dimage`. ([#328](https://github.com/GoogleContainerTools/jib/issues/328))
- `args` parameter to define default main args. ([#346](https://github.com/GoogleContainerTools/jib/issues/346))

### Changed

- Removed `enableReproducibleBuilds` parameter - application layers will always be reproducible. ([#245](https://github.com/GoogleContainerTools/jib/pull/245))
- Changed configuration schema to be more like configuration for `jib-gradle-plugin` - NOT compatible with prior versions of `jib-maven-plugin`. ([#212](https://github.com/GoogleContainerTools/jib/issues/212))
- `jib:dockercontext` has been changed to `jib:exportDockerContext`. ([#350](https://github.com/GoogleContainerTools/jib/issues/350))

### Fixed

- Directories in resources are added to classes layer. ([#318](https://github.com/GoogleContainerTools/jib/issues/318))

## 0.1.7

### Fixed

- Using base images that lack entrypoints. ([#284](https://github.com/GoogleContainerTools/jib/pull/284)

## 0.1.6

### Changed

- Base image layers are now cached on a user-level rather than a project level - disable with `useOnlyProjectCache` configuration. ([#29](https://github.com/google/jib/issues/29))

### Fixed

- `jib:dockercontext` not building a `Dockerfile`. ([#171](https://github.com/google/jib/pull/171))
- Failure to parse Docker config with `HttpHeaders` field. ([#175](https://github.com/google/jib/pull/175))

## 0.1.5

### Added

- Export a Docker context (including a Dockerfile) with `jib:dockercontext`. ([#49](https://github.com/google/jib/issues/49))

## 0.1.4

### Fixed

- Null tag validation generating NullPointerException. ([#125](https://github.com/google/jib/issues/125))
- Build failure on project with no dependencies. ([#126](https://github.com/google/jib/issues/126))

## 0.1.3

### Added

- Build and push OCI container image. ([#96](https://github.com/google/jib/issues/96))

## 0.1.2

### Added

- Use credentials from Docker config if none can be found otherwise. ([#101](https://github.com/google/jib/issues/101))
- Reproducible image building. ([#7](https://github.com/google/jib/issues/7))

## 0.1.1

### Added

- Simple example `helloworld` project under `examples/`. ([#62](https://github.com/google/jib/pull/62))
- Better error messages when pushing an image manifest. ([#63](https://github.com/google/jib/pull/63))
- Validates target image configuration. ([#63](https://github.com/google/jib/pull/63))
- Configure multiple credential helpers with `credHelpers`. ([#68](https://github.com/google/jib/pull/68))
- Configure registry credentials with Maven settings. ([#81](https://github.com/google/jib/pull/81))

### Changed

- Removed configuration `credentialHelperName`. ([#68](https://github.com/google/jib/pull/68))

### Fixed

- Build failure on Windows. ([#74](https://github.com/google/jib/issues/74))
- Infers common credential helper names (for GCR and ECR). ([#64](https://github.com/google/jib/pull/64))
- Cannot use private base image. ([#68](https://github.com/google/jib/pull/68))
- Building applications with no resources. ([#73](https://github.com/google/jib/pull/73))
- Pushing to registries like Docker Hub and ACR. ([#75](https://github.com/google/jib/issues/75))
- Cannot build with files having long file names (> 100 chars). ([#91](https://github.com/google/jib/issues/91))<|MERGE_RESOLUTION|>--- conflicted
+++ resolved
@@ -9,11 +9,8 @@
 
 ### Fixed
 
-<<<<<<< HEAD
 - Fixed a `skaffold init` issue with projects containing submodules specifying different parent poms. ([#2262](https://github.com/GoogleContainerTools/jib/issues/2262))
-=======
 - Fixed authentication failure with error `server did not return 'WWW-Authenticate: Bearer' header` in certain cases (for example, on OpenShift). ([#2258](https://github.com/GoogleContainerTools/jib/issues/2258))
->>>>>>> 2e7b670a
 
 ## 2.0.0
 
