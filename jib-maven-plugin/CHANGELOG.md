--- conflicted
+++ resolved
@@ -10,11 +10,8 @@
 ### Changed
 
 - `gwt-app` packaging type now builds a WAR container.
-<<<<<<< HEAD
+- When building to Docker and no `<to><image>` is defined, artifact ID is used as an image reference instead of project name.
 - `<useOnlyProjectCache>` parameter is deprecated in favor of the `jib.useOnlyProjectCache` system property ([#1308](https://github.com/GoogleContainerTools/jib/issues/1308))
-=======
-- When building to Docker and no `<to><image>` is defined, artifact ID is used as an image reference instead of project name.
->>>>>>> 0a5be526
 
 ### Fixed
 
