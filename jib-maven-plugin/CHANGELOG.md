# Change Log
All notable changes to this project will be documented in this file.

## [unreleased]

### Added

- Setting proxy credentials (via system properties `http(s).proxyUser` and `http(s).proxyPassword`) is now supported.
- Maven proxy settings are now supported.
<<<<<<< HEAD
- `<DECIDE_THE_NAME>(java|war)` configuration parameter to enforce WAR or non-WAR containerization.
=======
- Now checks for system properties in pom as well as commandline. ([#1201](https://github.com/GoogleContainerTools/jib/issues/1201))
>>>>>>> b648ad47

### Changed

- Java 9+ projects using the default distroless Java 8 base image will now fail to build. ([#1143](https://github.com/GoogleContainerTools/jib/issues/1143))

### Fixed

## 1.0.0-rc1

### Added

- `jib.baseImageCache` and `jib.applicationCache` system properties for setting cache directories ([#1238](https://github.com/GoogleContainerTools/jib/issues/1238))
- Build progress shown via a progress bar - set `-Djib.console=plain` to show progress as log messages ([#1297](https://github.com/GoogleContainerTools/jib/issues/1297))

### Changed

- `gwt-app` packaging type now builds a WAR container.
- When building to Docker and no `<to><image>` is defined, artifact ID is used as an image reference instead of project name.
- Removed `<useOnlyProjectCache>` parameter in favor of the `jib.useOnlyProjectCache` system property ([#1308](https://github.com/GoogleContainerTools/jib/issues/1308))

### Fixed

- Builds failing due to dependency JARs with the same name ([#810](https://github.com/GoogleContainerTools/jib/issues/810))

## 0.10.1

### Added

- Image ID is now written to `target/jib-image.id` ([#1204](https://github.com/GoogleContainerTools/jib/issues/1204))
- `<container><entrypoint>INHERIT</entrypoint></container>` allows inheriting `ENTRYPOINT` and `CMD` from the base image. While inheriting `ENTRYPOINT`, you can also override `CMD` using `<container><args>`.
- `<container><workingDirectory>` configuration parameter to set the working directory ([#1225](https://github.com/GoogleContainerTools/jib/issues/1225))
- Adds support for configuring volumes ([#1121](https://github.com/GoogleContainerTools/jib/issues/1121))
- Exposed ports are now propagated from the base image ([#595](https://github.com/GoogleContainerTools/jib/issues/595))
- Docker health check is now propagated from the base image ([#595](https://github.com/GoogleContainerTools/jib/issues/595))

### Changed

- Removed `jib:exportDockerContext` goal ([#1219](https://github.com/GoogleContainerTools/jib/issues/1219))

### Fixed

- NullPointerException thrown with incomplete `auth` configuration ([#1177](https://github.com/GoogleContainerTools/jib/issues/1177))

## 0.10.0

### Added

- Properties for each configuration parameter, allowing any parameter to be set via commandline ([#728](https://github.com/GoogleContainerTools/jib/issues/728))
- `<to><credHelper>` and `<from><credHelper>` can be used to specify a credential helper suffix or a full path to a credential helper executable ([#925](https://github.com/GoogleContainerTools/jib/issues/925))
- `<container><user>` configuration parameter to configure the user and group to run the container as ([#1029](https://github.com/GoogleContainerTools/jib/issues/1029))
- Preliminary support for building images for WAR projects ([#431](https://github.com/GoogleContainerTools/jib/issues/431))
- `<extraDirectory>` object with a `<path>` and `<permissions>` field ([#794](https://github.com/GoogleContainerTools/jib/issues/794))
  - `<extraDirectory><path>` configures the extra layer directory (still also configurable via `<extraDirectory>...</extraDirectory>`)
  - `<extraDirectory><permissions>` is a list of `<permission>` objects, each with a `<file>` and `<mode>` field, used to map a file on the container to the file's permission bits (represented as an octal string)
- Image digest is now written to `target/jib-image.digest` ([#1155](https://github.com/GoogleContainerTools/jib/pull/1155))
- Adds the layer type to the layer history as comments ([#1198](https://github.com/GoogleContainerTools/jib/issues/1198))

### Changed

- Removed deprecated `<jvmFlags>`, `<mainClass>`, `<args>`, and `<format>` in favor of the equivalents under `<container>` ([#461](https://github.com/GoogleContainerTools/jib/issues/461))
- `jib:exportDockerContext` generates different directory layout and `Dockerfile` to enable WAR support ([#1007](https://github.com/GoogleContainerTools/jib/pull/1007))
- File timestamps in the built image are set to 1 second since the epoch (hence 1970-01-01T00:00:01Z) to resolve compatibility with applications on Java 6 or below where the epoch means nonexistent or I/O errors; previously they were set to the epoch ([#1079](https://github.com/GoogleContainerTools/jib/issues/1079))

## 0.9.13

### Fixed

- Adds environment variable configuration to Docker context generator ([#890 (comment)](https://github.com/GoogleContainerTools/jib/issues/890#issuecomment-430227555))

## 0.9.11

### Added

- `<skip>` configuration parameter to skip Jib execution in multi-module projects (also settable via `jib.skip` property) ([#865](https://github.com/GoogleContainerTools/jib/issues/865))
- `<container><environment>` configuration parameter to configure environment variables ([#890](https://github.com/GoogleContainerTools/jib/issues/890))
- `container.appRoot` configuration parameter to configure app root in the image ([#984](https://github.com/GoogleContainerTools/jib/pull/984))
- `<to><tags>` (list) defines additional tags to push to ([#1026](https://github.com/GoogleContainerTools/jib/pull/1026))

### Fixed

- Keep duplicate layers to match container history ([#1017](https://github.com/GoogleContainerTools/jib/pull/1017))

## 0.9.10

### Added

- `<container><labels>` configuration parameter for configuring labels ([#751](https://github.com/GoogleContainerTools/jib/issues/751))
- `<container><entrypoint>` configuration parameter to set the entrypoint ([#579](https://github.com/GoogleContainerTools/jib/issues/579))
- `history` to layer metadata ([#875](https://github.com/GoogleContainerTools/jib/issues/875))
- Propagates working directory from the base image ([#902](https://github.com/GoogleContainerTools/jib/pull/902))

### Fixed

- Corrects permissions for directories in the container filesystem ([#772](https://github.com/GoogleContainerTools/jib/pull/772))

## 0.9.9

### Added

- Passthrough labels from base image ([#750](https://github.com/GoogleContainerTools/jib/pull/750/files))

### Changed

- Reordered classpath in entrypoint to allow dependency patching ([#777](https://github.com/GoogleContainerTools/jib/issues/777))

### Fixed

## 0.9.8

### Added

- `<to><auth>` and `<from><auth>` parameters with `<username>` and `<password>` fields for simple authentication, similar to the Gradle plugin ([#693](https://github.com/GoogleContainerTools/jib/issues/693))
- Can set credentials via commandline using `jib.to.auth.username`, `jib.to.auth.password`, `jib.from.auth.username`, and `jib.from.auth.password` system properties ([#693](https://github.com/GoogleContainerTools/jib/issues/693))
- Docker context generation now includes snapshot dependencies and extra files ([#516](https://github.com/GoogleContainerTools/jib/pull/516/files))
- Disable parallel operation by setting the `jibSerialize` system property to `true` ([#682](https://github.com/GoogleContainerTools/jib/pull/682))

### Changed

- Propagates environment variables from the base image ([#716](https://github.com/GoogleContainerTools/jib/pull/716))
- Skips execution if packaging is `pom` ([#735](https://github.com/GoogleContainerTools/jib/pull/735))
- `allowInsecureRegistries` allows connecting to insecure HTTPS registries (for example, registries using self-signed certificates) ([#733](https://github.com/GoogleContainerTools/jib/pull/733))

### Fixed

- Slow image reference parsing ([#680](https://github.com/GoogleContainerTools/jib/pull/680))
- Building empty layers ([#516](https://github.com/GoogleContainerTools/jib/pull/516/files))
- Duplicate layer entries causing unbounded cache growth ([#721](https://github.com/GoogleContainerTools/jib/issues/721))
- Incorrect authentication error message when target and base registry are the same ([#758](https://github.com/GoogleContainerTools/jib/issues/758))

## 0.9.7

### Added

- Snapshot dependencies are added as their own layer ([#584](https://github.com/GoogleContainerTools/jib/pull/584))
- `jib:buildTar` goal to build an image tarball at `target/jib-image.tar`, which can be loaded into docker using `docker load` ([#514](https://github.com/GoogleContainerTools/jib/issues/514))
- `<container><useCurrentTimestamp>` parameter to set the image creation time to the build time ([#413](https://github.com/GoogleContainerTools/jib/issues/413))
- Authentication over HTTP using the `sendCredentialsOverHttp` system property ([#599](https://github.com/GoogleContainerTools/jib/issues/599))
- HTTP connection and read timeouts for registry interactions configurable with the `jib.httpTimeout` system property ([#656](https://github.com/GoogleContainerTools/jib/pull/656))

### Changed

- Docker context export parameter `-Djib.dockerDir` to `-DjibTargetDir` ([#662](https://github.com/GoogleContainerTools/jib/issues/662))

### Fixed

- Using multi-byte characters in container configuration ([#626](https://github.com/GoogleContainerTools/jib/issues/626))
- For Docker Hub, also tries registry aliases when getting a credential from the Docker config ([#605](https://github.com/GoogleContainerTools/jib/pull/605))
- Decrypting credentials from Maven settings ([#592](https://github.com/GoogleContainerTools/jib/issues/592))

## 0.9.6

### Fixed

- Using a private registry that does token authentication with `allowInsecureRegistries` set to `true` ([#572](https://github.com/GoogleContainerTools/jib/pull/572))

## 0.9.5

### Added

- Incubating feature to build `src/main/jib` as extra layer in image ([#565](https://github.com/GoogleContainerTools/jib/pull/565))

## 0.9.4

### Fixed

- Fixed handling case-insensitive `Basic` authentication method ([#546](https://github.com/GoogleContainerTools/jib/pull/546))
- Fixed regression that broke pulling base images from registries that required token authentication ([#549](https://github.com/GoogleContainerTools/jib/pull/549))

## 0.9.3

### Fixed

- Using Docker config for finding registry credentials (was not ignoring extra fields and handling `https` protocol) ([#524](https://github.com/GoogleContainerTools/jib/pull/524))

## 0.9.2

### Changed

- Minor improvements and issue fixes

## 0.9.1

### Added

- `<container><ports>` parameter to define container's exposed ports (similar to Dockerfile `EXPOSE`) ([#383](https://github.com/GoogleContainerTools/jib/issues/383))
- Can set `allowInsecureRegistries` parameter to `true` to use registries that only support HTTP ([#388](https://github.com/GoogleContainerTools/jib/issues/388)) 

### Changed

- Fetches credentials from inferred credential helper before Docker config ([#401](https://github.com/GoogleContainerTools/jib/issues/401))
- Container creation date set to timestamp 0 ([#341](https://github.com/GoogleContainerTools/jib/issues/341))
- Does not authenticate base image pull unless necessary - reduces build time by about 500ms ([#414](https://github.com/GoogleContainerTools/jib/pull/414))
- `jvmFlags`, `mainClass`, `args`, and `format` are now grouped under `container` configuration object ([#384](https://github.com/GoogleContainerTools/jib/issues/384))

### Fixed

- Using Azure Container Registry now works - define credentials in Maven settings ([#415](https://github.com/GoogleContainerTools/jib/issues/415))
- Supports `access_token` as alias to `token` in registry authentication ([#420](https://github.com/GoogleContainerTools/jib/pull/420))

## 0.9.0

### Added

- Better feedback for build failures ([#197](https://github.com/google/jib/pull/197))
- Warns if specified `mainClass` is not a valid Java class ([#206](https://github.com/google/jib/issues/206))
- Warns if build may not be reproducible ([#245](https://github.com/GoogleContainerTools/jib/pull/245))
- `jib:dockerBuild` maven goal to build straight to Docker daemon ([#266](https://github.com/GoogleContainerTools/jib/pull/266))
- `mainClass` is inferred by searching through class files if configuration is missing ([#278](https://github.com/GoogleContainerTools/jib/pull/278))
- Can now specify target image with `-Dimage` ([#328](https://github.com/GoogleContainerTools/jib/issues/328))
- `args` parameter to define default main args ([#346](https://github.com/GoogleContainerTools/jib/issues/346))

### Changed

- Removed `enableReproducibleBuilds` parameter - application layers will always be reproducible ([#245](https://github.com/GoogleContainerTools/jib/pull/245))
- Changed configuration schema to be more like configuration for `jib-gradle-plugin` - NOT compatible with prior versions of `jib-maven-plugin` ([#212](https://github.com/GoogleContainerTools/jib/issues/212))
- `jib:dockercontext` has been changed to `jib:exportDockerContext` ([#350](https://github.com/GoogleContainerTools/jib/issues/350))

### Fixed

- Directories in resources are added to classes layer ([#318](https://github.com/GoogleContainerTools/jib/issues/318))

## 0.1.7

### Fixed

- Using base images that lack entrypoints ([#284](https://github.com/GoogleContainerTools/jib/pull/284)

## 0.1.6

### Changed

- Base image layers are now cached on a user-level rather than a project level - disable with `useOnlyProjectCache` configuration ([#29](https://github.com/google/jib/issues/29))

### Fixed

- `jib:dockercontext` not building a `Dockerfile` ([#171](https://github.com/google/jib/pull/171))
- Failure to parse Docker config with `HttpHeaders` field ([#175](https://github.com/google/jib/pull/175))

## 0.1.5

### Added

- Export a Docker context (including a Dockerfile) with `jib:dockercontext` ([#49](https://github.com/google/jib/issues/49))

## 0.1.4

### Fixed

- Null tag validation generating NullPointerException ([#125](https://github.com/google/jib/issues/125))
- Build failure on project with no dependencies ([#126](https://github.com/google/jib/issues/126))

## 0.1.3

### Added

- Build and push OCI container image ([#96](https://github.com/google/jib/issues/96))

## 0.1.2

### Added

- Use credentials from Docker config if none can be found otherwise ([#101](https://github.com/google/jib/issues/101))
- Reproducible image building ([#7](https://github.com/google/jib/issues/7))

## 0.1.1

### Added

- Simple example `helloworld` project under `examples/` ([#62](https://github.com/google/jib/pull/62))
- Better error messages when pushing an image manifest ([#63](https://github.com/google/jib/pull/63))
- Validates target image configuration ([#63](https://github.com/google/jib/pull/63))
- Configure multiple credential helpers with `credHelpers` ([#68](https://github.com/google/jib/pull/68))
- Configure registry credentials with Maven settings ([#81](https://github.com/google/jib/pull/81))

### Changed

- Removed configuration `credentialHelperName` ([#68](https://github.com/google/jib/pull/68))

### Fixed

- Build failure on Windows ([#74](https://github.com/google/jib/issues/74))
- Infers common credential helper names (for GCR and ECR) ([#64](https://github.com/google/jib/pull/64))
- Cannot use private base image ([#68](https://github.com/google/jib/pull/68))
- Building applications with no resources ([#73](https://github.com/google/jib/pull/73))
- Pushing to registries like Docker Hub and ACR ([#75](https://github.com/google/jib/issues/75))
- Cannot build with files having long file names (> 100 chars) ([#91](https://github.com/google/jib/issues/91)) <|MERGE_RESOLUTION|>--- conflicted
+++ resolved
@@ -7,11 +7,8 @@
 
 - Setting proxy credentials (via system properties `http(s).proxyUser` and `http(s).proxyPassword`) is now supported.
 - Maven proxy settings are now supported.
-<<<<<<< HEAD
+- Now checks for system properties in pom as well as commandline. ([#1201](https://github.com/GoogleContainerTools/jib/issues/1201))
 - `<DECIDE_THE_NAME>(java|war)` configuration parameter to enforce WAR or non-WAR containerization.
-=======
-- Now checks for system properties in pom as well as commandline. ([#1201](https://github.com/GoogleContainerTools/jib/issues/1201))
->>>>>>> b648ad47
 
 ### Changed
 
