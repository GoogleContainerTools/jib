# Change Log
All notable changes to this project will be documented in this file.

## [unreleased]

### Added

### Changed

### Fixed

<<<<<<< HEAD
- Fixed handling case-insensitive `Basic` authentication method ([#546](https://github.com/GoogleContainerTools/jib/pull/546))

## 0.9.3
=======
- Fixed regression that broke pulling base images from registries that required token authentication ([#549](https://github.com/GoogleContainerTools/jib/pull/549))

### 0.9.3
>>>>>>> d735f70a

### Fixed
- Using Docker config for finding registry credentials (was not ignoring extra fields and handling `https` protocol) ([#524](https://github.com/GoogleContainerTools/jib/pull/524))

## 0.9.2

### Changed
- Minor improvements and issue fixes

## 0.9.1
### Added
- `<container><ports>` parameter to define container's exposed ports (similar to Dockerfile `EXPOSE`) ([#383](https://github.com/GoogleContainerTools/jib/issues/383))
- Can set `allowInsecureRegistries` parameter to `true` to use registries that only support HTTP ([#388](https://github.com/GoogleContainerTools/jib/issues/388)) 

### Changed
- Fetches credentials from inferred credential helper before Docker config ([#401](https://github.com/GoogleContainerTools/jib/issues/401))
- Container creation date set to timestamp 0 ([#341](https://github.com/GoogleContainerTools/jib/issues/341))
- Does not authenticate base image pull unless necessary - reduces build time by about 500ms ([#414](https://github.com/GoogleContainerTools/jib/pull/414))
- `jvmFlags`, `mainClass`, `args`, and `format` are now grouped under `container` configuration object ([#384](https://github.com/GoogleContainerTools/jib/issues/384))

### Fixed
- Using Azure Container Registry now works - define credentials in Maven settings ([#415](https://github.com/GoogleContainerTools/jib/issues/415))
- Supports `access_token` as alias to `token` in registry authentication ([#420](https://github.com/GoogleContainerTools/jib/pull/420))

## 0.9.0
### Added
- Better feedback for build failures ([#197](https://github.com/google/jib/pull/197))
- Warns if specified `mainClass` is not a valid Java class ([#206](https://github.com/google/jib/issues/206))
- Warns if build may not be reproducible ([#245](https://github.com/GoogleContainerTools/jib/pull/245))
- `jib:dockerBuild` maven goal to build straight to Docker daemon ([#266](https://github.com/GoogleContainerTools/jib/pull/266))
- `mainClass` is inferred by searching through class files if configuration is missing ([#278](https://github.com/GoogleContainerTools/jib/pull/278))
- Can now specify target image with `-Dimage` ([#328](https://github.com/GoogleContainerTools/jib/issues/328))
- `args` parameter to define default main args ([#346](https://github.com/GoogleContainerTools/jib/issues/346))

### Changed
- Removed `enableReproducibleBuilds` parameter - application layers will always be reproducible ([#245](https://github.com/GoogleContainerTools/jib/pull/245))
- Changed configuration schema to be more like configuration for `jib-gradle-plugin` - NOT compatible with prior versions of `jib-maven-plugin` ([#212](https://github.com/GoogleContainerTools/jib/issues/212))
- `jib:dockercontext` has been changed to `jib:exportDockerContext` ([#350](https://github.com/GoogleContainerTools/jib/issues/350))

### Fixed
- Directories in resources are added to classes layer ([#318](https://github.com/GoogleContainerTools/jib/issues/318))

## 0.1.7
### Fixed
- Using base images that lack entrypoints ([#284](https://github.com/GoogleContainerTools/jib/pull/284)

## 0.1.6
### Changed
- Base image layers are now cached on a user-level rather than a project level - disable with `useOnlyProjectCache` configuration ([#29](https://github.com/google/jib/issues/29))

### Fixed
- `jib:dockercontext` not building a `Dockerfile` ([#171](https://github.com/google/jib/pull/171))
- Failure to parse Docker config with `HttpHeaders` field ([#175](https://github.com/google/jib/pull/175))

## 0.1.5
### Added
- Export a Docker context (including a Dockerfile) with `jib:dockercontext` ([#49](https://github.com/google/jib/issues/49))

## 0.1.4
### Fixed
- Null tag validation generating NullPointerException ([#125](https://github.com/google/jib/issues/125))
- Build failure on project with no dependencies ([#126](https://github.com/google/jib/issues/126))

## 0.1.3
### Added
- Build and push OCI container image ([#96](https://github.com/google/jib/issues/96))

## 0.1.2
### Added
- Use credentials from Docker config if none can be found otherwise ([#101](https://github.com/google/jib/issues/101))
- Reproducible image building ([#7](https://github.com/google/jib/issues/7))

## 0.1.1
### Added
- Simple example `helloworld` project under `examples/` ([#62](https://github.com/google/jib/pull/62))
- Better error messages when pushing an image manifest ([#63](https://github.com/google/jib/pull/63))
- Validates target image configuration ([#63](https://github.com/google/jib/pull/63))
- Configure multiple credential helpers with `credHelpers` ([#68](https://github.com/google/jib/pull/68))
- Configure registry credentials with Maven settings ([#81](https://github.com/google/jib/pull/81))

### Changed
- Removed configuration `credentialHelperName` ([#68](https://github.com/google/jib/pull/68))

### Fixed
- Build failure on Windows ([#74](https://github.com/google/jib/issues/74))
- Infers common credential helper names (for GCR and ECR) ([#64](https://github.com/google/jib/pull/64))
- Cannot use private base image ([#68](https://github.com/google/jib/pull/68))
- Building applications with no resources ([#73](https://github.com/google/jib/pull/73))
- Pushing to registries like Docker Hub and ACR ([#75](https://github.com/google/jib/issues/75))
- Cannot build with files having long file names (> 100 chars) ([#91](https://github.com/google/jib/issues/91)) <|MERGE_RESOLUTION|>--- conflicted
+++ resolved
@@ -9,15 +9,10 @@
 
 ### Fixed
 
-<<<<<<< HEAD
 - Fixed handling case-insensitive `Basic` authentication method ([#546](https://github.com/GoogleContainerTools/jib/pull/546))
-
-## 0.9.3
-=======
 - Fixed regression that broke pulling base images from registries that required token authentication ([#549](https://github.com/GoogleContainerTools/jib/pull/549))
 
 ### 0.9.3
->>>>>>> d735f70a
 
 ### Fixed
 - Using Docker config for finding registry credentials (was not ignoring extra fields and handling `https` protocol) ([#524](https://github.com/GoogleContainerTools/jib/pull/524))
