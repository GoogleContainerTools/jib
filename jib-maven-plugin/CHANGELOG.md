--- conflicted
+++ resolved
@@ -9,11 +9,8 @@
 
 ### Fixed
 
-<<<<<<< HEAD
+- Fixed `NullPointerException` when pulling an OCI base image whose manifest does not have `mediaType` information. ([#2819](https://github.com/GoogleContainerTools/jib/pull/2819))
 - Fixed build failure when using a Docker daemon base image (`docker://...`) that has duplicate layers. ([#2829](https://github.com/GoogleContainerTools/jib/issues/2829))
-=======
-- Fixed `NullPointerException` when pulling an OCI base image whose manifest does not have `mediaType` information. ([#2819]((https://github.com/GoogleContainerTools/jib/pull/2819))
->>>>>>> 06ae2b4d
 
 ## 2.6.0
 
