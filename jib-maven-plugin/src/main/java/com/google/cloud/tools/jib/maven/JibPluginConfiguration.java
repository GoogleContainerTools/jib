--- conflicted
+++ resolved
@@ -39,7 +39,6 @@
 import java.util.regex.Matcher;
 import java.util.regex.Pattern;
 import java.util.stream.Collectors;
-import java.util.stream.Stream;
 import javax.annotation.Nullable;
 import javax.inject.Inject;
 import org.apache.maven.execution.MavenSession;
@@ -159,16 +158,6 @@
     @Override
     public Optional<String> getArchitectureName() {
       return Optional.ofNullable(architecture);
-    }
-
-    private static PlatformParameters ofString(String osArchitecture) {
-      if (osArchitecture == null || !osArchitecture.matches("[^/]+/[^/]+")) {
-        throw new IllegalArgumentException("osArchitecture must be of form os/architecture");
-      }
-      PlatformParameters platformParameters = new PlatformParameters();
-      platformParameters.os = osArchitecture.split("/")[0].trim();
-      platformParameters.architecture = osArchitecture.split("/")[1].trim();
-      return platformParameters;
     }
   }
 
@@ -377,11 +366,7 @@
   List<PlatformParameters> getPlatforms() {
     String property = getProperty(PropertyNames.FROM_PLATFORMS);
     if (property != null) {
-<<<<<<< HEAD
-      return Stream.of(property.split(","))
-=======
       return ConfigurationPropertyValidator.parseListProperty(property).stream()
->>>>>>> 054dfd2f
           .map(PlatformParameters::ofString)
           .collect(Collectors.toList());
     }
