--- conflicted
+++ resolved
@@ -34,12 +34,12 @@
 import com.google.cloud.tools.jib.image.InvalidImageReferenceException;
 import com.google.cloud.tools.jib.plugins.common.ConfigurationPropertyValidator;
 import com.google.cloud.tools.jib.plugins.common.DefaultCredentialRetrievers;
+import com.google.cloud.tools.jib.plugins.common.ProjectProperties;
 import com.google.cloud.tools.jib.plugins.common.PropertyNames;
 import com.google.common.base.Preconditions;
 import java.time.Instant;
 import java.util.List;
 import java.util.Optional;
-import java.util.function.Consumer;
 import org.apache.maven.plugin.MojoExecutionException;
 import org.apache.maven.plugin.logging.Log;
 
@@ -150,11 +150,7 @@
         new DefaultEventDispatcher(projectProperties.getEventHandlers());
     DefaultCredentialRetrievers defaultCredentialRetrievers =
         DefaultCredentialRetrievers.init(
-<<<<<<< HEAD
             CredentialRetrieverFactory.forImage(baseImageReference, eventDispatcher));
-=======
-            CredentialRetrieverFactory.forImage(baseImage, eventDispatcher));
->>>>>>> 4f752042
     Optional<Credential> optionalFromCredential =
         ConfigurationPropertyValidator.getImageCredential(
             eventDispatcher,
@@ -186,33 +182,15 @@
             .setEntrypoint(entrypoint)
             .setEnvironment(jibPluginConfiguration.getEnvironment())
             .setExposedPorts(ExposedPortsParser.parse(jibPluginConfiguration.getExposedPorts()))
-<<<<<<< HEAD
             .setProgramArguments(jibPluginConfiguration.getArgs())
-            .setLabels(jibPluginConfiguration.getLabels());
-=======
             .setLabels(jibPluginConfiguration.getLabels())
             .setUser(jibPluginConfiguration.getUser());
->>>>>>> 4f752042
     if (jibPluginConfiguration.getUseCurrentTimestamp()) {
       logger.warn(
           "Setting image creation time to current time; your image may not be reproducible.");
       jibContainerBuilder.setCreationTime(Instant.now());
     }
 
-<<<<<<< HEAD
-    Consumer<Containerizer> containerizerConsumer =
-        containerizer -> {
-          containerizer
-              .setToolName(MavenProjectProperties.TOOL_NAME)
-              .setEventHandlers(projectProperties.getEventHandlers())
-              .setAllowInsecureRegistries(jibPluginConfiguration.getAllowInsecureRegistries())
-              .setBaseImageLayersCache(Containerizer.DEFAULT_BASE_CACHE_DIRECTORY)
-              .setApplicationLayersCache(projectProperties.getCacheDirectory());
-          if (jibPluginConfiguration.getUseOnlyProjectCache()) {
-            containerizer.setBaseImageLayersCache(projectProperties.getCacheDirectory());
-          }
-        };
-=======
     BuildConfiguration.Builder buildConfigurationBuilder =
         BuildConfiguration.builder()
             .setToolName(MavenProjectProperties.TOOL_NAME)
@@ -228,14 +206,38 @@
       buildConfigurationBuilder.setBaseImageLayersCacheDirectory(
           projectProperties.getCacheDirectory());
     }
->>>>>>> 4f752042
 
     return new PluginConfigurationProcessor(
         jibContainerBuilder,
-        containerizerConsumer,
         baseImageReference,
         mavenSettingsServerCredentials,
         optionalFromCredential.isPresent());
+  }
+
+  /**
+   * Configures a {@link Containerizer} with values pulled from project properties/build
+   * configuration.
+   *
+   * @param containerizer the {@link Containerizer} to configure
+   * @param jibPluginConfiguration the build configuration
+   * @param projectProperties the project properties
+   */
+  static void configureContainerizer(
+      Containerizer containerizer,
+      JibPluginConfiguration jibPluginConfiguration,
+      ProjectProperties projectProperties) {
+    containerizer
+        .setToolName(MavenProjectProperties.TOOL_NAME)
+        .setEventHandlers(projectProperties.getEventHandlers())
+        .setAllowInsecureRegistries(jibPluginConfiguration.getAllowInsecureRegistries())
+        .setBaseImageLayersCache(Containerizer.DEFAULT_BASE_CACHE_DIRECTORY)
+        .setApplicationLayersCache(projectProperties.getCacheDirectory());
+
+    jibPluginConfiguration.getTargetImageAdditionalTags().forEach(containerizer::withAdditionalTag);
+
+    if (jibPluginConfiguration.getUseOnlyProjectCache()) {
+      containerizer.setBaseImageLayersCache(projectProperties.getCacheDirectory());
+    }
   }
 
   /**
@@ -291,7 +293,6 @@
   }
 
   private final JibContainerBuilder jibContainerBuilder;
-  private final Consumer<Containerizer> containerizerConsumer;
   private final ImageReference baseImageReference;
 
   private final MavenSettingsServerCredentials mavenSettingsServerCredentials;
@@ -299,12 +300,10 @@
 
   private PluginConfigurationProcessor(
       JibContainerBuilder jibContainerBuilder,
-      Consumer<Containerizer> containerizerConsumer,
       ImageReference baseImageReference,
       MavenSettingsServerCredentials mavenSettingsServerCredentials,
       boolean isBaseImageCredentialPresent) {
     this.jibContainerBuilder = jibContainerBuilder;
-    this.containerizerConsumer = containerizerConsumer;
     this.baseImageReference = baseImageReference;
     this.mavenSettingsServerCredentials = mavenSettingsServerCredentials;
     this.isBaseImageCredentialPresent = isBaseImageCredentialPresent;
@@ -314,10 +313,6 @@
     return jibContainerBuilder;
   }
 
-  void configureContainerizer(Containerizer containerizer) {
-    containerizerConsumer.accept(containerizer);
-  }
-
   ImageReference getBaseImageReference() {
     return baseImageReference;
   }
