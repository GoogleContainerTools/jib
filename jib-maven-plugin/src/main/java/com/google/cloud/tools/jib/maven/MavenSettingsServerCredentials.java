/*
 * Copyright 2018 Google LLC.
 *
 * Licensed under the Apache License, Version 2.0 (the "License"); you may not
 * use this file except in compliance with the License. You may obtain a copy of
 * the License at
 *
 *      http://www.apache.org/licenses/LICENSE-2.0
 *
 * Unless required by applicable law or agreed to in writing, software
 * distributed under the License is distributed on an "AS IS" BASIS, WITHOUT
 * WARRANTIES OR CONDITIONS OF ANY KIND, either express or implied. See the
 * License for the specific language governing permissions and limitations under
 * the License.
 */

package com.google.cloud.tools.jib.maven;

import com.google.cloud.tools.jib.plugins.common.AuthProperty;
import com.google.cloud.tools.jib.plugins.common.InferredAuthProvider;
import com.google.cloud.tools.jib.plugins.common.InferredAuthRetrievalException;
import java.util.Optional;
<<<<<<< HEAD
import java.util.regex.Matcher;
import java.util.regex.Pattern;
=======
>>>>>>> ace17f9b
import org.apache.maven.settings.Server;
import org.apache.maven.settings.Settings;
import org.apache.maven.settings.building.SettingsProblem;
import org.apache.maven.settings.crypto.DefaultSettingsDecryptionRequest;
import org.apache.maven.settings.crypto.SettingsDecryptionRequest;
import org.apache.maven.settings.crypto.SettingsDecryptionResult;

/**
 * Retrieves credentials for servers defined in <a
 * href="https://maven.apache.org/settings.html">Maven settings</a>.
 */
class MavenSettingsServerCredentials implements InferredAuthProvider {

  static final String CREDENTIAL_SOURCE = "Maven settings";

<<<<<<< HEAD
  // pattern cribbed directly from
  // https://github.com/sonatype/plexus-cipher/blob/master/src/main/java/org/sonatype/plexus/components/cipher/DefaultPlexusCipher.java
  private static final Pattern ENCRYPTED_STRING_PATTERN =
      Pattern.compile(".*?[^\\\\]?\\{(.*?[^\\\\])\\}.*");

  /**
   * Return true if the given string appears to have been encrypted with the <a
   * href="https://maven.apache.org/guides/mini/guide-encryption.html#How_to_encrypt_server_passwords">Maven
   * password encryption</a>. Such passwords appear between unescaped braces.
   */
  @VisibleForTesting
  static boolean isEncrypted(String password) {
    Matcher matcher = ENCRYPTED_STRING_PATTERN.matcher(password);
    return matcher.matches() || matcher.find();
  }

  private final SettingsDecryptionResult decryptedSettings;
  private final Settings settings;
  private final EventDispatcher eventDispatcher;
=======
  private final Settings settings;
  private final SettingsDecrypter settingsDecrypter;
>>>>>>> ace17f9b

  /**
   * Create new instance.
   *
   * @param settings the Maven settings object
   * @param eventDispatcher the Jib event dispatcher
   */
<<<<<<< HEAD
  MavenSettingsServerCredentials(
      SettingsDecryptionResult decryptedSettings,
      Settings settings,
      EventDispatcher eventDispatcher) {
    this.decryptedSettings = decryptedSettings;
    this.settings = settings;
    this.eventDispatcher = eventDispatcher;
=======
  MavenSettingsServerCredentials(Settings settings, SettingsDecrypter settingsDecrypter) {
    this.settings = settings;
    this.settingsDecrypter = settingsDecrypter;
>>>>>>> ace17f9b
  }

  /**
   * Attempts to retrieve credentials for {@code registry} from Maven settings.
   *
   * @param registry the registry
   * @return the auth info for the registry, or {@link Optional#empty} if none could be retrieved
   * @throws InferredAuthRetrievalException if the credentials could not be retrieved
   */
  @Override
  public Optional<AuthProperty> getAuth(String registry) throws InferredAuthRetrievalException {
    Optional<Server> optionalServer = getServer(registry);
    if (!optionalServer.isPresent()) {
      return Optional.empty();
    }

<<<<<<< HEAD
    Server server = optionalServer.get();
    if (server) return Optional.empty();

    if (settingsDecrypter != null) {
      // SettingsDecrypter and SettingsDecryptionResult do not document the meanings of the return
      // results. SettingsDecryptionResult#getServers() does note that the list of decrypted servers
      // can be empty.  We handle the results as follows:
      //    - if there are any ERROR or FATAL problems reported, then decryption failed
      SettingsDecryptionRequest request = new DefaultSettingsDecryptionRequest(registryServer);
      SettingsDecryptionResult result = settingsDecrypter.decrypt(request);
      // un-encrypted passwords are passed through, so a problem indicates a real issue
      for (SettingsProblem problem : result.getProblems()) {
        if (problem.getSeverity() == SettingsProblem.Severity.ERROR
            || problem.getSeverity() == SettingsProblem.Severity.FATAL) {
          throw new InferredAuthRetrievalException(
              "Unable to decrypt password for " + registry + ": " + problem);
        }
      }
      //    - if no decrypted servers returned then treat as if no decryption was required
      if (result.getServer() != null) {
        registryServer = result.getServer();
=======
    // SettingsDecrypter and SettingsDecryptionResult do not document the meanings of the return
    // results. SettingsDecryptionResult#getServers() does note that the list of decrypted servers
    // can be empty.  We handle the results as follows:
    //    - if there are any ERROR or FATAL problems reported, then decryption failed
    //    - if no decrypted servers returned then treat as if no decryption was required
    SettingsDecryptionRequest request = new DefaultSettingsDecryptionRequest(registryServer);
    SettingsDecryptionResult result = settingsDecrypter.decrypt(request);
    // un-encrypted passwords are passed through, so a problem indicates a real issue
    for (SettingsProblem problem : result.getProblems()) {
      if (problem.getSeverity() == SettingsProblem.Severity.ERROR
          || problem.getSeverity() == SettingsProblem.Severity.FATAL) {
        throw new InferredAuthRetrievalException(
            "Unable to decrypt password for " + registry + ": " + problem);
>>>>>>> ace17f9b
      }
    }
    if (result.getServer() != null) {
      registryServer = result.getServer();
    }

    String username = registryServer.getUsername();
    String password = registryServer.getPassword();

    return Optional.of(
        new AuthProperty() {

          @Override
          public String getUsername() {
            return username;
          }

          @Override
          public String getPassword() {
            return password;
          }

          @Override
          public String getAuthDescriptor() {
            return CREDENTIAL_SOURCE;
          }

          @Override
          public String getUsernameDescriptor() {
            return CREDENTIAL_SOURCE;
          }

          @Override
          public String getPasswordDescriptor() {
            return CREDENTIAL_SOURCE;
          }
        });
  }

  private Optional<Server> getServer(String registry) {
    for (Server server : decryptedSettings.getServers()) {
      if (registry.equals(server.getId())) {
        return Optional.of(server);
      }
    }

    // if no decrypted servers returned then treat as if no decryption was required
    Server server = settings.getServer(registry);
    if (server != null) {
      return Optional.of(server);
    }
    return Optional.empty();
  }
}<|MERGE_RESOLUTION|>--- conflicted
+++ resolved
@@ -20,16 +20,8 @@
 import com.google.cloud.tools.jib.plugins.common.InferredAuthProvider;
 import com.google.cloud.tools.jib.plugins.common.InferredAuthRetrievalException;
 import java.util.Optional;
-<<<<<<< HEAD
-import java.util.regex.Matcher;
-import java.util.regex.Pattern;
-=======
->>>>>>> ace17f9b
 import org.apache.maven.settings.Server;
 import org.apache.maven.settings.Settings;
-import org.apache.maven.settings.building.SettingsProblem;
-import org.apache.maven.settings.crypto.DefaultSettingsDecryptionRequest;
-import org.apache.maven.settings.crypto.SettingsDecryptionRequest;
 import org.apache.maven.settings.crypto.SettingsDecryptionResult;
 
 /**
@@ -40,30 +32,8 @@
 
   static final String CREDENTIAL_SOURCE = "Maven settings";
 
-<<<<<<< HEAD
-  // pattern cribbed directly from
-  // https://github.com/sonatype/plexus-cipher/blob/master/src/main/java/org/sonatype/plexus/components/cipher/DefaultPlexusCipher.java
-  private static final Pattern ENCRYPTED_STRING_PATTERN =
-      Pattern.compile(".*?[^\\\\]?\\{(.*?[^\\\\])\\}.*");
-
-  /**
-   * Return true if the given string appears to have been encrypted with the <a
-   * href="https://maven.apache.org/guides/mini/guide-encryption.html#How_to_encrypt_server_passwords">Maven
-   * password encryption</a>. Such passwords appear between unescaped braces.
-   */
-  @VisibleForTesting
-  static boolean isEncrypted(String password) {
-    Matcher matcher = ENCRYPTED_STRING_PATTERN.matcher(password);
-    return matcher.matches() || matcher.find();
-  }
-
   private final SettingsDecryptionResult decryptedSettings;
   private final Settings settings;
-  private final EventDispatcher eventDispatcher;
-=======
-  private final Settings settings;
-  private final SettingsDecrypter settingsDecrypter;
->>>>>>> ace17f9b
 
   /**
    * Create new instance.
@@ -71,19 +41,9 @@
    * @param settings the Maven settings object
    * @param eventDispatcher the Jib event dispatcher
    */
-<<<<<<< HEAD
-  MavenSettingsServerCredentials(
-      SettingsDecryptionResult decryptedSettings,
-      Settings settings,
-      EventDispatcher eventDispatcher) {
+  MavenSettingsServerCredentials(SettingsDecryptionResult decryptedSettings, Settings settings) {
     this.decryptedSettings = decryptedSettings;
     this.settings = settings;
-    this.eventDispatcher = eventDispatcher;
-=======
-  MavenSettingsServerCredentials(Settings settings, SettingsDecrypter settingsDecrypter) {
-    this.settings = settings;
-    this.settingsDecrypter = settingsDecrypter;
->>>>>>> ace17f9b
   }
 
   /**
@@ -100,51 +60,8 @@
       return Optional.empty();
     }
 
-<<<<<<< HEAD
-    Server server = optionalServer.get();
-    if (server) return Optional.empty();
-
-    if (settingsDecrypter != null) {
-      // SettingsDecrypter and SettingsDecryptionResult do not document the meanings of the return
-      // results. SettingsDecryptionResult#getServers() does note that the list of decrypted servers
-      // can be empty.  We handle the results as follows:
-      //    - if there are any ERROR or FATAL problems reported, then decryption failed
-      SettingsDecryptionRequest request = new DefaultSettingsDecryptionRequest(registryServer);
-      SettingsDecryptionResult result = settingsDecrypter.decrypt(request);
-      // un-encrypted passwords are passed through, so a problem indicates a real issue
-      for (SettingsProblem problem : result.getProblems()) {
-        if (problem.getSeverity() == SettingsProblem.Severity.ERROR
-            || problem.getSeverity() == SettingsProblem.Severity.FATAL) {
-          throw new InferredAuthRetrievalException(
-              "Unable to decrypt password for " + registry + ": " + problem);
-        }
-      }
-      //    - if no decrypted servers returned then treat as if no decryption was required
-      if (result.getServer() != null) {
-        registryServer = result.getServer();
-=======
-    // SettingsDecrypter and SettingsDecryptionResult do not document the meanings of the return
-    // results. SettingsDecryptionResult#getServers() does note that the list of decrypted servers
-    // can be empty.  We handle the results as follows:
-    //    - if there are any ERROR or FATAL problems reported, then decryption failed
-    //    - if no decrypted servers returned then treat as if no decryption was required
-    SettingsDecryptionRequest request = new DefaultSettingsDecryptionRequest(registryServer);
-    SettingsDecryptionResult result = settingsDecrypter.decrypt(request);
-    // un-encrypted passwords are passed through, so a problem indicates a real issue
-    for (SettingsProblem problem : result.getProblems()) {
-      if (problem.getSeverity() == SettingsProblem.Severity.ERROR
-          || problem.getSeverity() == SettingsProblem.Severity.FATAL) {
-        throw new InferredAuthRetrievalException(
-            "Unable to decrypt password for " + registry + ": " + problem);
->>>>>>> ace17f9b
-      }
-    }
-    if (result.getServer() != null) {
-      registryServer = result.getServer();
-    }
-
-    String username = registryServer.getUsername();
-    String password = registryServer.getPassword();
+    String username = optionalServer.get().getUsername();
+    String password = optionalServer.get().getPassword();
 
     return Optional.of(
         new AuthProperty() {
