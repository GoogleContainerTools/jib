--- conflicted
+++ resolved
@@ -97,11 +97,7 @@
             .setJavaArguments(ImmutableList.copyOf(getArgs()))
             .setJvmFlags(ImmutableList.copyOf(getJvmFlags()))
             .setEnvironment(getEnvironment())
-<<<<<<< HEAD
-            .setExposedPorts(ImmutableList.copyOf(getExposedPorts()))
-=======
             .setExposedPorts(ExposedPortsParser.parse(getExposedPorts(), mavenBuildLogger))
->>>>>>> 369e30d0
             .setAllowHttp(getAllowInsecureRegistries());
     CacheConfiguration applicationLayersCacheConfiguration =
         CacheConfiguration.forPath(mavenProjectProperties.getCacheDirectory());
