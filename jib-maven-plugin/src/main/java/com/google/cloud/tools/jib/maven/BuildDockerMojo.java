/*
 * Copyright 2018 Google LLC. All rights reserved.
 *
 * Licensed under the Apache License, Version 2.0 (the "License"); you may not
 * use this file except in compliance with the License. You may obtain a copy of
 * the License at
 *
 *      http://www.apache.org/licenses/LICENSE-2.0
 *
 * Unless required by applicable law or agreed to in writing, software
 * distributed under the License is distributed on an "AS IS" BASIS, WITHOUT
 * WARRANTIES OR CONDITIONS OF ANY KIND, either express or implied. See the
 * License for the specific language governing permissions and limitations under
 * the License.
 */

package com.google.cloud.tools.jib.maven;

import com.google.cloud.tools.jib.builder.BuildConfiguration;
import com.google.cloud.tools.jib.docker.DockerClient;
import com.google.cloud.tools.jib.frontend.BuildStepsExecutionException;
import com.google.cloud.tools.jib.frontend.BuildStepsRunner;
import com.google.cloud.tools.jib.frontend.CacheDirectoryCreationException;
import com.google.cloud.tools.jib.frontend.HelpfulSuggestions;
import com.google.cloud.tools.jib.image.ImageReference;
import com.google.cloud.tools.jib.registry.RegistryClient;
import com.google.cloud.tools.jib.registry.credentials.RegistryCredentials;
import com.google.common.annotations.VisibleForTesting;
import com.google.common.base.Preconditions;
import org.apache.maven.plugin.MojoExecutionException;
import org.apache.maven.plugins.annotations.Mojo;
import org.apache.maven.plugins.annotations.ResolutionScope;

/** Builds a container image and exports to the default Docker daemon. */
@Mojo(
<<<<<<< HEAD
  name = "buildToDockerDaemon",
=======
  name = BuildDockerMojo.GOAL_NAME,
>>>>>>> 4047b5e6
  requiresDependencyResolution = ResolutionScope.RUNTIME_PLUS_SYSTEM
)
public class BuildDockerMojo extends JibPluginConfiguration {

  @VisibleForTesting static final String GOAL_NAME = "buildDocker";

  /** {@code User-Agent} header suffix to send to the registry. */
  private static final String USER_AGENT_SUFFIX = "jib-maven-plugin";

  private static final HelpfulSuggestions HELPFUL_SUGGESTIONS =
      HelpfulSuggestionsProvider.get("Build to Docker daemon failed");

  @Override
  public void execute() throws MojoExecutionException {
    if (!new DockerClient().isDockerInstalled()) {
      throw new MojoExecutionException(HELPFUL_SUGGESTIONS.forDockerNotInstalled());
    }

    // Parses 'from' and 'to' into image reference.
    ImageReference baseImage = parseBaseImageReference(getBaseImage());
    ImageReference targetImage = parseTargetImageReference(getTargetImage());

    // Checks Maven settings for registry credentials.
    MavenSettingsServerCredentials mavenSettingsServerCredentials =
        new MavenSettingsServerCredentials(Preconditions.checkNotNull(session).getSettings());
    RegistryCredentials knownBaseRegistryCredentials =
        mavenSettingsServerCredentials.retrieve(baseImage.getRegistry());

    MavenBuildLogger mavenBuildLogger = new MavenBuildLogger(getLog());
    MavenProjectProperties mavenProjectProperties =
        MavenProjectProperties.getForProject(getProject(), mavenBuildLogger);
    String mainClass = mavenProjectProperties.getMainClass(this);

    BuildConfiguration buildConfiguration =
        BuildConfiguration.builder(mavenBuildLogger)
            .setBaseImage(baseImage)
            .setBaseImageCredentialHelperName(getBaseImageCredentialHelperName())
            .setKnownBaseRegistryCredentials(knownBaseRegistryCredentials)
            .setTargetImage(targetImage)
            .setMainClass(mainClass)
            .setJavaArguments(getArgs())
            .setJvmFlags(getJvmFlags())
            .setEnvironment(getEnvironment())
            .build();

    // TODO: Instead of disabling logging, have authentication credentials be provided
    MavenProjectProperties.disableHttpLogging();

    RegistryClient.setUserAgentSuffix(USER_AGENT_SUFFIX);

    try {
      BuildStepsRunner.forBuildToDockerDaemon(
              buildConfiguration,
              mavenProjectProperties.getSourceFilesConfiguration(),
              mavenProjectProperties.getCacheDirectory(),
              getUseOnlyProjectCache())
          .build(HELPFUL_SUGGESTIONS);
      getLog().info("");

    } catch (CacheDirectoryCreationException | BuildStepsExecutionException ex) {
      throw new MojoExecutionException(ex.getMessage(), ex.getCause());
    }
  }
}<|MERGE_RESOLUTION|>--- conflicted
+++ resolved
@@ -33,16 +33,12 @@
 
 /** Builds a container image and exports to the default Docker daemon. */
 @Mojo(
-<<<<<<< HEAD
-  name = "buildToDockerDaemon",
-=======
   name = BuildDockerMojo.GOAL_NAME,
->>>>>>> 4047b5e6
   requiresDependencyResolution = ResolutionScope.RUNTIME_PLUS_SYSTEM
 )
 public class BuildDockerMojo extends JibPluginConfiguration {
 
-  @VisibleForTesting static final String GOAL_NAME = "buildDocker";
+  @VisibleForTesting static final String GOAL_NAME = "buildToDockerDaemon";
 
   /** {@code User-Agent} header suffix to send to the registry. */
   private static final String USER_AGENT_SUFFIX = "jib-maven-plugin";
