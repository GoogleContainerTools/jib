/*
 * Copyright 2018 Google LLC.
 *
 * Licensed under the Apache License, Version 2.0 (the "License"); you may not
 * use this file except in compliance with the License. You may obtain a copy of
 * the License at
 *
 *      http://www.apache.org/licenses/LICENSE-2.0
 *
 * Unless required by applicable law or agreed to in writing, software
 * distributed under the License is distributed on an "AS IS" BASIS, WITHOUT
 * WARRANTIES OR CONDITIONS OF ANY KIND, either express or implied. See the
 * License for the specific language governing permissions and limitations under
 * the License.
 */

package com.google.cloud.tools.jib.maven;

import com.google.cloud.tools.jib.api.Containerizer;
import com.google.cloud.tools.jib.api.DockerDaemonImage;
import com.google.cloud.tools.jib.api.JibContainerBuilder;
import com.google.cloud.tools.jib.configuration.CacheDirectoryCreationException;
import com.google.cloud.tools.jib.docker.DockerClient;
import com.google.cloud.tools.jib.event.DefaultEventDispatcher;
import com.google.cloud.tools.jib.event.EventDispatcher;
import com.google.cloud.tools.jib.filesystem.AbsoluteUnixPath;
import com.google.cloud.tools.jib.image.ImageReference;
import com.google.cloud.tools.jib.image.InvalidImageReferenceException;
import com.google.cloud.tools.jib.plugins.common.AppRootInvalidException;
import com.google.cloud.tools.jib.plugins.common.BuildStepsExecutionException;
import com.google.cloud.tools.jib.plugins.common.BuildStepsRunner;
import com.google.cloud.tools.jib.plugins.common.ConfigurationPropertyValidator;
import com.google.cloud.tools.jib.plugins.common.HelpfulSuggestions;
import com.google.cloud.tools.jib.plugins.common.InferredAuthRetrievalException;
import com.google.cloud.tools.jib.plugins.common.MainClassInferenceException;
import com.google.cloud.tools.jib.plugins.common.PluginConfigurationProcessor;
import com.google.cloud.tools.jib.plugins.common.RawConfiguration;
import com.google.common.annotations.VisibleForTesting;
import java.io.IOException;
import java.nio.file.Path;
import java.nio.file.Paths;
import org.apache.maven.plugin.MojoExecutionException;
import org.apache.maven.plugins.annotations.Mojo;
import org.apache.maven.plugins.annotations.ResolutionScope;

/** Builds a container image and exports to the default Docker daemon. */
@Mojo(
    name = BuildDockerMojo.GOAL_NAME,
    requiresDependencyResolution = ResolutionScope.RUNTIME_PLUS_SYSTEM)
public class BuildDockerMojo extends JibPluginConfiguration {

  @VisibleForTesting static final String GOAL_NAME = "dockerBuild";

  private static final String HELPFUL_SUGGESTIONS_PREFIX = "Build to Docker daemon failed";

  private static final DockerClient DOCKER_CLIENT = DockerClient.newClient();

  @Override
  public void execute() throws MojoExecutionException {
    if (isSkipped()) {
      getLog().info("Skipping containerization because jib-maven-plugin: skip = true");
      return;
    }
    if ("pom".equals(getProject().getPackaging())) {
      getLog().info("Skipping containerization because packaging is 'pom'...");
      return;
    }

    if (!DOCKER_CLIENT.isDockerInstalled()) {
      throw new MojoExecutionException(
          HelpfulSuggestions.forDockerNotInstalled(HELPFUL_SUGGESTIONS_PREFIX));
    }

<<<<<<< HEAD
    MojoCommon.disableHttpLogging();
=======
    AbsoluteUnixPath appRoot = PluginConfigurationProcessor.getAppRootChecked(this);
    MavenProjectProperties mavenProjectProperties =
        MavenProjectProperties.getForProject(
            getProject(),
            getLog(),
            PluginConfigurationProcessor.getExtraDirectoryPath(this),
            PluginConfigurationProcessor.convertPermissionsList(getExtraDirectoryPermissions()),
            appRoot);
    Path buildOutput = Paths.get(getProject().getBuild().getDirectory());

>>>>>>> 8f46e19a
    try {
      AbsoluteUnixPath appRoot = MojoCommon.getAppRootChecked(this);
      MavenProjectProperties projectProperties =
          MavenProjectProperties.getForProject(
              getProject(),
              getLog(),
              MojoCommon.getExtraDirectoryPath(this),
              MojoCommon.convertPermissionsList(getExtraDirectoryPermissions()),
              appRoot);
      EventDispatcher eventDispatcher =
          new DefaultEventDispatcher(projectProperties.getEventHandlers());
      RawConfiguration rawConfiguration = new MavenRawConfiguration(this, eventDispatcher);

      MavenHelpfulSuggestionsBuilder mavenHelpfulSuggestionsBuilder =
          new MavenHelpfulSuggestionsBuilder(HELPFUL_SUGGESTIONS_PREFIX, this);

      ImageReference targetImageReference =
          ConfigurationPropertyValidator.getGeneratedTargetDockerTag(
              getTargetImage(),
              eventDispatcher,
              getProject().getName(),
              getProject().getVersion(),
              mavenHelpfulSuggestionsBuilder.build());
      DockerDaemonImage targetImage = DockerDaemonImage.named(targetImageReference);

      PluginConfigurationProcessor pluginConfigurationProcessor =
          PluginConfigurationProcessor.processCommonConfiguration(
              rawConfiguration, projectProperties);

      JibContainerBuilder jibContainerBuilder =
          pluginConfigurationProcessor.getJibContainerBuilder();
      Containerizer containerizer = Containerizer.to(targetImage);
      PluginConfigurationProcessor.configureContainerizer(
          containerizer, rawConfiguration, projectProperties, MavenProjectProperties.TOOL_NAME);

      HelpfulSuggestions helpfulSuggestions =
          mavenHelpfulSuggestionsBuilder
              .setBaseImageReference(pluginConfigurationProcessor.getBaseImageReference())
              .setBaseImageHasConfiguredCredentials(
                  pluginConfigurationProcessor.isBaseImageCredentialPresent())
              .setTargetImageReference(targetImageReference)
              .build();

      BuildStepsRunner.forBuildToDockerDaemon(targetImageReference, getTargetImageAdditionalTags())
          .writeImageDigest(buildOutput.resolve("jib-image.digest"))
          .build(
              jibContainerBuilder,
              containerizer,
              eventDispatcher,
              projectProperties.getJavaLayerConfigurations().getLayerConfigurations(),
              helpfulSuggestions);
      getLog().info("");

    } catch (AppRootInvalidException ex) {
      throw new MojoExecutionException(
          "<container><appRoot> is not an absolute Unix-style path: " + ex.getInvalidAppRoot());

    } catch (InvalidImageReferenceException
        | IOException
        | CacheDirectoryCreationException
        | MainClassInferenceException
        | InferredAuthRetrievalException ex) {
      throw new MojoExecutionException(ex.getMessage(), ex);

    } catch (BuildStepsExecutionException ex) {
      throw new MojoExecutionException(ex.getMessage(), ex.getCause());
    }
  }
}<|MERGE_RESOLUTION|>--- conflicted
+++ resolved
@@ -71,20 +71,7 @@
           HelpfulSuggestions.forDockerNotInstalled(HELPFUL_SUGGESTIONS_PREFIX));
     }
 
-<<<<<<< HEAD
     MojoCommon.disableHttpLogging();
-=======
-    AbsoluteUnixPath appRoot = PluginConfigurationProcessor.getAppRootChecked(this);
-    MavenProjectProperties mavenProjectProperties =
-        MavenProjectProperties.getForProject(
-            getProject(),
-            getLog(),
-            PluginConfigurationProcessor.getExtraDirectoryPath(this),
-            PluginConfigurationProcessor.convertPermissionsList(getExtraDirectoryPermissions()),
-            appRoot);
-    Path buildOutput = Paths.get(getProject().getBuild().getDirectory());
-
->>>>>>> 8f46e19a
     try {
       AbsoluteUnixPath appRoot = MojoCommon.getAppRootChecked(this);
       MavenProjectProperties projectProperties =
@@ -128,6 +115,7 @@
               .setTargetImageReference(targetImageReference)
               .build();
 
+      Path buildOutput = Paths.get(getProject().getBuild().getDirectory());
       BuildStepsRunner.forBuildToDockerDaemon(targetImageReference, getTargetImageAdditionalTags())
           .writeImageDigest(buildOutput.resolve("jib-image.digest"))
           .build(
