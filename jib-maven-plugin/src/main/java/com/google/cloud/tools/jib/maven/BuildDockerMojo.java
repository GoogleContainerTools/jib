/*
 * Copyright 2018 Google LLC. All rights reserved.
 *
 * Licensed under the Apache License, Version 2.0 (the "License"); you may not
 * use this file except in compliance with the License. You may obtain a copy of
 * the License at
 *
 *      http://www.apache.org/licenses/LICENSE-2.0
 *
 * Unless required by applicable law or agreed to in writing, software
 * distributed under the License is distributed on an "AS IS" BASIS, WITHOUT
 * WARRANTIES OR CONDITIONS OF ANY KIND, either express or implied. See the
 * License for the specific language governing permissions and limitations under
 * the License.
 */

package com.google.cloud.tools.jib.maven;

import com.google.cloud.tools.jib.cache.CacheDirectoryCreationException;
import com.google.cloud.tools.jib.configuration.BuildConfiguration;
import com.google.cloud.tools.jib.configuration.ImageConfiguration;
import com.google.cloud.tools.jib.docker.DockerClient;
import com.google.cloud.tools.jib.image.ImageReference;
import com.google.cloud.tools.jib.plugins.common.BuildStepsExecutionException;
import com.google.cloud.tools.jib.plugins.common.BuildStepsRunner;
import com.google.cloud.tools.jib.plugins.common.HelpfulSuggestions;
import com.google.common.annotations.VisibleForTesting;
import org.apache.maven.plugin.MojoExecutionException;
import org.apache.maven.plugins.annotations.Mojo;
import org.apache.maven.plugins.annotations.ResolutionScope;

/** Builds a container image and exports to the default Docker daemon. */
@Mojo(
    name = BuildDockerMojo.GOAL_NAME,
    requiresDependencyResolution = ResolutionScope.RUNTIME_PLUS_SYSTEM)
public class BuildDockerMojo extends JibPluginConfiguration {

  @VisibleForTesting static final String GOAL_NAME = "dockerBuild";

  private static final HelpfulSuggestions HELPFUL_SUGGESTIONS =
      HelpfulSuggestionsProvider.get("Build to Docker daemon failed");

  @Override
  public void execute() throws MojoExecutionException {
    if ("pom".equals(getProject().getPackaging())) {
      getLog().info("Skipping containerization because packaging is 'pom'...");
      return;
    }

    if (!new DockerClient().isDockerInstalled()) {
      throw new MojoExecutionException(HELPFUL_SUGGESTIONS.forDockerNotInstalled());
    }

    MavenJibLogger mavenJibLogger = new MavenJibLogger(getLog());
    MavenProjectProperties mavenProjectProperties =
        MavenProjectProperties.getForProject(getProject(), mavenJibLogger, getExtraDirectory());

    ImageReference targetImage =
        mavenProjectProperties.getGeneratedTargetDockerTag(getTargetImage(), mavenJibLogger);

    PluginConfigurationProcessor pluginConfigurationProcessor =
        PluginConfigurationProcessor.processCommonConfiguration(
            mavenJibLogger, this, mavenProjectProperties);

    BuildConfiguration buildConfiguration =
        pluginConfigurationProcessor
            .getBuildConfigurationBuilder()
            .setBaseImageConfiguration(
                pluginConfigurationProcessor.getBaseImageConfigurationBuilder().build())
            .setTargetImageConfiguration(ImageConfiguration.builder(targetImage).build())
            .setContainerConfiguration(
                pluginConfigurationProcessor.getContainerConfigurationBuilder().build())
            .build();

<<<<<<< HEAD
    ImageConfiguration targetImageConfiguration = ImageConfiguration.builder(targetImage).build();

    ContainerConfiguration.Builder containerConfigurationBuilder =
        ContainerConfiguration.builder()
            .setEntrypoint(
                JavaEntrypointConstructor.makeDefaultEntrypoint(getJvmFlags(), mainClass))
            .setProgramArguments(getArgs())
            .setEnvironment(getEnvironment())
            .setExposedPorts(ExposedPortsParser.parse(getExposedPorts()));
    if (getUseCurrentTimestamp()) {
      mavenJibLogger.warn(
          "Setting image creation time to current time; your image may not be reproducible.");
      containerConfigurationBuilder.setCreationTime(Instant.now());
    }

    BuildConfiguration.Builder buildConfigurationBuilder =
        BuildConfiguration.builder(mavenJibLogger)
            .setBaseImageConfiguration(baseImageConfiguration)
            .setTargetImageConfiguration(targetImageConfiguration)
            .setContainerConfiguration(containerConfigurationBuilder.build())
            .setAllowInsecureRegistries(getAllowInsecureRegistries())
            .setLayerConfigurations(
                mavenProjectProperties.getJavaLayerConfigurations().getLayerConfigurations());
    CacheConfiguration applicationLayersCacheConfiguration =
        CacheConfiguration.forPath(mavenProjectProperties.getCacheDirectory());
    buildConfigurationBuilder.setApplicationLayersCacheConfiguration(
        applicationLayersCacheConfiguration);
    if (getUseOnlyProjectCache()) {
      buildConfigurationBuilder.setBaseImageLayersCacheConfiguration(
          applicationLayersCacheConfiguration);
    }

    BuildConfiguration buildConfiguration = buildConfigurationBuilder.build();

    // TODO: Instead of disabling logging, have authentication credentials be provided
    MavenJibLogger.disableHttpLogging();

    RegistryClient.setUserAgentSuffix(USER_AGENT_SUFFIX);

=======
>>>>>>> 04da505a
    try {
      BuildStepsRunner.forBuildToDockerDaemon(buildConfiguration).build(HELPFUL_SUGGESTIONS);
      getLog().info("");

    } catch (CacheDirectoryCreationException | BuildStepsExecutionException ex) {
      throw new MojoExecutionException(ex.getMessage(), ex.getCause());
    }
  }
}<|MERGE_RESOLUTION|>--- conflicted
+++ resolved
@@ -72,48 +72,6 @@
                 pluginConfigurationProcessor.getContainerConfigurationBuilder().build())
             .build();
 
-<<<<<<< HEAD
-    ImageConfiguration targetImageConfiguration = ImageConfiguration.builder(targetImage).build();
-
-    ContainerConfiguration.Builder containerConfigurationBuilder =
-        ContainerConfiguration.builder()
-            .setEntrypoint(
-                JavaEntrypointConstructor.makeDefaultEntrypoint(getJvmFlags(), mainClass))
-            .setProgramArguments(getArgs())
-            .setEnvironment(getEnvironment())
-            .setExposedPorts(ExposedPortsParser.parse(getExposedPorts()));
-    if (getUseCurrentTimestamp()) {
-      mavenJibLogger.warn(
-          "Setting image creation time to current time; your image may not be reproducible.");
-      containerConfigurationBuilder.setCreationTime(Instant.now());
-    }
-
-    BuildConfiguration.Builder buildConfigurationBuilder =
-        BuildConfiguration.builder(mavenJibLogger)
-            .setBaseImageConfiguration(baseImageConfiguration)
-            .setTargetImageConfiguration(targetImageConfiguration)
-            .setContainerConfiguration(containerConfigurationBuilder.build())
-            .setAllowInsecureRegistries(getAllowInsecureRegistries())
-            .setLayerConfigurations(
-                mavenProjectProperties.getJavaLayerConfigurations().getLayerConfigurations());
-    CacheConfiguration applicationLayersCacheConfiguration =
-        CacheConfiguration.forPath(mavenProjectProperties.getCacheDirectory());
-    buildConfigurationBuilder.setApplicationLayersCacheConfiguration(
-        applicationLayersCacheConfiguration);
-    if (getUseOnlyProjectCache()) {
-      buildConfigurationBuilder.setBaseImageLayersCacheConfiguration(
-          applicationLayersCacheConfiguration);
-    }
-
-    BuildConfiguration buildConfiguration = buildConfigurationBuilder.build();
-
-    // TODO: Instead of disabling logging, have authentication credentials be provided
-    MavenJibLogger.disableHttpLogging();
-
-    RegistryClient.setUserAgentSuffix(USER_AGENT_SUFFIX);
-
-=======
->>>>>>> 04da505a
     try {
       BuildStepsRunner.forBuildToDockerDaemon(buildConfiguration).build(HELPFUL_SUGGESTIONS);
       getLog().info("");
