/*
 * Copyright 2018 Google LLC.
 *
 * Licensed under the Apache License, Version 2.0 (the "License"); you may not
 * use this file except in compliance with the License. You may obtain a copy of
 * the License at
 *
 *      http://www.apache.org/licenses/LICENSE-2.0
 *
 * Unless required by applicable law or agreed to in writing, software
 * distributed under the License is distributed on an "AS IS" BASIS, WITHOUT
 * WARRANTIES OR CONDITIONS OF ANY KIND, either express or implied. See the
 * License for the specific language governing permissions and limitations under
 * the License.
 */

package com.google.cloud.tools.jib.maven;

import com.google.cloud.tools.jib.api.Containerizer;
import com.google.cloud.tools.jib.api.DockerDaemonImage;
import com.google.cloud.tools.jib.api.JibContainerBuilder;
import com.google.cloud.tools.jib.configuration.CacheDirectoryCreationException;
import com.google.cloud.tools.jib.docker.DockerClient;
import com.google.cloud.tools.jib.event.DefaultEventDispatcher;
import com.google.cloud.tools.jib.event.EventDispatcher;
import com.google.cloud.tools.jib.filesystem.AbsoluteUnixPath;
import com.google.cloud.tools.jib.image.ImageReference;
import com.google.cloud.tools.jib.image.InvalidImageReferenceException;
import com.google.cloud.tools.jib.plugins.common.AppRootInvalidException;
import com.google.cloud.tools.jib.plugins.common.BuildStepsExecutionException;
import com.google.cloud.tools.jib.plugins.common.BuildStepsRunner;
import com.google.cloud.tools.jib.plugins.common.ConfigurationPropertyValidator;
import com.google.cloud.tools.jib.plugins.common.HelpfulSuggestions;
import com.google.cloud.tools.jib.plugins.common.InferredAuthRetrievalException;
import com.google.cloud.tools.jib.plugins.common.MainClassInferenceException;
import com.google.cloud.tools.jib.plugins.common.PluginConfigurationProcessor;
import com.google.cloud.tools.jib.plugins.common.RawConfiguration;
import com.google.common.annotations.VisibleForTesting;
import java.io.IOException;
import org.apache.maven.plugin.MojoExecutionException;
import org.apache.maven.plugins.annotations.Mojo;
import org.apache.maven.plugins.annotations.ResolutionScope;

/** Builds a container image and exports to the default Docker daemon. */
@Mojo(
    name = BuildDockerMojo.GOAL_NAME,
    requiresDependencyResolution = ResolutionScope.RUNTIME_PLUS_SYSTEM)
public class BuildDockerMojo extends JibPluginConfiguration {

  @VisibleForTesting static final String GOAL_NAME = "dockerBuild";

  private static final String HELPFUL_SUGGESTIONS_PREFIX = "Build to Docker daemon failed";

  private static final DockerClient DOCKER_CLIENT = DockerClient.newClient();

  @Override
  public void execute() throws MojoExecutionException {
    if (isSkipped()) {
      getLog().info("Skipping containerization because jib-maven-plugin: skip = true");
      return;
    }
    if ("pom".equals(getProject().getPackaging())) {
      getLog().info("Skipping containerization because packaging is 'pom'...");
      return;
    }

    if (!DOCKER_CLIENT.isDockerInstalled()) {
      throw new MojoExecutionException(
          HelpfulSuggestions.forDockerNotInstalled(HELPFUL_SUGGESTIONS_PREFIX));
    }

<<<<<<< HEAD
    MojoCommon.disableHttpLogging();
=======
    AbsoluteUnixPath appRoot = PluginConfigurationProcessor.getAppRootChecked(this);
    MavenProjectProperties mavenProjectProperties =
        MavenProjectProperties.getForProject(
            getProject(),
            getLog(),
            PluginConfigurationProcessor.getExtraDirectoryPath(this),
            PluginConfigurationProcessor.convertPermissionsList(getExtraDirectoryPermissions()),
            appRoot);

>>>>>>> 75d310fa
    try {
      AbsoluteUnixPath appRoot = MojoCommon.getAppRootChecked(this);
      MavenProjectProperties projectProperties =
          MavenProjectProperties.getForProject(
              getProject(), getLog(), getExtraDirectory(), appRoot);
      EventDispatcher eventDispatcher =
          new DefaultEventDispatcher(projectProperties.getEventHandlers());
      RawConfiguration rawConfiguration = new MavenRawConfiguration(this, eventDispatcher);

      MavenHelpfulSuggestionsBuilder mavenHelpfulSuggestionsBuilder =
          new MavenHelpfulSuggestionsBuilder(HELPFUL_SUGGESTIONS_PREFIX, this);

      ImageReference targetImageReference =
          ConfigurationPropertyValidator.getGeneratedTargetDockerTag(
              getTargetImage(),
              eventDispatcher,
              getProject().getName(),
              getProject().getVersion(),
              mavenHelpfulSuggestionsBuilder.build());
      DockerDaemonImage targetImage = DockerDaemonImage.named(targetImageReference);

      PluginConfigurationProcessor pluginConfigurationProcessor =
          PluginConfigurationProcessor.processCommonConfiguration(
              rawConfiguration, projectProperties);

      JibContainerBuilder jibContainerBuilder =
          pluginConfigurationProcessor.getJibContainerBuilder();
      Containerizer containerizer = Containerizer.to(targetImage);
      PluginConfigurationProcessor.configureContainerizer(
          containerizer, rawConfiguration, projectProperties, MavenProjectProperties.TOOL_NAME);

      HelpfulSuggestions helpfulSuggestions =
          mavenHelpfulSuggestionsBuilder
              .setBaseImageReference(pluginConfigurationProcessor.getBaseImageReference())
              .setBaseImageHasConfiguredCredentials(
                  pluginConfigurationProcessor.isBaseImageCredentialPresent())
              .setTargetImageReference(targetImageReference)
              .build();

      BuildStepsRunner.forBuildToDockerDaemon(targetImageReference, getTargetImageAdditionalTags())
          .build(
              jibContainerBuilder,
              containerizer,
              eventDispatcher,
              projectProperties.getJavaLayerConfigurations().getLayerConfigurations(),
              helpfulSuggestions);
      getLog().info("");

    } catch (AppRootInvalidException ex) {
      throw new MojoExecutionException(
          "<container><appRoot> is not an absolute Unix-style path: " + ex.getInvalidAppRoot());

    } catch (InvalidImageReferenceException
        | IOException
        | CacheDirectoryCreationException
        | MainClassInferenceException
        | InferredAuthRetrievalException ex) {
      throw new MojoExecutionException(ex.getMessage(), ex);

    } catch (BuildStepsExecutionException ex) {
      throw new MojoExecutionException(ex.getMessage(), ex.getCause());
    }
  }
}<|MERGE_RESOLUTION|>--- conflicted
+++ resolved
@@ -69,24 +69,16 @@
           HelpfulSuggestions.forDockerNotInstalled(HELPFUL_SUGGESTIONS_PREFIX));
     }
 
-<<<<<<< HEAD
     MojoCommon.disableHttpLogging();
-=======
-    AbsoluteUnixPath appRoot = PluginConfigurationProcessor.getAppRootChecked(this);
-    MavenProjectProperties mavenProjectProperties =
-        MavenProjectProperties.getForProject(
-            getProject(),
-            getLog(),
-            PluginConfigurationProcessor.getExtraDirectoryPath(this),
-            PluginConfigurationProcessor.convertPermissionsList(getExtraDirectoryPermissions()),
-            appRoot);
-
->>>>>>> 75d310fa
     try {
       AbsoluteUnixPath appRoot = MojoCommon.getAppRootChecked(this);
       MavenProjectProperties projectProperties =
           MavenProjectProperties.getForProject(
-              getProject(), getLog(), getExtraDirectory(), appRoot);
+              getProject(),
+              getLog(),
+              MojoCommon.getExtraDirectoryPath(this),
+              MojoCommon.convertPermissionsList(getExtraDirectoryPermissions()),
+              appRoot);
       EventDispatcher eventDispatcher =
           new DefaultEventDispatcher(projectProperties.getEventHandlers());
       RawConfiguration rawConfiguration = new MavenRawConfiguration(this, eventDispatcher);
