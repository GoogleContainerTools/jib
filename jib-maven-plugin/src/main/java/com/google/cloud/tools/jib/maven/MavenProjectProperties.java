/*
 * Copyright 2018 Google LLC.
 *
 * Licensed under the Apache License, Version 2.0 (the "License"); you may not
 * use this file except in compliance with the License. You may obtain a copy of
 * the License at
 *
 *      http://www.apache.org/licenses/LICENSE-2.0
 *
 * Unless required by applicable law or agreed to in writing, software
 * distributed under the License is distributed on an "AS IS" BASIS, WITHOUT
 * WARRANTIES OR CONDITIONS OF ANY KIND, either express or implied. See the
 * License for the specific language governing permissions and limitations under
 * the License.
 */

package com.google.cloud.tools.jib.maven;

import com.google.cloud.tools.jib.api.AbsoluteUnixPath;
import com.google.cloud.tools.jib.api.Containerizer;
import com.google.cloud.tools.jib.api.JavaContainerBuilder;
import com.google.cloud.tools.jib.api.JibContainerBuilder;
import com.google.cloud.tools.jib.api.LogEvent;
import com.google.cloud.tools.jib.api.RegistryImage;
import com.google.cloud.tools.jib.event.events.ProgressEvent;
import com.google.cloud.tools.jib.event.events.TimerEvent;
import com.google.cloud.tools.jib.event.progress.ProgressEventHandler;
import com.google.cloud.tools.jib.filesystem.DirectoryWalker;
import com.google.cloud.tools.jib.plugins.common.ContainerizingMode;
import com.google.cloud.tools.jib.plugins.common.JavaContainerBuilderHelper;
import com.google.cloud.tools.jib.plugins.common.ProjectProperties;
import com.google.cloud.tools.jib.plugins.common.PropertyNames;
import com.google.cloud.tools.jib.plugins.common.TimerEventHandler;
import com.google.cloud.tools.jib.plugins.common.logging.ConsoleLogger;
import com.google.cloud.tools.jib.plugins.common.logging.ConsoleLoggerBuilder;
import com.google.cloud.tools.jib.plugins.common.logging.ProgressDisplayGenerator;
import com.google.cloud.tools.jib.plugins.common.logging.SingleThreadedExecutor;
import com.google.common.annotations.VisibleForTesting;
import java.io.File;
import java.io.IOException;
import java.nio.file.Path;
import java.nio.file.Paths;
import java.util.List;
import java.util.Set;
import java.util.function.Predicate;
import java.util.stream.Collectors;
import javax.annotation.Nullable;
import org.apache.maven.artifact.Artifact;
import org.apache.maven.execution.MavenSession;
import org.apache.maven.model.Plugin;
import org.apache.maven.plugin.logging.Log;
import org.apache.maven.project.MavenProject;
import org.apache.maven.shared.utils.Os;
import org.codehaus.plexus.util.xml.Xpp3Dom;

/** Obtains information about a {@link MavenProject}. */
public class MavenProjectProperties implements ProjectProperties {

  /** Used for logging during main class inference and analysis of user configuration. */
  public static final String PLUGIN_NAME = "jib-maven-plugin";

  /** Used to identify this plugin when interacting with the maven system. */
  public static final String PLUGIN_KEY = "com.google.cloud.tools:" + PLUGIN_NAME;

  /** Used to generate the User-Agent header and history metadata. */
  private static final String TOOL_NAME = "jib-maven-plugin";

  /** Used for logging during main class inference. */
  private static final String JAR_PLUGIN_NAME = "'maven-jar-plugin'";

  /**
   * @param project the {@link MavenProject} for the plugin.
   * @param session the {@link MavenSession} for the plugin.
   * @param log the Maven {@link Log} to log messages during Jib execution
   * @return a MavenProjectProperties from the given project and logger.
   */
  static MavenProjectProperties getForProject(MavenProject project, MavenSession session, Log log) {
    return new MavenProjectProperties(project, session, log);
  }

  /**
   * Gets a system property with the given name. First checks for a -D commandline argument, then
   * checks for a property defined in the POM, then returns null if neither are defined.
   *
   * @param propertyName the name of the system property
   * @param project the Maven project
   * @param session the Maven session
   * @return the value of the system property, or null if not defined
   */
  @Nullable
  public static String getProperty(
      String propertyName, @Nullable MavenProject project, @Nullable MavenSession session) {
    if (session != null && session.getSystemProperties().containsKey(propertyName)) {
      return session.getSystemProperties().getProperty(propertyName);
    }
    if (project != null && project.getProperties().containsKey(propertyName)) {
      return project.getProperties().getProperty(propertyName);
    }
    return null;
  }

  @VisibleForTesting
  static boolean isProgressFooterEnabled(MavenSession session) {
    if (!session.getRequest().isInteractiveMode()) {
      return false;
    }

    if ("plain".equals(System.getProperty(PropertyNames.CONSOLE))) {
      return false;
    }

    // Enables progress footer when ANSI is supported (Windows or System.console() not null and TERM
    // not 'dumb').
    if (Os.isFamily(Os.FAMILY_WINDOWS)) {
      return true;
    }
    return System.console() != null && !"dumb".equals(System.getenv("TERM"));
  }

  /**
   * Gets the major version number from a Java version string.
   *
   * <p>Examples: {@code "1.7" -> 7, "1.8.0_161" -> 8, "10" -> 10, "11.0.1" -> 11}
   *
   * @param versionString the string to convert
   * @return the major version number as an integer, or 0 if the string is invalid
   */
  @VisibleForTesting
  static int getVersionFromString(String versionString) {
    // Parse version starting with "1."
    if (versionString.startsWith("1.")) {
      if (versionString.length() >= 3 && Character.isDigit(versionString.charAt(2))) {
        return versionString.charAt(2) - '0';
      }
      return 0;
    }

    // Parse string starting with major version number
    int dotIndex = versionString.indexOf(".");
    try {
      if (dotIndex == -1) {
        return Integer.parseInt(versionString);
      }
      return Integer.parseInt(versionString.substring(0, versionString.indexOf(".")));
    } catch (NumberFormatException ex) {
      return 0;
    }
  }

  private final MavenProject project;
  private final MavenSession session;
  private final SingleThreadedExecutor singleThreadedExecutor = new SingleThreadedExecutor();
  private final ConsoleLogger consoleLogger;

  @VisibleForTesting
  MavenProjectProperties(MavenProject project, MavenSession session, Log log) {
    this.project = project;
    this.session = session;
    ConsoleLoggerBuilder consoleLoggerBuilder =
        (isProgressFooterEnabled(session)
                ? ConsoleLoggerBuilder.rich(singleThreadedExecutor)
                : ConsoleLoggerBuilder.plain(singleThreadedExecutor).progress(log::info))
            .lifecycle(log::info);
    if (log.isDebugEnabled()) {
      consoleLoggerBuilder
          .debug(log::debug)
          // INFO messages also go to Log#debug since Log#info is used for LIFECYCLE.
          .info(log::debug);
    }
    if (log.isWarnEnabled()) {
      consoleLoggerBuilder.warn(log::warn);
    }
    if (log.isErrorEnabled()) {
      consoleLoggerBuilder.error(log::error);
    }
    this.consoleLogger = consoleLoggerBuilder.build();
  }

  @Override
  public JibContainerBuilder createContainerBuilder(
      RegistryImage baseImage, AbsoluteUnixPath appRoot, ContainerizingMode containerizingMode)
      throws IOException {
    JavaContainerBuilder javaContainerBuilder =
        JavaContainerBuilder.from(baseImage).setAppRoot(appRoot);

    try {
      if (isWarProject()) {
        Path explodedWarPath =
            Paths.get(project.getBuild().getDirectory(), project.getBuild().getFinalName());
        return JavaContainerBuilderHelper.fromExplodedWar(javaContainerBuilder, explodedWarPath);
      }

      // Add dependencies
      Set<Artifact> artifacts = project.getArtifacts();
      List<Path> dependencies =
          artifacts.stream().map(Artifact::getFile).map(File::toPath).collect(Collectors.toList());
      javaContainerBuilder.addDependencies(dependencies);

      switch (containerizingMode) {
        case EXPLODED:
          // Add resources, and classes
          Path classesOutputDirectory = Paths.get(project.getBuild().getOutputDirectory());
          // Don't use Path.endsWith(), since Path works on path elements.
          Predicate<Path> isClassFile = path -> path.getFileName().toString().endsWith(".class");
          javaContainerBuilder
              .addResources(classesOutputDirectory, isClassFile.negate())
              .addClasses(classesOutputDirectory, isClassFile);
          break;

        case PACKAGED:
          // Add a JAR
          javaContainerBuilder.addToClasspath(getJarArtifact());
          break;

        default:
          throw new IllegalStateException("unknown containerizing mode: " + containerizingMode);
      }

<<<<<<< HEAD
      return javaContainerBuilder.toContainerBuilder();
=======
      Path classesOutputDirectory = Paths.get(project.getBuild().getOutputDirectory());
      Predicate<Path> isClassFile = path -> path.getFileName().toString().endsWith(".class");

      // Add dependencies, resources, and classes
      return JavaContainerBuilder.from(baseImage)
          .setAppRoot(appRoot)
          .addResources(classesOutputDirectory, isClassFile.negate())
          .addClasses(classesOutputDirectory, isClassFile)
          .addDependencies(
              project
                  .getArtifacts()
                  .stream()
                  .filter(artifact -> !artifact.isSnapshot())
                  .map(Artifact::getFile)
                  .map(File::toPath)
                  .collect(Collectors.toList()))
          .addSnapshotDependencies(
              project
                  .getArtifacts()
                  .stream()
                  .filter(Artifact::isSnapshot)
                  .map(Artifact::getFile)
                  .map(File::toPath)
                  .collect(Collectors.toList()))
          .toContainerBuilder();
>>>>>>> 1267fee3

    } catch (IOException ex) {
      throw new IOException(
          "Obtaining project build output files failed; make sure you have "
              + (containerizingMode == ContainerizingMode.PACKAGED ? "packaged" : "compiled")
              + " your project "
              + "before trying to build the image. (Did you accidentally run \"mvn clean "
              + "jib:build\" instead of \"mvn clean "
              + (containerizingMode == ContainerizingMode.PACKAGED ? "package" : "compile")
              + " jib:build\"?)",
          ex);
    }
  }

  @Override
  public List<Path> getClassFiles() throws IOException {
    return new DirectoryWalker(Paths.get(project.getBuild().getOutputDirectory())).walk().asList();
  }

  @Override
  public void waitForLoggingThread() {
    singleThreadedExecutor.shutDownAndAwaitTermination();
  }

  @Override
  public void configureEventHandlers(Containerizer containerizer) {
    containerizer
        .addEventHandler(LogEvent.class, this::log)
        .addEventHandler(
            TimerEvent.class,
            new TimerEventHandler(message -> consoleLogger.log(LogEvent.Level.DEBUG, message)))
        .addEventHandler(
            ProgressEvent.class,
            new ProgressEventHandler(
                update ->
                    consoleLogger.setFooter(
                        ProgressDisplayGenerator.generateProgressDisplay(
                            update.getProgress(), update.getUnfinishedLeafTasks()))));
  }

  @Override
  public void log(LogEvent logEvent) {
    consoleLogger.log(logEvent.getLevel(), logEvent.getMessage());
  }

  @Override
  public String getToolName() {
    return TOOL_NAME;
  }

  @Override
  public String getPluginName() {
    return PLUGIN_NAME;
  }

  @Nullable
  @Override
  public String getMainClassFromJar() {
    Plugin mavenJarPlugin = project.getPlugin("org.apache.maven.plugins:maven-jar-plugin");
    if (mavenJarPlugin != null) {
      Xpp3Dom jarConfiguration = (Xpp3Dom) mavenJarPlugin.getConfiguration();
      if (jarConfiguration == null) {
        return null;
      }
      Xpp3Dom archiveObject = jarConfiguration.getChild("archive");
      if (archiveObject == null) {
        return null;
      }
      Xpp3Dom manifestObject = archiveObject.getChild("manifest");
      if (manifestObject == null) {
        return null;
      }
      Xpp3Dom mainClassObject = manifestObject.getChild("mainClass");
      if (mainClassObject == null) {
        return null;
      }
      return mainClassObject.getValue();
    }
    return null;
  }

  @Override
  public Path getDefaultCacheDirectory() {
    return Paths.get(project.getBuild().getDirectory(), CACHE_DIRECTORY_NAME);
  }

  @Override
  public String getJarPluginName() {
    return JAR_PLUGIN_NAME;
  }

  /**
   * Gets whether or not the given project is a war project. This is the case for projects with
   * packaging {@code war} and {@code gwt-app}.
   *
   * @return {@code true} if the project is a war project, {@code false} if not
   */
  @Override
  public boolean isWarProject() {
    String packaging = project.getPackaging();
    return "war".equals(packaging) || "gwt-app".equals(packaging);
  }

  @Override
  public String getName() {
    return project.getArtifactId();
  }

  @Override
  public String getVersion() {
    return project.getVersion();
  }

  @Override
  public int getMajorJavaVersion() {
    // Check properties for version
    if (project.getProperties().getProperty("maven.compiler.target") != null) {
      return getVersionFromString(project.getProperties().getProperty("maven.compiler.target"));
    }
    if (project.getProperties().getProperty("maven.compiler.release") != null) {
      return getVersionFromString(project.getProperties().getProperty("maven.compiler.release"));
    }

    // Check maven-compiler-plugin for version
    Plugin mavenCompilerPlugin =
        project.getPlugin("org.apache.maven.plugins:maven-compiler-plugin");
    if (mavenCompilerPlugin != null) {
      Xpp3Dom pluginConfiguration = (Xpp3Dom) mavenCompilerPlugin.getConfiguration();
      if (pluginConfiguration != null) {
        Xpp3Dom target = pluginConfiguration.getChild("target");
        if (target != null) {
          return getVersionFromString(target.getValue());
        }
        Xpp3Dom release = pluginConfiguration.getChild("release");
        if (release != null) {
          return getVersionFromString(release.getValue());
        }
      }
    }
    return 6; // maven-compiler-plugin default is 1.6
  }

  @Override
  public boolean isOffline() {
    return session.isOffline();
  }

  /**
   * Gets the path of the JAR that the Maven JAR Plugin would generate.
   *
   * <p>https://maven.apache.org/plugins/maven-jar-plugin/jar-mojo.html
   * https://github.com/apache/maven-jar-plugin/blob/80f58a84aacff6e671f5a601d62a3a3800b507dc/src/main/java/org/apache/maven/plugins/jar/AbstractJarMojo.java#L177
   *
   * @return the path of the JAR
   */
  @VisibleForTesting
  Path getJarArtifact() {
    // TODO: use maven-jar-plugin's <outputDirectory> and <classifier> (i.e.,
    // "<outputDirectory>/<finalName>-<classifier>.jar").
    String jarName = project.getBuild().getFinalName() + ".jar";
    return Paths.get(project.getBuild().getDirectory(), jarName);
  }
}<|MERGE_RESOLUTION|>--- conflicted
+++ resolved
@@ -191,10 +191,22 @@
       }
 
       // Add dependencies
-      Set<Artifact> artifacts = project.getArtifacts();
-      List<Path> dependencies =
-          artifacts.stream().map(Artifact::getFile).map(File::toPath).collect(Collectors.toList());
-      javaContainerBuilder.addDependencies(dependencies);
+      Set<Artifact> allDependencies = project.getArtifacts();
+      javaContainerBuilder
+          .addDependencies(
+              allDependencies
+                  .stream()
+                  .filter(artifact -> !artifact.isSnapshot())
+                  .map(Artifact::getFile)
+                  .map(File::toPath)
+                  .collect(Collectors.toList()))
+          .addSnapshotDependencies(
+              allDependencies
+                  .stream()
+                  .filter(Artifact::isSnapshot)
+                  .map(Artifact::getFile)
+                  .map(File::toPath)
+                  .collect(Collectors.toList()));
 
       switch (containerizingMode) {
         case EXPLODED:
@@ -216,35 +228,7 @@
           throw new IllegalStateException("unknown containerizing mode: " + containerizingMode);
       }
 
-<<<<<<< HEAD
       return javaContainerBuilder.toContainerBuilder();
-=======
-      Path classesOutputDirectory = Paths.get(project.getBuild().getOutputDirectory());
-      Predicate<Path> isClassFile = path -> path.getFileName().toString().endsWith(".class");
-
-      // Add dependencies, resources, and classes
-      return JavaContainerBuilder.from(baseImage)
-          .setAppRoot(appRoot)
-          .addResources(classesOutputDirectory, isClassFile.negate())
-          .addClasses(classesOutputDirectory, isClassFile)
-          .addDependencies(
-              project
-                  .getArtifacts()
-                  .stream()
-                  .filter(artifact -> !artifact.isSnapshot())
-                  .map(Artifact::getFile)
-                  .map(File::toPath)
-                  .collect(Collectors.toList()))
-          .addSnapshotDependencies(
-              project
-                  .getArtifacts()
-                  .stream()
-                  .filter(Artifact::isSnapshot)
-                  .map(Artifact::getFile)
-                  .map(File::toPath)
-                  .collect(Collectors.toList()))
-          .toContainerBuilder();
->>>>>>> 1267fee3
 
     } catch (IOException ex) {
       throw new IOException(
