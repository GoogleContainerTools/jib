--- conflicted
+++ resolved
@@ -543,20 +543,6 @@
       List<? extends ExtensionConfiguration> extensionConfigs,
       JibContainerBuilder jibContainerBuilder)
       throws JibPluginExtensionException {
-<<<<<<< HEAD
-=======
-    List<JibMavenPluginExtension> services =
-        Lists.newArrayList(ServiceLoader.load(JibMavenPluginExtension.class).iterator());
-    return runPluginExtensions(services, extensionConfigs, jibContainerBuilder);
-  }
-
-  @VisibleForTesting
-  JibContainerBuilder runPluginExtensions(
-      List<JibMavenPluginExtension> services,
-      List<? extends ExtensionConfiguration> extensionConfigs,
-      JibContainerBuilder jibContainerBuilder)
-      throws JibPluginExtensionException {
->>>>>>> 09f9af45
     if (extensionConfigs.isEmpty()) {
       log(LogEvent.debug("No Jib plugin extensions configured to load"));
       return jibContainerBuilder;
