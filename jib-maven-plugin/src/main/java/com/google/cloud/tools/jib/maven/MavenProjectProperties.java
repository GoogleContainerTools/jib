/*
 * Copyright 2018 Google LLC.
 *
 * Licensed under the Apache License, Version 2.0 (the "License"); you may not
 * use this file except in compliance with the License. You may obtain a copy of
 * the License at
 *
 *      http://www.apache.org/licenses/LICENSE-2.0
 *
 * Unless required by applicable law or agreed to in writing, software
 * distributed under the License is distributed on an "AS IS" BASIS, WITHOUT
 * WARRANTIES OR CONDITIONS OF ANY KIND, either express or implied. See the
 * License for the specific language governing permissions and limitations under
 * the License.
 */

package com.google.cloud.tools.jib.maven;

import com.google.cloud.tools.jib.api.JavaContainerBuilder;
import com.google.cloud.tools.jib.api.JibContainerBuilder;
import com.google.cloud.tools.jib.api.RegistryImage;
import com.google.cloud.tools.jib.event.EventHandlers;
import com.google.cloud.tools.jib.event.JibEventType;
import com.google.cloud.tools.jib.event.events.LogEvent;
import com.google.cloud.tools.jib.event.progress.ProgressEventHandler;
import com.google.cloud.tools.jib.filesystem.AbsoluteUnixPath;
import com.google.cloud.tools.jib.filesystem.DirectoryWalker;
import com.google.cloud.tools.jib.plugins.common.JavaContainerBuilderHelper;
import com.google.cloud.tools.jib.plugins.common.ProjectProperties;
import com.google.cloud.tools.jib.plugins.common.PropertyNames;
import com.google.cloud.tools.jib.plugins.common.TimerEventHandler;
import com.google.cloud.tools.jib.plugins.common.logging.ConsoleLogger;
import com.google.cloud.tools.jib.plugins.common.logging.ConsoleLoggerBuilder;
import com.google.cloud.tools.jib.plugins.common.logging.ProgressDisplayGenerator;
import com.google.cloud.tools.jib.plugins.common.logging.SingleThreadedExecutor;
import com.google.common.annotations.VisibleForTesting;
import java.io.File;
import java.io.IOException;
import java.nio.file.Path;
import java.nio.file.Paths;
import java.util.List;
import java.util.function.Predicate;
import java.util.stream.Collectors;
import javax.annotation.Nullable;
import org.apache.maven.artifact.Artifact;
import org.apache.maven.execution.MavenSession;
import org.apache.maven.model.Plugin;
import org.apache.maven.plugin.logging.Log;
import org.apache.maven.project.MavenProject;
import org.apache.maven.shared.utils.Os;
import org.codehaus.plexus.util.xml.Xpp3Dom;

/** Obtains information about a {@link MavenProject}. */
public class MavenProjectProperties implements ProjectProperties {

  /** Used for logging during main class inference and analysis of user configuration. */
  public static final String PLUGIN_NAME = "jib-maven-plugin";

  /** Used to identify this plugin when interacting with the maven system. */
  public static final String PLUGIN_KEY = "com.google.cloud.tools:" + PLUGIN_NAME;

  /** Used to generate the User-Agent header and history metadata. */
  private static final String TOOL_NAME = "jib-maven-plugin";

  /** Used for logging during main class inference. */
  private static final String JAR_PLUGIN_NAME = "'maven-jar-plugin'";

  /**
   * @param project the {@link MavenProject} for the plugin.
   * @param session the {@link MavenSession} for the plugin.
   * @param log the Maven {@link Log} to log messages during Jib execution
   * @param appRoot root directory in the image where the app will be placed
   * @return a MavenProjectProperties from the given project and logger.
   */
  static MavenProjectProperties getForProject(
      MavenProject project, MavenSession session, Log log, AbsoluteUnixPath appRoot) {
    return new MavenProjectProperties(project, session, log, appRoot);
  }

  /**
   * Gets a system property with the given name. First checks for a -D commandline argument, then
   * checks for a property defined in the POM, then returns null if neither are defined.
   *
   * @param propertyName the name of the system property
<<<<<<< HEAD
   * @param project Maven project
   * @param session Maven session
=======
   * @param project the Maven project
   * @param session the Maven session
>>>>>>> 0a2a6287
   * @return the value of the system property, or null if not defined
   */
  @Nullable
  public static String getProperty(
      String propertyName, @Nullable MavenProject project, @Nullable MavenSession session) {
    if (session != null && session.getSystemProperties().containsKey(propertyName)) {
      return session.getSystemProperties().getProperty(propertyName);
    }
    if (project != null && project.getProperties().containsKey(propertyName)) {
      return project.getProperties().getProperty(propertyName);
    }
    return null;
  }

  private static EventHandlers makeEventHandlers(
      MavenSession session, Log log, SingleThreadedExecutor singleThreadedExecutor) {
    ConsoleLoggerBuilder logEventHandlerBuilder =
        (isProgressFooterEnabled(session)
                ? ConsoleLoggerBuilder.rich(singleThreadedExecutor)
                : ConsoleLoggerBuilder.plain(singleThreadedExecutor).progress(log::info))
            .lifecycle(log::info);
    if (log.isDebugEnabled()) {
      logEventHandlerBuilder
          .debug(log::debug)
          // INFO messages also go to Log#debug since Log#info is used for LIFECYCLE.
          .info(log::debug);
    }
    if (log.isWarnEnabled()) {
      logEventHandlerBuilder.warn(log::warn);
    }
    if (log.isErrorEnabled()) {
      logEventHandlerBuilder.error(log::error);
    }
    ConsoleLogger consoleLogger = logEventHandlerBuilder.build();

    return new EventHandlers()
        .add(
            JibEventType.LOGGING,
            logEvent -> consoleLogger.log(logEvent.getLevel(), logEvent.getMessage()))
        .add(
            JibEventType.TIMING,
            new TimerEventHandler(message -> consoleLogger.log(LogEvent.Level.DEBUG, message)))
        .add(
            JibEventType.PROGRESS,
            new ProgressEventHandler(
                update ->
                    consoleLogger.setFooter(
                        ProgressDisplayGenerator.generateProgressDisplay(
                            update.getProgress(), update.getUnfinishedAllocations()))));
  }

  @VisibleForTesting
  static boolean isProgressFooterEnabled(MavenSession session) {
    if (!session.getRequest().isInteractiveMode()) {
      return false;
    }

    if ("plain".equals(System.getProperty(PropertyNames.CONSOLE))) {
      return false;
    }

    // Enables progress footer when ANSI is supported (Windows or System.console() not null and TERM
    // not 'dumb').
    if (Os.isFamily(Os.FAMILY_WINDOWS)) {
      return true;
    }
    return System.console() != null && !"dumb".equals(System.getenv("TERM"));
  }

  /**
   * Gets the major version number from a Java version string.
   *
   * <p>Examples: {@code "1.7" -> 7, "1.8.0_161" -> 8, "10" -> 10, "11.0.1" -> 11}
   *
   * @param versionString the string to convert
   * @return the major version number as an integer, or 0 if the string is invalid
   */
  @VisibleForTesting
  static int getVersionFromString(String versionString) {
    // Parse version starting with "1."
    if (versionString.startsWith("1.")) {
      if (versionString.length() >= 3 && Character.isDigit(versionString.charAt(2))) {
        return versionString.charAt(2) - '0';
      }
      return 0;
    }

    // Parse string starting with major version number
    int dotIndex = versionString.indexOf(".");
    try {
      if (dotIndex == -1) {
        return Integer.parseInt(versionString);
      }
      return Integer.parseInt(versionString.substring(0, versionString.indexOf(".")));
    } catch (NumberFormatException ex) {
      return 0;
    }
  }

  private final MavenProject project;
  private final SingleThreadedExecutor singleThreadedExecutor = new SingleThreadedExecutor();
  private final EventHandlers eventHandlers;
  private final AbsoluteUnixPath appRoot;

  @VisibleForTesting
  MavenProjectProperties(
      MavenProject project, MavenSession session, Log log, AbsoluteUnixPath appRoot) {
    this.project = project;
    this.appRoot = appRoot;
    eventHandlers = makeEventHandlers(session, log, singleThreadedExecutor);
  }

  @Override
  public JibContainerBuilder createContainerBuilder(RegistryImage baseImage) throws IOException {
    try {
      if (isWarProject()) {
        Path explodedWarPath =
            Paths.get(project.getBuild().getDirectory()).resolve(project.getBuild().getFinalName());
        return JavaContainerBuilderHelper.fromExplodedWar(baseImage, explodedWarPath, appRoot);
      }

      Path classesOutputDirectory = Paths.get(project.getBuild().getOutputDirectory());
      Predicate<Path> isClassFile = path -> path.getFileName().toString().endsWith(".class");

      // Add dependencies, resources, and classes
      return JavaContainerBuilder.from(baseImage)
          .setAppRoot(appRoot)
          .addResources(classesOutputDirectory, isClassFile.negate())
          .addClasses(classesOutputDirectory, isClassFile)
          .addDependencies(
              project
                  .getArtifacts()
                  .stream()
                  .map(Artifact::getFile)
                  .map(File::toPath)
                  .collect(Collectors.toList()))
          .toContainerBuilder();

    } catch (IOException ex) {
      throw new IOException(
          "Obtaining project build output files failed; make sure you have compiled your project "
              + "before trying to build the image. (Did you accidentally run \"mvn clean "
              + "jib:build\" instead of \"mvn clean compile jib:build\"?)",
          ex);
    }
  }

  @Override
  public List<Path> getClassFiles() throws IOException {
    return new DirectoryWalker(Paths.get(project.getBuild().getOutputDirectory())).walk().asList();
  }

  @Override
  public void waitForLoggingThread() {
    singleThreadedExecutor.shutDownAndAwaitTermination();
  }

  @Override
  public EventHandlers getEventHandlers() {
    return eventHandlers;
  }

  @Override
  public String getToolName() {
    return TOOL_NAME;
  }

  @Override
  public String getPluginName() {
    return PLUGIN_NAME;
  }

  @Nullable
  @Override
  public String getMainClassFromJar() {
    Plugin mavenJarPlugin = project.getPlugin("org.apache.maven.plugins:maven-jar-plugin");
    if (mavenJarPlugin != null) {
      Xpp3Dom jarConfiguration = (Xpp3Dom) mavenJarPlugin.getConfiguration();
      if (jarConfiguration == null) {
        return null;
      }
      Xpp3Dom archiveObject = jarConfiguration.getChild("archive");
      if (archiveObject == null) {
        return null;
      }
      Xpp3Dom manifestObject = archiveObject.getChild("manifest");
      if (manifestObject == null) {
        return null;
      }
      Xpp3Dom mainClassObject = manifestObject.getChild("mainClass");
      if (mainClassObject == null) {
        return null;
      }
      return mainClassObject.getValue();
    }
    return null;
  }

  @Override
  public Path getDefaultCacheDirectory() {
    return Paths.get(project.getBuild().getDirectory(), CACHE_DIRECTORY_NAME);
  }

  @Override
  public String getJarPluginName() {
    return JAR_PLUGIN_NAME;
  }

  @Override
  public boolean isWarProject() {
    return MojoCommon.isWarProject(project);
  }

  @Override
  public String getName() {
    return project.getArtifactId();
  }

  @Override
  public String getVersion() {
    return project.getVersion();
  }

  @Override
  public int getMajorJavaVersion() {
    // Check properties for version
    if (project.getProperties().getProperty("maven.compiler.target") != null) {
      return getVersionFromString(project.getProperties().getProperty("maven.compiler.target"));
    }
    if (project.getProperties().getProperty("maven.compiler.release") != null) {
      return getVersionFromString(project.getProperties().getProperty("maven.compiler.release"));
    }

    // Check maven-compiler-plugin for version
    Plugin mavenCompilerPlugin =
        project.getPlugin("org.apache.maven.plugins:maven-compiler-plugin");
    if (mavenCompilerPlugin != null) {
      Xpp3Dom pluginConfiguration = (Xpp3Dom) mavenCompilerPlugin.getConfiguration();
      if (pluginConfiguration != null) {
        Xpp3Dom target = pluginConfiguration.getChild("target");
        if (target != null) {
          return getVersionFromString(target.getValue());
        }
        Xpp3Dom release = pluginConfiguration.getChild("release");
        if (release != null) {
          return getVersionFromString(release.getValue());
        }
      }
    }
    return 6; // maven-compiler-plugin default is 1.6
  }
}<|MERGE_RESOLUTION|>--- conflicted
+++ resolved
@@ -82,13 +82,8 @@
    * checks for a property defined in the POM, then returns null if neither are defined.
    *
    * @param propertyName the name of the system property
-<<<<<<< HEAD
-   * @param project Maven project
-   * @param session Maven session
-=======
    * @param project the Maven project
    * @param session the Maven session
->>>>>>> 0a2a6287
    * @return the value of the system property, or null if not defined
    */
   @Nullable
