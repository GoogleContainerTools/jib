/*
 * Copyright 2018 Google LLC.
 *
 * Licensed under the Apache License, Version 2.0 (the "License"); you may not
 * use this file except in compliance with the License. You may obtain a copy of
 * the License at
 *
 *      http://www.apache.org/licenses/LICENSE-2.0
 *
 * Unless required by applicable law or agreed to in writing, software
 * distributed under the License is distributed on an "AS IS" BASIS, WITHOUT
 * WARRANTIES OR CONDITIONS OF ANY KIND, either express or implied. See the
 * License for the specific language governing permissions and limitations under
 * the License.
 */

package com.google.cloud.tools.jib.maven;

import com.google.cloud.tools.jib.JibLogger;
<<<<<<< HEAD
import com.google.cloud.tools.jib.event.DefaultEventEmitter;
import com.google.cloud.tools.jib.event.EventEmitter;
import com.google.cloud.tools.jib.event.EventHandlers;
import com.google.cloud.tools.jib.event.JibEventType;
=======
import com.google.cloud.tools.jib.filesystem.AbsoluteUnixPath;
>>>>>>> 6af6257f
import com.google.cloud.tools.jib.frontend.JavaLayerConfigurations;
import com.google.cloud.tools.jib.plugins.common.MainClassInferenceException;
import com.google.cloud.tools.jib.plugins.common.MainClassResolver;
import com.google.cloud.tools.jib.plugins.common.ProjectProperties;
import com.google.cloud.tools.jib.plugins.common.TimerEventHandler;
import com.google.common.annotations.VisibleForTesting;
import java.io.IOException;
import java.nio.file.Path;
import java.nio.file.Paths;
import javax.annotation.Nullable;
import org.apache.maven.model.Plugin;
import org.apache.maven.plugin.MojoExecutionException;
import org.apache.maven.plugin.logging.Log;
import org.apache.maven.project.MavenProject;
import org.codehaus.plexus.util.xml.Xpp3Dom;

/** Obtains information about a {@link MavenProject}. */
public class MavenProjectProperties implements ProjectProperties {

  /** Used for logging during main class inference and analysis of user configuration. */
  public static final String PLUGIN_NAME = "jib-maven-plugin";

  /** Used to identify this plugin when interacting with the maven system. */
  public static final String PLUGIN_KEY = "com.google.cloud.tools:" + PLUGIN_NAME;

  /** Used to generate the User-Agent header and history metadata. */
  static final String TOOL_NAME = "jib-maven-plugin";

  /** Used for logging during main class inference. */
  private static final String JAR_PLUGIN_NAME = "'maven-jar-plugin'";

  /**
   * @param project the {@link MavenProject} for the plugin.
<<<<<<< HEAD
   * @param log the Maven {@link Log} to log messages during Jib execution
=======
   * @param logger the logger used for printing status messages.
>>>>>>> 6af6257f
   * @param extraDirectory path to the directory for the extra files layer
   * @param appRoot root directory in the image where the app will be placed
   * @return a MavenProjectProperties from the given project and logger.
   * @throws MojoExecutionException if no class files are found in the output directory.
   */
<<<<<<< HEAD
  static MavenProjectProperties getForProject(MavenProject project, Log log, Path extraDirectory)
=======
  static MavenProjectProperties getForProject(
      MavenProject project, MavenJibLogger logger, Path extraDirectory, AbsoluteUnixPath appRoot)
>>>>>>> 6af6257f
      throws MojoExecutionException {
    try {
      return new MavenProjectProperties(
          project,
<<<<<<< HEAD
          makeEventEmitter(log),
          new MavenJibLogger(log),
          MavenLayerConfigurations.getForProject(project, extraDirectory));
=======
          logger,
          MavenLayerConfigurations.getForProject(project, extraDirectory, appRoot));
>>>>>>> 6af6257f
    } catch (IOException ex) {
      throw new MojoExecutionException(
          "Obtaining project build output files failed; make sure you have compiled your project "
              + "before trying to build the image. (Did you accidentally run \"mvn clean "
              + "jib:build\" instead of \"mvn clean compile jib:build\"?)",
          ex);
    }
  }

  private static EventEmitter makeEventEmitter(Log log) {
    return new DefaultEventEmitter(
        new EventHandlers()
            .add(JibEventType.LOGGING, new LogEventHandler(log))
            .add(JibEventType.TIMING, new TimerEventHandler(log::debug)));
  }

  private final MavenProject project;
  private final EventEmitter eventEmitter;
  // TODO: Remove
  private final MavenJibLogger mavenJibLogger;
  private final JavaLayerConfigurations javaLayerConfigurations;

  @VisibleForTesting
  MavenProjectProperties(
      MavenProject project,
      EventEmitter eventEmitter,
      MavenJibLogger mavenJibLogger,
      JavaLayerConfigurations javaLayerConfigurations) {
    this.project = project;
    this.eventEmitter = eventEmitter;
    this.mavenJibLogger = mavenJibLogger;
    this.javaLayerConfigurations = javaLayerConfigurations;
  }

  @Override
  public JavaLayerConfigurations getJavaLayerConfigurations() {
    return javaLayerConfigurations;
  }

  @Override
  public EventEmitter getEventEmitter() {
    return eventEmitter;
  }

  @Override
  public JibLogger getLogger() {
    return mavenJibLogger;
  }

  @Override
  public String getPluginName() {
    return PLUGIN_NAME;
  }

  @Nullable
  @Override
  public String getMainClassFromJar() {
    Plugin mavenJarPlugin = project.getPlugin("org.apache.maven.plugins:maven-jar-plugin");
    if (mavenJarPlugin != null) {
      Xpp3Dom jarConfiguration = (Xpp3Dom) mavenJarPlugin.getConfiguration();
      if (jarConfiguration == null) {
        return null;
      }
      Xpp3Dom archiveObject = jarConfiguration.getChild("archive");
      if (archiveObject == null) {
        return null;
      }
      Xpp3Dom manifestObject = archiveObject.getChild("manifest");
      if (manifestObject == null) {
        return null;
      }
      Xpp3Dom mainClassObject = manifestObject.getChild("mainClass");
      if (mainClassObject == null) {
        return null;
      }
      return mainClassObject.getValue();
    }
    return null;
  }

  @Override
  public Path getCacheDirectory() {
    return Paths.get(project.getBuild().getDirectory(), CACHE_DIRECTORY_NAME);
  }

  @Override
  public String getJarPluginName() {
    return JAR_PLUGIN_NAME;
  }

  @Override
  public boolean isWarProject() {
    return false; // TODO: to be implemented. For now, assume false.
  }

  /**
   * Tries to resolve the main class.
   *
   * @param jibPluginConfiguration the mojo configuration properties.
   * @return the configured main class, or the inferred main class if none is configured.
   * @throws MojoExecutionException if resolving the main class fails.
   */
  String getMainClass(JibPluginConfiguration jibPluginConfiguration) throws MojoExecutionException {
    try {
      return MainClassResolver.resolveMainClass(jibPluginConfiguration.getMainClass(), this);
    } catch (MainClassInferenceException ex) {
      throw new MojoExecutionException(ex.getMessage(), ex);
    }
  }
}<|MERGE_RESOLUTION|>--- conflicted
+++ resolved
@@ -17,14 +17,11 @@
 package com.google.cloud.tools.jib.maven;
 
 import com.google.cloud.tools.jib.JibLogger;
-<<<<<<< HEAD
 import com.google.cloud.tools.jib.event.DefaultEventEmitter;
 import com.google.cloud.tools.jib.event.EventEmitter;
 import com.google.cloud.tools.jib.event.EventHandlers;
 import com.google.cloud.tools.jib.event.JibEventType;
-=======
 import com.google.cloud.tools.jib.filesystem.AbsoluteUnixPath;
->>>>>>> 6af6257f
 import com.google.cloud.tools.jib.frontend.JavaLayerConfigurations;
 import com.google.cloud.tools.jib.plugins.common.MainClassInferenceException;
 import com.google.cloud.tools.jib.plugins.common.MainClassResolver;
@@ -58,34 +55,22 @@
 
   /**
    * @param project the {@link MavenProject} for the plugin.
-<<<<<<< HEAD
    * @param log the Maven {@link Log} to log messages during Jib execution
-=======
-   * @param logger the logger used for printing status messages.
->>>>>>> 6af6257f
    * @param extraDirectory path to the directory for the extra files layer
    * @param appRoot root directory in the image where the app will be placed
    * @return a MavenProjectProperties from the given project and logger.
    * @throws MojoExecutionException if no class files are found in the output directory.
    */
-<<<<<<< HEAD
-  static MavenProjectProperties getForProject(MavenProject project, Log log, Path extraDirectory)
-=======
   static MavenProjectProperties getForProject(
-      MavenProject project, MavenJibLogger logger, Path extraDirectory, AbsoluteUnixPath appRoot)
->>>>>>> 6af6257f
+      MavenProject project, Log log, Path extraDirectory, AbsoluteUnixPath appRoot)
       throws MojoExecutionException {
     try {
       return new MavenProjectProperties(
           project,
-<<<<<<< HEAD
           makeEventEmitter(log),
           new MavenJibLogger(log),
-          MavenLayerConfigurations.getForProject(project, extraDirectory));
-=======
-          logger,
           MavenLayerConfigurations.getForProject(project, extraDirectory, appRoot));
->>>>>>> 6af6257f
+
     } catch (IOException ex) {
       throw new MojoExecutionException(
           "Obtaining project build output files failed; make sure you have compiled your project "
