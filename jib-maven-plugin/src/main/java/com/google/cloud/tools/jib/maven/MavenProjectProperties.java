--- conflicted
+++ resolved
@@ -173,7 +173,7 @@
     if (log.isErrorEnabled()) {
       consoleLoggerBuilder.error(log::error);
     }
-    this.consoleLogger = consoleLoggerBuilder.build();
+    consoleLogger = consoleLoggerBuilder.build();
   }
 
   @Override
@@ -188,36 +188,6 @@
         Path explodedWarPath =
             Paths.get(project.getBuild().getDirectory(), project.getBuild().getFinalName());
         return JavaContainerBuilderHelper.fromExplodedWar(javaContainerBuilder, explodedWarPath);
-<<<<<<< HEAD
-      }
-
-      // Add dependencies
-      Set<Artifact> artifacts = project.getArtifacts();
-      List<Path> dependencies =
-          artifacts.stream().map(Artifact::getFile).map(File::toPath).collect(Collectors.toList());
-      javaContainerBuilder.addDependencies(dependencies);
-
-      switch (containerizingMode) {
-        case EXPLODED:
-          // Add resources, and classes
-          Path classesOutputDirectory = Paths.get(project.getBuild().getOutputDirectory());
-          // Don't use Path.endsWith(), since Path works on path elements.
-          Predicate<Path> isClassFile = path -> path.getFileName().toString().endsWith(".class");
-          javaContainerBuilder
-              .addResources(classesOutputDirectory, isClassFile.negate())
-              .addClasses(classesOutputDirectory, isClassFile);
-          break;
-
-        case PACKAGED:
-          // Add a JAR
-          javaContainerBuilder.addToClasspath(getJarArtifact());
-          break;
-
-        default:
-          throw new IllegalStateException("unknown containerizing mode: " + containerizingMode);
-      }
-
-=======
       }
 
       // Add dependencies
@@ -258,7 +228,6 @@
           throw new IllegalStateException("unknown containerizing mode: " + containerizingMode);
       }
 
->>>>>>> efbe9c3d
       return javaContainerBuilder.toContainerBuilder();
 
     } catch (IOException ex) {
