--- conflicted
+++ resolved
@@ -59,10 +59,9 @@
     if (mainClass == null) {
       mainClass = getMainClassFromMavenJarPlugin();
       if (mainClass == null) {
-        getLog()
-            .info(
-                "Could not find main class specified in maven-jar-plugin; attempting to "
-                    + "infer main class.");
+        log.info(
+            "Could not find main class specified in maven-jar-plugin; attempting to infer main "
+                + "class.");
         try {
           mainClass = MainClassFinder.findMainClass(project.getBuild().getOutputDirectory());
         } catch (MultipleClassesFoundException | IOException ex) {
@@ -120,12 +119,4 @@
     }
     return mainClassObject.getValue();
   }
-<<<<<<< HEAD
-
-  /** Returns the Maven logger. */
-  private Log getLog() {
-    return log;
-  }
-=======
->>>>>>> ebc75077
 }