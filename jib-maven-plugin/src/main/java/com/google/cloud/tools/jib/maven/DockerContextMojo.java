--- conflicted
+++ resolved
@@ -78,13 +78,10 @@
             "add a `mainClass` configuration to jib-maven-plugin");
       }
     }
-<<<<<<< HEAD
+    Preconditions.checkNotNull(mainClass);
     if (!BuildConfiguration.isValidJavaClass(mainClass)) {
       getLog().warn("'mainClass' is not a valid Java class : " + mainClass);
     }
-=======
-    Preconditions.checkNotNull(mainClass);
->>>>>>> 0f0056e2
 
     try {
       new DockerContextGenerator(projectProperties.getSourceFilesConfiguration())
