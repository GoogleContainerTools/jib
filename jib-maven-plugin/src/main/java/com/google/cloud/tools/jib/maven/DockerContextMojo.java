--- conflicted
+++ resolved
@@ -73,12 +73,7 @@
 
     AbsoluteUnixPath appRoot = PluginConfigurationProcessor.getAppRootChecked(this);
     MavenProjectProperties mavenProjectProperties =
-<<<<<<< HEAD
-        MavenProjectProperties.getForProject(getProject(), getLog(), getExtraDirectory());
-=======
-        MavenProjectProperties.getForProject(
-            getProject(), mavenJibLogger, getExtraDirectory(), appRoot);
->>>>>>> 6af6257f
+        MavenProjectProperties.getForProject(getProject(), getLog(), getExtraDirectory(), appRoot);
 
     List<String> entrypoint = getEntrypoint();
     if (entrypoint.isEmpty()) {
