--- conflicted
+++ resolved
@@ -72,23 +72,16 @@
       MojoCommon.disableHttpLogging();
       AbsoluteUnixPath appRoot = MojoCommon.getAppRootChecked(this);
 
-<<<<<<< HEAD
       MavenProjectProperties projectProperties =
           MavenProjectProperties.getForProject(
-              getProject(), getLog(), getExtraDirectory(), appRoot);
+              getProject(),
+              getLog(),
+              MojoCommon.getExtraDirectoryPath(this),
+              MojoCommon.convertPermissionsList(getExtraDirectoryPermissions()),
+              appRoot);
       DefaultEventDispatcher eventDispatcher =
           new DefaultEventDispatcher(projectProperties.getEventHandlers());
       RawConfiguration rawConfiguration = new MavenRawConfiguration(this, eventDispatcher);
-=======
-    AbsoluteUnixPath appRoot = PluginConfigurationProcessor.getAppRootChecked(this);
-    MavenProjectProperties mavenProjectProperties =
-        MavenProjectProperties.getForProject(
-            getProject(),
-            getLog(),
-            PluginConfigurationProcessor.getExtraDirectoryPath(this),
-            PluginConfigurationProcessor.convertPermissionsList(getExtraDirectoryPermissions()),
-            appRoot);
->>>>>>> 75d310fa
 
       List<String> entrypoint =
           PluginConfigurationProcessor.computeEntrypoint(rawConfiguration, projectProperties);
