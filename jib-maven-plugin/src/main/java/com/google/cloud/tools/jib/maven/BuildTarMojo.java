--- conflicted
+++ resolved
@@ -16,18 +16,12 @@
 
 package com.google.cloud.tools.jib.maven;
 
-<<<<<<< HEAD
 import com.google.cloud.tools.jib.api.Containerizer;
 import com.google.cloud.tools.jib.api.JibContainerBuilder;
 import com.google.cloud.tools.jib.api.TarImage;
 import com.google.cloud.tools.jib.configuration.CacheDirectoryCreationException;
 import com.google.cloud.tools.jib.event.DefaultEventDispatcher;
 import com.google.cloud.tools.jib.event.EventDispatcher;
-=======
-import com.google.cloud.tools.jib.configuration.BuildConfiguration;
-import com.google.cloud.tools.jib.configuration.ImageConfiguration;
-import com.google.cloud.tools.jib.event.DefaultEventDispatcher;
->>>>>>> 4f752042
 import com.google.cloud.tools.jib.filesystem.AbsoluteUnixPath;
 import com.google.cloud.tools.jib.image.ImageReference;
 import com.google.cloud.tools.jib.image.InvalidImageReferenceException;
@@ -79,11 +73,7 @@
       ImageReference targetImageReference =
           ConfigurationPropertyValidator.getGeneratedTargetDockerTag(
               getTargetImage(),
-<<<<<<< HEAD
               eventDispatcher,
-=======
-              new DefaultEventDispatcher(mavenProjectProperties.getEventHandlers()),
->>>>>>> 4f752042
               getProject().getName(),
               getProject().getVersion(),
               mavenHelpfulSuggestionsBuilder.build());
@@ -98,7 +88,8 @@
       JibContainerBuilder jibContainerBuilder =
           pluginConfigurationProcessor.getJibContainerBuilder();
       Containerizer containerizer = Containerizer.to(targetImage);
-      pluginConfigurationProcessor.configureContainerizer(containerizer);
+      PluginConfigurationProcessor.configureContainerizer(
+          containerizer, this, mavenProjectProperties);
 
       HelpfulSuggestions helpfulSuggestions =
           mavenHelpfulSuggestionsBuilder
