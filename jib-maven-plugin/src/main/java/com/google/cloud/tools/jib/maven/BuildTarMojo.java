/*
 * Copyright 2018 Google LLC.
 *
 * Licensed under the Apache License, Version 2.0 (the "License"); you may not
 * use this file except in compliance with the License. You may obtain a copy of
 * the License at
 *
 *      http://www.apache.org/licenses/LICENSE-2.0
 *
 * Unless required by applicable law or agreed to in writing, software
 * distributed under the License is distributed on an "AS IS" BASIS, WITHOUT
 * WARRANTIES OR CONDITIONS OF ANY KIND, either express or implied. See the
 * License for the specific language governing permissions and limitations under
 * the License.
 */

package com.google.cloud.tools.jib.maven;

import com.google.cloud.tools.jib.api.Containerizer;
import com.google.cloud.tools.jib.api.JibContainerBuilder;
import com.google.cloud.tools.jib.api.TarImage;
import com.google.cloud.tools.jib.configuration.CacheDirectoryCreationException;
import com.google.cloud.tools.jib.event.DefaultEventDispatcher;
import com.google.cloud.tools.jib.event.EventDispatcher;
import com.google.cloud.tools.jib.filesystem.AbsoluteUnixPath;
import com.google.cloud.tools.jib.image.ImageReference;
import com.google.cloud.tools.jib.image.InvalidImageReferenceException;
import com.google.cloud.tools.jib.plugins.common.AppRootInvalidException;
import com.google.cloud.tools.jib.plugins.common.BuildStepsExecutionException;
import com.google.cloud.tools.jib.plugins.common.BuildStepsRunner;
import com.google.cloud.tools.jib.plugins.common.ConfigurationPropertyValidator;
import com.google.cloud.tools.jib.plugins.common.HelpfulSuggestions;
import com.google.cloud.tools.jib.plugins.common.InferredAuthRetrievalException;
import com.google.cloud.tools.jib.plugins.common.MainClassInferenceException;
import com.google.cloud.tools.jib.plugins.common.PluginConfigurationProcessor;
import com.google.cloud.tools.jib.plugins.common.RawConfiguration;
import com.google.common.annotations.VisibleForTesting;
import java.io.IOException;
import java.nio.file.Path;
import java.nio.file.Paths;
import org.apache.maven.plugin.MojoExecutionException;
import org.apache.maven.plugins.annotations.Mojo;
import org.apache.maven.plugins.annotations.ResolutionScope;

/**
 * Builds a container image and exports to disk at {@code ${project.build.directory}/jib-image.tar}.
 */
@Mojo(
    name = BuildTarMojo.GOAL_NAME,
    requiresDependencyResolution = ResolutionScope.RUNTIME_PLUS_SYSTEM)
public class BuildTarMojo extends JibPluginConfiguration {

  @VisibleForTesting static final String GOAL_NAME = "buildTar";

  private static final String HELPFUL_SUGGESTIONS_PREFIX = "Building image tarball failed";

  @Override
  public void execute() throws MojoExecutionException {
    if (isSkipped()) {
      getLog().info("Skipping containerization because jib-maven-plugin: skip = true");
      return;
    }
    if ("pom".equals(getProject().getPackaging())) {
      getLog().info("Skipping containerization because packaging is 'pom'...");
      return;
    }

<<<<<<< HEAD
    MojoCommon.disableHttpLogging();
=======
    AbsoluteUnixPath appRoot = PluginConfigurationProcessor.getAppRootChecked(this);
    MavenProjectProperties mavenProjectProperties =
        MavenProjectProperties.getForProject(
            getProject(),
            getLog(),
            PluginConfigurationProcessor.getExtraDirectoryPath(this),
            PluginConfigurationProcessor.convertPermissionsList(getExtraDirectoryPermissions()),
            appRoot);
    Path buildOutput = Paths.get(getProject().getBuild().getDirectory());

>>>>>>> 8f46e19a
    try {
      AbsoluteUnixPath appRoot = MojoCommon.getAppRootChecked(this);
      MavenProjectProperties projectProperties =
          MavenProjectProperties.getForProject(
              getProject(),
              getLog(),
              MojoCommon.getExtraDirectoryPath(this),
              MojoCommon.convertPermissionsList(getExtraDirectoryPermissions()),
              appRoot);
      EventDispatcher eventDispatcher =
          new DefaultEventDispatcher(projectProperties.getEventHandlers());
      RawConfiguration rawConfiguration = new MavenRawConfiguration(this, eventDispatcher);

      MavenHelpfulSuggestionsBuilder mavenHelpfulSuggestionsBuilder =
          new MavenHelpfulSuggestionsBuilder(HELPFUL_SUGGESTIONS_PREFIX, this);

      ImageReference targetImageReference =
          ConfigurationPropertyValidator.getGeneratedTargetDockerTag(
              getTargetImage(),
              eventDispatcher,
              getProject().getName(),
              getProject().getVersion(),
              mavenHelpfulSuggestionsBuilder.build());
      Path tarOutputPath = buildOutput.resolve("jib-image.tar");
      TarImage targetImage = TarImage.named(targetImageReference).saveTo(tarOutputPath);

      PluginConfigurationProcessor pluginConfigurationProcessor =
          PluginConfigurationProcessor.processCommonConfiguration(
              rawConfiguration, projectProperties);

      JibContainerBuilder jibContainerBuilder =
          pluginConfigurationProcessor.getJibContainerBuilder();
      Containerizer containerizer = Containerizer.to(targetImage);
      PluginConfigurationProcessor.configureContainerizer(
          containerizer, rawConfiguration, projectProperties, MavenProjectProperties.TOOL_NAME);

      HelpfulSuggestions helpfulSuggestions =
          mavenHelpfulSuggestionsBuilder
              .setBaseImageReference(pluginConfigurationProcessor.getBaseImageReference())
              .setBaseImageHasConfiguredCredentials(
                  pluginConfigurationProcessor.isBaseImageCredentialPresent())
              .setTargetImageReference(targetImageReference)
              .build();

      BuildStepsRunner.forBuildTar(tarOutputPath)
          .writeImageDigest(buildOutput.resolve("jib-image.digest"))
          .build(
              jibContainerBuilder,
              containerizer,
              eventDispatcher,
              projectProperties.getJavaLayerConfigurations().getLayerConfigurations(),
              helpfulSuggestions);
      getLog().info("");

    } catch (AppRootInvalidException ex) {
      throw new MojoExecutionException(
          "<container><appRoot> is not an absolute Unix-style path: " + ex.getInvalidAppRoot());

    } catch (InvalidImageReferenceException
        | IOException
        | CacheDirectoryCreationException
        | MainClassInferenceException
        | InferredAuthRetrievalException ex) {
      throw new MojoExecutionException(ex.getMessage(), ex);

    } catch (BuildStepsExecutionException ex) {
      throw new MojoExecutionException(ex.getMessage(), ex.getCause());
    }
  }
}<|MERGE_RESOLUTION|>--- conflicted
+++ resolved
@@ -65,20 +65,7 @@
       return;
     }
 
-<<<<<<< HEAD
     MojoCommon.disableHttpLogging();
-=======
-    AbsoluteUnixPath appRoot = PluginConfigurationProcessor.getAppRootChecked(this);
-    MavenProjectProperties mavenProjectProperties =
-        MavenProjectProperties.getForProject(
-            getProject(),
-            getLog(),
-            PluginConfigurationProcessor.getExtraDirectoryPath(this),
-            PluginConfigurationProcessor.convertPermissionsList(getExtraDirectoryPermissions()),
-            appRoot);
-    Path buildOutput = Paths.get(getProject().getBuild().getDirectory());
-
->>>>>>> 8f46e19a
     try {
       AbsoluteUnixPath appRoot = MojoCommon.getAppRootChecked(this);
       MavenProjectProperties projectProperties =
@@ -102,6 +89,7 @@
               getProject().getName(),
               getProject().getVersion(),
               mavenHelpfulSuggestionsBuilder.build());
+      Path buildOutput = Paths.get(getProject().getBuild().getDirectory());
       Path tarOutputPath = buildOutput.resolve("jib-image.tar");
       TarImage targetImage = TarImage.named(targetImageReference).saveTo(tarOutputPath);
 
