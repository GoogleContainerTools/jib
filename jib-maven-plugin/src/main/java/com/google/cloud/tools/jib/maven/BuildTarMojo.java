/*
 * Copyright 2018 Google LLC.
 *
 * Licensed under the Apache License, Version 2.0 (the "License"); you may not
 * use this file except in compliance with the License. You may obtain a copy of
 * the License at
 *
 *      http://www.apache.org/licenses/LICENSE-2.0
 *
 * Unless required by applicable law or agreed to in writing, software
 * distributed under the License is distributed on an "AS IS" BASIS, WITHOUT
 * WARRANTIES OR CONDITIONS OF ANY KIND, either express or implied. See the
 * License for the specific language governing permissions and limitations under
 * the License.
 */

package com.google.cloud.tools.jib.maven;

import com.google.cloud.tools.jib.api.Containerizer;
import com.google.cloud.tools.jib.api.JibContainerBuilder;
import com.google.cloud.tools.jib.api.TarImage;
import com.google.cloud.tools.jib.configuration.CacheDirectoryCreationException;
import com.google.cloud.tools.jib.event.DefaultEventDispatcher;
import com.google.cloud.tools.jib.event.EventDispatcher;
import com.google.cloud.tools.jib.filesystem.AbsoluteUnixPath;
import com.google.cloud.tools.jib.image.ImageReference;
import com.google.cloud.tools.jib.image.InvalidImageReferenceException;
import com.google.cloud.tools.jib.plugins.common.BuildStepsExecutionException;
import com.google.cloud.tools.jib.plugins.common.ConfigurationPropertyValidator;
import com.google.cloud.tools.jib.plugins.common.HelpfulSuggestions;
import com.google.cloud.tools.jib.plugins.common.NBuildStepsRunner;
import com.google.common.annotations.VisibleForTesting;
import java.io.IOException;
import java.nio.file.Path;
import java.nio.file.Paths;
import org.apache.maven.plugin.MojoExecutionException;
import org.apache.maven.plugins.annotations.Mojo;
import org.apache.maven.plugins.annotations.ResolutionScope;

/**
 * Builds a container image and exports to disk at {@code ${project.build.directory}/jib-image.tar}.
 */
@Mojo(
    name = BuildTarMojo.GOAL_NAME,
    requiresDependencyResolution = ResolutionScope.RUNTIME_PLUS_SYSTEM)
public class BuildTarMojo extends JibPluginConfiguration {

  @VisibleForTesting static final String GOAL_NAME = "buildTar";

  private static final String HELPFUL_SUGGESTIONS_PREFIX = "Building image tarball failed";

  @Override
  public void execute() throws MojoExecutionException {
    if (isSkipped()) {
      getLog().info("Skipping containerization because jib-maven-plugin: skip = true");
      return;
    }
    if ("pom".equals(getProject().getPackaging())) {
      getLog().info("Skipping containerization because packaging is 'pom'...");
      return;
    }

    AbsoluteUnixPath appRoot = PluginConfigurationProcessor.getAppRootChecked(this);
    MavenProjectProperties mavenProjectProperties =
        MavenProjectProperties.getForProject(getProject(), getLog(), getExtraDirectory(), appRoot);

    try {
      MavenHelpfulSuggestionsBuilder mavenHelpfulSuggestionsBuilder =
          new MavenHelpfulSuggestionsBuilder(HELPFUL_SUGGESTIONS_PREFIX, this);

      EventDispatcher eventDispatcher =
          new DefaultEventDispatcher(mavenProjectProperties.getEventHandlers());
      ImageReference targetImageReference =
          ConfigurationPropertyValidator.getGeneratedTargetDockerTag(
              getTargetImage(),
              eventDispatcher,
              getProject().getName(),
              getProject().getVersion(),
              mavenHelpfulSuggestionsBuilder.build());
      Path tarOutputPath =
          Paths.get(getProject().getBuild().getDirectory()).resolve("jib-image.tar");
      TarImage targetImage = TarImage.named(targetImageReference).saveTo(tarOutputPath);

      PluginConfigurationProcessor pluginConfigurationProcessor =
          PluginConfigurationProcessor.processCommonConfiguration(
              getLog(), this, mavenProjectProperties);

      JibContainerBuilder jibContainerBuilder =
          pluginConfigurationProcessor.getJibContainerBuilder();
      Containerizer containerizer = Containerizer.to(targetImage);
      PluginConfigurationProcessor.configureContainerizer(
          containerizer, this, mavenProjectProperties);

      HelpfulSuggestions helpfulSuggestions =
          mavenHelpfulSuggestionsBuilder
              .setBaseImageReference(pluginConfigurationProcessor.getBaseImageReference())
              .setBaseImageHasConfiguredCredentials(
                  pluginConfigurationProcessor.isBaseImageCredentialPresent())
              .setTargetImageReference(targetImageReference)
              .build();

<<<<<<< HEAD
      BuildStepsRunner.forBuildTar(tarOutputPath)
=======
      NBuildStepsRunner.forBuildTar(tarOutputPath)
>>>>>>> 5f118c00
          .build(
              jibContainerBuilder,
              containerizer,
              eventDispatcher,
              mavenProjectProperties.getJavaLayerConfigurations().getLayerConfigurations(),
              helpfulSuggestions);
      getLog().info("");

    } catch (InvalidImageReferenceException | IOException | CacheDirectoryCreationException ex) {
      throw new MojoExecutionException(ex.getMessage(), ex);

    } catch (BuildStepsExecutionException ex) {
      throw new MojoExecutionException(ex.getMessage(), ex.getCause());
    }
  }
}<|MERGE_RESOLUTION|>--- conflicted
+++ resolved
@@ -28,7 +28,7 @@
 import com.google.cloud.tools.jib.plugins.common.BuildStepsExecutionException;
 import com.google.cloud.tools.jib.plugins.common.ConfigurationPropertyValidator;
 import com.google.cloud.tools.jib.plugins.common.HelpfulSuggestions;
-import com.google.cloud.tools.jib.plugins.common.NBuildStepsRunner;
+import com.google.cloud.tools.jib.plugins.common.BuildStepsRunner;
 import com.google.common.annotations.VisibleForTesting;
 import java.io.IOException;
 import java.nio.file.Path;
@@ -99,11 +99,7 @@
               .setTargetImageReference(targetImageReference)
               .build();
 
-<<<<<<< HEAD
       BuildStepsRunner.forBuildTar(tarOutputPath)
-=======
-      NBuildStepsRunner.forBuildTar(tarOutputPath)
->>>>>>> 5f118c00
           .build(
               jibContainerBuilder,
               containerizer,
