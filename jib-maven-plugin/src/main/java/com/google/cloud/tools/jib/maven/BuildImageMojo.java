/*
 * Copyright 2018 Google LLC. All rights reserved.
 *
 * Licensed under the Apache License, Version 2.0 (the "License"); you may not
 * use this file except in compliance with the License. You may obtain a copy of
 * the License at
 *
 *      http://www.apache.org/licenses/LICENSE-2.0
 *
 * Unless required by applicable law or agreed to in writing, software
 * distributed under the License is distributed on an "AS IS" BASIS, WITHOUT
 * WARRANTIES OR CONDITIONS OF ANY KIND, either express or implied. See the
 * License for the specific language governing permissions and limitations under
 * the License.
 */

package com.google.cloud.tools.jib.maven;

import com.google.api.client.http.HttpResponseException;
import com.google.api.client.http.HttpStatusCodes;
import com.google.cloud.tools.jib.builder.BuildConfiguration;
import com.google.cloud.tools.jib.builder.BuildImageSteps;
import com.google.cloud.tools.jib.builder.SourceFilesConfiguration;
import com.google.cloud.tools.jib.cache.CacheDirectoryNotOwnedException;
import com.google.cloud.tools.jib.cache.CacheMetadataCorruptedException;
import com.google.cloud.tools.jib.cache.Caches;
import com.google.cloud.tools.jib.frontend.HelpfulMessageBuilder;
import com.google.cloud.tools.jib.image.ImageReference;
import com.google.cloud.tools.jib.image.InvalidImageReferenceException;
import com.google.cloud.tools.jib.image.json.BuildableManifestTemplate;
import com.google.cloud.tools.jib.image.json.OCIManifestTemplate;
import com.google.cloud.tools.jib.image.json.V22ManifestTemplate;
import com.google.cloud.tools.jib.registry.RegistryAuthenticationFailedException;
import com.google.cloud.tools.jib.registry.RegistryClient;
import com.google.cloud.tools.jib.registry.RegistryUnauthorizedException;
import com.google.cloud.tools.jib.registry.credentials.RegistryCredentials;
import com.google.common.annotations.VisibleForTesting;
import com.google.common.base.Preconditions;
import java.io.IOException;
import java.net.UnknownHostException;
import java.nio.file.Files;
import java.nio.file.Path;
import java.nio.file.Paths;
import java.util.concurrent.ExecutionException;
import javax.annotation.Nullable;
import org.apache.http.conn.HttpHostConnectException;
import org.apache.maven.execution.MavenSession;
import org.apache.maven.plugin.MojoExecutionException;
import org.apache.maven.plugin.MojoFailureException;
import org.apache.maven.plugins.annotations.Mojo;
import org.apache.maven.plugins.annotations.Parameter;
import org.apache.maven.plugins.annotations.ResolutionScope;

/** Builds a container image. */
@Mojo(name = "build", requiresDependencyResolution = ResolutionScope.RUNTIME_PLUS_SYSTEM)
public class BuildImageMojo extends JibPluginConfiguration {

  /** Enumeration of {@link BuildableManifestTemplate}s. */
  public enum ImageFormat {
    Docker(V22ManifestTemplate.class),
    OCI(OCIManifestTemplate.class);

    private final Class<? extends BuildableManifestTemplate> manifestTemplateClass;

    ImageFormat(Class<? extends BuildableManifestTemplate> manifestTemplateClass) {
      this.manifestTemplateClass = manifestTemplateClass;
    }

    private Class<? extends BuildableManifestTemplate> getManifestTemplateClass() {
      return manifestTemplateClass;
    }
  }

  /** Directory name for the cache. The directory will be relative to the build output directory. */
  private static final String CACHE_DIRECTORY_NAME = "jib-cache";

  /** {@code User-Agent} header suffix to send to the registry. */
  private static final String USER_AGENT_SUFFIX = "jib-maven-plugin";

  private static final HelpfulMessageBuilder helpfulMessageBuilder =
      new HelpfulMessageBuilder("Build image failed");

  @Nullable
  @Parameter(defaultValue = "${session}", readonly = true)
  private MavenSession session;

  @Override
  public void execute() throws MojoExecutionException, MojoFailureException {
    // These @Nullable parameters should never be null.
    Preconditions.checkNotNull(project);
    Preconditions.checkNotNull(session);
    Preconditions.checkNotNull(to);
    Preconditions.checkNotNull(to.image);
    Preconditions.checkNotNull(format);

    validateParameters();

    ProjectProperties projectProperties = new ProjectProperties(project, getLog());
    String inferredMainClass = projectProperties.getMainClass(mainClass);

    SourceFilesConfiguration sourceFilesConfiguration =
        projectProperties.getSourceFilesConfiguration();

    // Parses 'from' and 'to' into image reference.
    ImageReference baseImage = getBaseImageReference();
    ImageReference targetImage = getTargetImageReference();

    // Checks Maven settings for registry credentials.
    MavenSettingsServerCredentials mavenSettingsServerCredentials =
        new MavenSettingsServerCredentials(session.getSettings());
    RegistryCredentials knownBaseRegistryCredentials =
        mavenSettingsServerCredentials.retrieve(baseImage.getRegistry());
    RegistryCredentials knownTargetRegistryCredentials =
<<<<<<< HEAD
        mavenSettingsServerCredentials.retrieve(targetImage.getRegistry());

    ImageFormat imageFormatToEnum = ImageFormat.valueOf(format);
    BuildConfiguration buildConfiguration =
        BuildConfiguration.builder(new MavenBuildLogger(getLog()))
            .setBaseImage(baseImage)
            .setBaseImageCredentialHelperName(from == null ? null : from.credHelper)
            .setKnownBaseRegistryCredentials(knownBaseRegistryCredentials)
            .setTargetImage(targetImage)
            .setTargetImageCredentialHelperName(to.credHelper)
=======
        mavenSettingsServerCredentials.retrieve(registry);

    ImageReference targetImageReference = ImageReference.of(registry, repository, tag);
    ImageFormat imageFormatToEnum = ImageFormat.valueOf(imageFormat);
    BuildConfiguration buildConfiguration =
        BuildConfiguration.builder(new MavenBuildLogger(getLog()))
            .setBaseImage(baseImage)
            // TODO: This is a temporary hack that will be fixed in an immediate follow-up PR. Do
            // NOT release.
            .setBaseImageCredentialHelperName(Preconditions.checkNotNull(credHelpers).get(0))
            .setKnownBaseRegistryCredentials(knownBaseRegistryCredentials)
            .setTargetImage(targetImageReference)
            .setTargetImageCredentialHelperName(Preconditions.checkNotNull(credHelpers).get(0))
>>>>>>> f5fc5a66
            .setKnownTargetRegistryCredentials(knownTargetRegistryCredentials)
            .setMainClass(inferredMainClass)
            .setJvmFlags(jvmFlags)
            .setEnvironment(environment)
            .setTargetFormat(imageFormatToEnum.getManifestTemplateClass())
            .build();

    // Uses a directory in the Maven build cache as the Jib cache.
    Path cacheDirectory = Paths.get(project.getBuild().getDirectory(), CACHE_DIRECTORY_NAME);
    if (!Files.exists(cacheDirectory)) {
      try {
        Files.createDirectory(cacheDirectory);

      } catch (IOException ex) {
        throw new MojoExecutionException("Could not create cache directory: " + cacheDirectory, ex);
      }
    }
    Caches.Initializer cachesInitializer = Caches.newInitializer(cacheDirectory);
    if (useOnlyProjectCache) {
      cachesInitializer.setBaseCacheDirectory(cacheDirectory);
    }

    getLog().info("");
    getLog().info("Pushing image as " + targetImage);
    getLog().info("");

    // TODO: Instead of disabling logging, have authentication credentials be provided
    // Disables annoying Apache HTTP client logging.
    System.setProperty(
        "org.apache.commons.logging.Log", "org.apache.commons.logging.impl.SimpleLog");
    System.setProperty("org.apache.commons.logging.simplelog.defaultlog", "error");

    RegistryClient.setUserAgentSuffix(USER_AGENT_SUFFIX);

    buildImage(
        new BuildImageSteps(buildConfiguration, sourceFilesConfiguration, cachesInitializer));

    getLog().info("");
    getLog().info("Built and pushed image as " + targetImage);
    getLog().info("");
  }

  @VisibleForTesting
  void buildImage(BuildImageSteps buildImageSteps) throws MojoExecutionException {
    try {
      buildImageSteps.run();

    } catch (CacheMetadataCorruptedException cacheMetadataCorruptedException) {
      throw new MojoExecutionException(
          helpfulMessageBuilder.withSuggestion("run 'mvn clean' to clear the cache"),
          cacheMetadataCorruptedException);

    } catch (ExecutionException executionException) {
      BuildConfiguration buildConfiguration = buildImageSteps.getBuildConfiguration();

      if (executionException.getCause() instanceof HttpHostConnectException) {
        // Failed to connect to registry.
        throw new MojoExecutionException(
            helpfulMessageBuilder.withSuggestion(
                "make sure your Internet is up and that the registry you are pushing to exists"),
            executionException.getCause());

      } else if (executionException.getCause() instanceof RegistryUnauthorizedException) {
        handleRegistryUnauthorizedException(
            (RegistryUnauthorizedException) executionException.getCause(), buildConfiguration);

      } else if (executionException.getCause() instanceof RegistryAuthenticationFailedException
          && executionException.getCause().getCause() instanceof HttpResponseException) {
        handleRegistryUnauthorizedException(
            new RegistryUnauthorizedException(
                buildConfiguration.getTargetRegistry(),
                buildConfiguration.getTargetRepository(),
                (HttpResponseException) executionException.getCause().getCause()),
            buildConfiguration);

      } else if (executionException.getCause() instanceof UnknownHostException) {
        throw new MojoExecutionException(
            helpfulMessageBuilder.withSuggestion(
                "make sure that the registry you configured exists/is spelled properly"),
            executionException.getCause());

      } else {
        throw new MojoExecutionException(
            helpfulMessageBuilder.withNoHelp(), executionException.getCause());
      }

    } catch (InterruptedException | IOException ex) {
      getLog().error(ex);
      // TODO: Add more suggestions for various build failures.
      throw new MojoExecutionException(helpfulMessageBuilder.withNoHelp(), ex);

    } catch (CacheDirectoryNotOwnedException ex) {
      throw new MojoExecutionException(
          helpfulMessageBuilder.withSuggestion(
              "check that '"
                  + ex.getCacheDirectory()
                  + "' is not used by another application or set the `useOnlyProjectCache` "
                  + "configuration"),
          ex);
    }
  }

  /** Checks validity of plugin parameters. */
  private void validateParameters() throws MojoFailureException {
    // Validates 'imageFormat'.
    boolean validFormat = false;
    for (ImageFormat imageFormat : ImageFormat.values()) {
      if (imageFormat.name().equals(format)) {
        validFormat = true;
        break;
      }
    }
    if (!validFormat) {
      throw new MojoFailureException(
          "<imageFormat> parameter is configured with value '"
              + format
              + "', but the only valid configuration options are '"
              + ImageFormat.Docker
              + "' and '"
              + ImageFormat.OCI
              + "'.");
    }
  }

  /** @return the {@link ImageReference} parsed from {@link #from}. */
  private ImageReference getBaseImageReference() throws MojoFailureException {
    Preconditions.checkNotNull(from);

    try {
      ImageReference baseImage = ImageReference.parse(from.image);

      if (baseImage.usesDefaultTag()) {
        getLog()
            .warn(
                "Base image '"
                    + baseImage
                    + "' does not use a specific image digest - build may not be reproducible");
      }

      return baseImage;

    } catch (InvalidImageReferenceException ex) {
      throw new MojoFailureException("Parameter 'from' is invalid", ex);
    }
  }

  /** @return the {@link ImageReference} parsed from {@link #to}. */
  private ImageReference getTargetImageReference() throws MojoFailureException {
    Preconditions.checkNotNull(to);

    try {
      return ImageReference.parse(to.image);

    } catch (InvalidImageReferenceException ex) {
      throw new MojoFailureException("Parameter 'to' is invalid", ex);
    }
  }

  private void handleRegistryUnauthorizedException(
      RegistryUnauthorizedException registryUnauthorizedException,
      BuildConfiguration buildConfiguration)
      throws MojoExecutionException {
    if (registryUnauthorizedException.getHttpResponseException().getStatusCode()
        == HttpStatusCodes.STATUS_CODE_FORBIDDEN) {
      // No permissions for registry/repository.
      throw new MojoExecutionException(
          helpfulMessageBuilder.withSuggestion(
              "make sure you have permissions for "
                  + registryUnauthorizedException.getImageReference()),
          registryUnauthorizedException);

    } else {
      boolean isRegistryForBase =
          registryUnauthorizedException
              .getRegistry()
              .equals(buildConfiguration.getBaseImageRegistry());
<<<<<<< HEAD
      boolean isRegistryForTarget =
          registryUnauthorizedException
              .getRegistry()
              .equals(buildConfiguration.getTargetRegistry());
=======
      boolean isRegistryForTarget = registryUnauthorizedException.getRegistry().equals(registry);
>>>>>>> f5fc5a66
      boolean areBaseImageCredentialsConfigured =
          buildConfiguration.getBaseImageCredentialHelperName() != null
              || buildConfiguration.getKnownBaseRegistryCredentials() != null;
      boolean areTargetImageCredentialsConfigured =
          buildConfiguration.getTargetImageCredentialHelperName() != null
              || buildConfiguration.getKnownTargetRegistryCredentials() != null;

      if ((isRegistryForBase && !areBaseImageCredentialsConfigured)
          || (isRegistryForTarget && !areTargetImageCredentialsConfigured)) {
        // No credential helpers defined.
        throw new MojoExecutionException(
            helpfulMessageBuilder.withSuggestion(
                "set a credential helper name with the configuration 'credHelpers' or "
                    + "set credentials for '"
                    + registryUnauthorizedException.getRegistry()
                    + "' in your Maven settings"),
            registryUnauthorizedException);
      }

      // Credential helper probably was not configured correctly or did not have the necessary
      // credentials.
      throw new MojoExecutionException(
          helpfulMessageBuilder.withSuggestion(
              "make sure your credentials for '"
                  + registryUnauthorizedException.getRegistry()
                  + "' are set up correctly"),
          registryUnauthorizedException);
    }
  }
}<|MERGE_RESOLUTION|>--- conflicted
+++ resolved
@@ -111,7 +111,6 @@
     RegistryCredentials knownBaseRegistryCredentials =
         mavenSettingsServerCredentials.retrieve(baseImage.getRegistry());
     RegistryCredentials knownTargetRegistryCredentials =
-<<<<<<< HEAD
         mavenSettingsServerCredentials.retrieve(targetImage.getRegistry());
 
     ImageFormat imageFormatToEnum = ImageFormat.valueOf(format);
@@ -122,21 +121,6 @@
             .setKnownBaseRegistryCredentials(knownBaseRegistryCredentials)
             .setTargetImage(targetImage)
             .setTargetImageCredentialHelperName(to.credHelper)
-=======
-        mavenSettingsServerCredentials.retrieve(registry);
-
-    ImageReference targetImageReference = ImageReference.of(registry, repository, tag);
-    ImageFormat imageFormatToEnum = ImageFormat.valueOf(imageFormat);
-    BuildConfiguration buildConfiguration =
-        BuildConfiguration.builder(new MavenBuildLogger(getLog()))
-            .setBaseImage(baseImage)
-            // TODO: This is a temporary hack that will be fixed in an immediate follow-up PR. Do
-            // NOT release.
-            .setBaseImageCredentialHelperName(Preconditions.checkNotNull(credHelpers).get(0))
-            .setKnownBaseRegistryCredentials(knownBaseRegistryCredentials)
-            .setTargetImage(targetImageReference)
-            .setTargetImageCredentialHelperName(Preconditions.checkNotNull(credHelpers).get(0))
->>>>>>> f5fc5a66
             .setKnownTargetRegistryCredentials(knownTargetRegistryCredentials)
             .setMainClass(inferredMainClass)
             .setJvmFlags(jvmFlags)
@@ -264,6 +248,7 @@
   /** @return the {@link ImageReference} parsed from {@link #from}. */
   private ImageReference getBaseImageReference() throws MojoFailureException {
     Preconditions.checkNotNull(from);
+    Preconditions.checkNotNull(from.image);
 
     try {
       ImageReference baseImage = ImageReference.parse(from.image);
@@ -286,6 +271,7 @@
   /** @return the {@link ImageReference} parsed from {@link #to}. */
   private ImageReference getTargetImageReference() throws MojoFailureException {
     Preconditions.checkNotNull(to);
+    Preconditions.checkNotNull(to.image);
 
     try {
       return ImageReference.parse(to.image);
@@ -313,14 +299,10 @@
           registryUnauthorizedException
               .getRegistry()
               .equals(buildConfiguration.getBaseImageRegistry());
-<<<<<<< HEAD
       boolean isRegistryForTarget =
           registryUnauthorizedException
               .getRegistry()
               .equals(buildConfiguration.getTargetRegistry());
-=======
-      boolean isRegistryForTarget = registryUnauthorizedException.getRegistry().equals(registry);
->>>>>>> f5fc5a66
       boolean areBaseImageCredentialsConfigured =
           buildConfiguration.getBaseImageCredentialHelperName() != null
               || buildConfiguration.getKnownBaseRegistryCredentials() != null;
