--- conflicted
+++ resolved
@@ -31,7 +31,7 @@
 import com.google.cloud.tools.jib.plugins.common.ConfigurationPropertyValidator;
 import com.google.cloud.tools.jib.plugins.common.DefaultCredentialRetrievers;
 import com.google.cloud.tools.jib.plugins.common.HelpfulSuggestions;
-import com.google.cloud.tools.jib.plugins.common.NBuildStepsRunner;
+import com.google.cloud.tools.jib.plugins.common.BuildStepsRunner;
 import com.google.cloud.tools.jib.plugins.common.PropertyNames;
 import com.google.common.annotations.VisibleForTesting;
 import com.google.common.base.Strings;
@@ -125,30 +125,6 @@
 
     RegistryImage targetImage = RegistryImage.named(targetImageReference);
     defaultCredentialRetrievers.asList().forEach(targetImage::addCredentialRetriever);
-<<<<<<< HEAD
-
-    try {
-      JibContainerBuilder jibContainerBuilder =
-          pluginConfigurationProcessor
-              .getJibContainerBuilder()
-              // Only uses possibly non-Docker formats for build to registry.
-              .setFormat(ImageFormat.valueOf(getFormat()));
-
-      Containerizer containerizer = Containerizer.to(targetImage);
-      PluginConfigurationProcessor.configureContainerizer(
-          containerizer, this, mavenProjectProperties);
-
-      HelpfulSuggestions helpfulSuggestions =
-          new MavenHelpfulSuggestionsBuilder(HELPFUL_SUGGESTIONS_PREFIX, this)
-              .setBaseImageReference(pluginConfigurationProcessor.getBaseImageReference())
-              .setBaseImageHasConfiguredCredentials(
-                  pluginConfigurationProcessor.isBaseImageCredentialPresent())
-              .setTargetImageReference(targetImageReference)
-              .setTargetImageHasConfiguredCredentials(optionalToCredential.isPresent())
-              .build();
-
-      BuildStepsRunner.forBuildImage(targetImageReference, getTargetImageAdditionalTags())
-=======
 
     JibContainerBuilder jibContainerBuilder =
         pluginConfigurationProcessor
@@ -170,8 +146,7 @@
             .build();
 
     try {
-      NBuildStepsRunner.forBuildImage(targetImageReference, getTargetImageAdditionalTags())
->>>>>>> 5f118c00
+      BuildStepsRunner.forBuildImage(targetImageReference, getTargetImageAdditionalTags())
           .build(
               jibContainerBuilder,
               containerizer,
