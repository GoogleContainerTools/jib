/*
 * Copyright 2018 Google Inc.
 *
 * Licensed under the Apache License, Version 2.0 (the "License"); you may not
 * use this file except in compliance with the License. You may obtain a copy of
 * the License at
 *
 *      http://www.apache.org/licenses/LICENSE-2.0
 *
 * Unless required by applicable law or agreed to in writing, software
 * distributed under the License is distributed on an "AS IS" BASIS, WITHOUT
 * WARRANTIES OR CONDITIONS OF ANY KIND, either express or implied. See the
 * License for the specific language governing permissions and limitations under
 * the License.
 */

package com.google.cloud.tools.jib.maven;

import com.google.api.client.http.HttpStatusCodes;
import com.google.cloud.tools.jib.builder.BuildConfiguration;
import com.google.cloud.tools.jib.builder.BuildImageSteps;
import com.google.cloud.tools.jib.builder.SourceFilesConfiguration;
import com.google.cloud.tools.jib.cache.CacheMetadataCorruptedException;
import com.google.cloud.tools.jib.image.ImageReference;
import com.google.cloud.tools.jib.image.InvalidImageReferenceException;
import com.google.cloud.tools.jib.registry.RegistryClient;
import com.google.cloud.tools.jib.registry.RegistryUnauthorizedException;
import com.google.common.annotations.VisibleForTesting;
import com.google.common.collect.ImmutableMap;
import java.io.IOException;
import java.nio.file.Files;
import java.nio.file.Path;
import java.nio.file.Paths;
import java.util.ArrayList;
import java.util.List;
import java.util.Map;
import java.util.concurrent.ExecutionException;
import javax.annotation.Nullable;
import org.apache.http.conn.HttpHostConnectException;
import org.apache.maven.model.Plugin;
import org.apache.maven.plugin.AbstractMojo;
import org.apache.maven.plugin.MojoExecutionException;
import org.apache.maven.plugin.MojoFailureException;
import org.apache.maven.plugins.annotations.Mojo;
import org.apache.maven.plugins.annotations.Parameter;
import org.apache.maven.plugins.annotations.ResolutionScope;
import org.apache.maven.project.MavenProject;
import org.codehaus.plexus.util.xml.Xpp3Dom;

/** Builds a container image. */
@Mojo(name = "build", requiresDependencyResolution = ResolutionScope.RUNTIME_PLUS_SYSTEM)
public class BuildImageMojo extends AbstractMojo {

  /** Directory name for the cache. The directory will be relative to the build output directory. */
  private static final String CACHE_DIRECTORY_NAME = "jib-cache";

  /** {@code User-Agent} header suffix to send to the registry. */
  private static final String USER_AGENT_SUFFIX = "jib-maven-plugin";

  /**
   * Defines common credential helpers to use as defaults. Maps from registry suffix to credential
   * helper suffix.
   */
  private static final ImmutableMap<String, String> COMMON_CRED_HELPERS =
      ImmutableMap.of("gcr.io", "gcr", "amazonaws.com", "ecr-login");

  @Parameter(defaultValue = "${project}", readonly = true)
  private MavenProject project;

  @Parameter(defaultValue = "gcr.io/distroless/java", required = true)
  private String from;

  @Parameter(required = true)
  private String registry;

  @Parameter(required = true)
  private String repository;

  @Parameter(defaultValue = "latest", required = true)
  private String tag;

  @Parameter(required = true)
  private List<String> credHelpers;

  @Parameter private List<String> jvmFlags;

  @Parameter private Map<String, String> environment;

  @Parameter private String mainClass;

  @Override
  public void execute() throws MojoExecutionException, MojoFailureException {
    validateParameters();

    // Extracts main class from 'maven-jar-plugin' configuration if available.
    if (mainClass == null) {
      Plugin mavenJarPlugin = project.getPlugin("org.apache.maven.plugins:maven-jar-plugin");
      if (mavenJarPlugin != null) {
        mainClass = getMainClassFromMavenJarPlugin(mavenJarPlugin);
        if (mainClass == null) {
          throwMojoExecutionExceptionWithHelpMessage(
              new MojoFailureException("Could not find main class specified in maven-jar-plugin"),
              "add a `mainClass` configuration to jib-maven-plugin");
        }

        getLog().info("Using main class from maven-jar-plugin: " + mainClass);
      }
    }

    SourceFilesConfiguration sourceFilesConfiguration = getSourceFilesConfiguration();

    // Parse 'from' into image reference.
    ImageReference baseImage = getBaseImageReference();

    // Infer common credential helper names if credHelpers is not set.
    if (credHelpers == null) {
      credHelpers = new ArrayList<>(2);
      String baseImageRegistryCredHelper = inferCredHelper(baseImage.getRegistry());
      String targetRegistryCredHelper = inferCredHelper(registry);
      if (baseImageRegistryCredHelper != null) {
        credHelpers.add(baseImageRegistryCredHelper);
      }
      if (targetRegistryCredHelper != null) {
        credHelpers.add(targetRegistryCredHelper);
      }
    }

    BuildConfiguration buildConfiguration =
        BuildConfiguration.builder()
            .setBuildLogger(new MavenBuildLogger(getLog()))
            .setBaseImageServerUrl(baseImage.getRegistry())
            .setBaseImageName(baseImage.getRepository())
            .setBaseImageTag(baseImage.getTag())
            .setTargetServerUrl(registry)
            .setTargetImageName(repository)
            .setTargetTag(tag)
            .setCredentialHelperNames(credHelpers)
            .setMainClass(mainClass)
            .setJvmFlags(jvmFlags)
            .setEnvironment(environment)
            .build();

    // Uses a directory in the Maven build cache as the Jib cache.
    Path cacheDirectory = Paths.get(project.getBuild().getDirectory(), CACHE_DIRECTORY_NAME);
    if (!Files.exists(cacheDirectory)) {
      try {
        Files.createDirectory(cacheDirectory);

      } catch (IOException ex) {
        throw new MojoExecutionException("Could not create cache directory: " + cacheDirectory, ex);
      }
    }

    getLog().info("");
    getLog().info("Pushing image as " + registry + "/" + repository + ":" + tag);
    getLog().info("");

    // TODO: Instead of disabling logging, have authentication credentials be provided
    // Disables annoying Apache HTTP client logging.
    System.setProperty(
        "org.apache.commons.logging.Log", "org.apache.commons.logging.impl.SimpleLog");
    System.setProperty("org.apache.commons.logging.simplelog.defaultlog", "error");

    RegistryClient.setUserAgentSuffix(USER_AGENT_SUFFIX);

    buildImage(new BuildImageSteps(buildConfiguration, sourceFilesConfiguration, cacheDirectory));

    getLog().info("");
    getLog().info("Built and pushed image as " + registry + "/" + repository + ":" + tag);
    getLog().info("");
  }

  @VisibleForTesting
<<<<<<< HEAD
  void setCredentiaHelperNames(List<String> credentialHelperNames) {
    this.credHelpers = credentialHelperNames;
  }

  @VisibleForTesting
=======
>>>>>>> db6196d9
  void buildImage(BuildImageSteps buildImageSteps) throws MojoExecutionException {
    try {
      buildImageSteps.run();

    } catch (CacheMetadataCorruptedException cacheMetadataCorruptedException) {
      throwMojoExecutionExceptionWithHelpMessage(
          cacheMetadataCorruptedException, "run 'mvn clean' to clear the cache");

    } catch (ExecutionException executionException) {
      if (executionException.getCause() instanceof HttpHostConnectException) {
        // Failed to connect to registry.
        throwMojoExecutionExceptionWithHelpMessage(
            executionException.getCause(),
            "make sure your Internet is up and that the registry you are pushing to exists");

      } else if (executionException.getCause() instanceof RegistryUnauthorizedException) {
        BuildConfiguration buildConfiguration = buildImageSteps.getBuildConfiguration();

        RegistryUnauthorizedException registryUnauthorizedException =
            (RegistryUnauthorizedException) executionException.getCause();
        if (registryUnauthorizedException.getHttpResponseException().getStatusCode()
            == HttpStatusCodes.STATUS_CODE_FORBIDDEN) {
<<<<<<< HEAD
          // No permissions for registry/repository.
=======
          // No permissions to push to target image.
          String targetImage =
              buildConfiguration.getTargetServerUrl()
                  + "/"
                  + buildConfiguration.getTargetImageName()
                  + ":"
                  + buildConfiguration.getTargetTag();
>>>>>>> db6196d9
          throwMojoExecutionExceptionWithHelpMessage(
              registryUnauthorizedException,
              "make sure your have permissions for "
                  + registryUnauthorizedException.getImageReference());

<<<<<<< HEAD
        } else if (credHelpers == null || credHelpers.isEmpty()) {
          // No credential helpers not defined.
=======
        } else if (buildConfiguration.getCredentialHelperName() == null) {
          // Credential helper not defined.
>>>>>>> db6196d9
          throwMojoExecutionExceptionWithHelpMessage(
              registryUnauthorizedException,
              "set a credential helper name with the configuration 'credHelpers'");

        } else {
          // Credential helper probably was not configured correctly or did not have the necessary
          // credentials.
          throwMojoExecutionExceptionWithHelpMessage(
              registryUnauthorizedException,
<<<<<<< HEAD
              "make sure your credential helper for '"
                  + registryUnauthorizedException.getImageReference()
=======
              "make sure your credential helper 'docker-credential-"
                  + buildConfiguration.getCredentialHelperName()
>>>>>>> db6196d9
                  + "' is set up correctly");
        }

      } else {
        throwMojoExecutionExceptionWithHelpMessage(executionException.getCause(), null);
      }

    } catch (InterruptedException | IOException ex) {
      getLog().error(ex);
      // TODO: Add more suggestions for various build failures.
      throwMojoExecutionExceptionWithHelpMessage(ex, null);
    }
  }

<<<<<<< HEAD
  /** Attempts to infer a known credential helper name from a specified registry. */
  @VisibleForTesting
  @Nullable
  String inferCredHelper(String registry) {
    for (String registrySuffix : COMMON_CRED_HELPERS.keySet()) {
      if (registry.endsWith(registrySuffix)) {
        String credHelper = COMMON_CRED_HELPERS.get(registrySuffix);
        getLog()
            .info(
                "Using docker-credential-"
                    + credHelper
                    + " for authenticating '"
                    + registry
                    + "' - configure 'credHelpers' to override");
        return credHelper;
      }
    }
    return null;
=======
  /** Checks validity of plugin parameters. */
  private void validateParameters() throws MojoFailureException {
    // Validates 'registry'.
    if (!ImageReference.isValidRegistry(registry)) {
      getLog().error("Invalid format for 'registry'");
    }
    // Validates 'repository'.
    if (!ImageReference.isValidRepository(repository)) {
      getLog().error("Invalid format for 'repository'");
    }
    // Validates 'tag'.
    if (!ImageReference.isValidTag(tag)) {
      getLog().error("Invalid format for 'tag'");
    }

    // 'tag' must not contain backslashes.
    if (tag.indexOf('/') >= 0) {
      getLog().error("'tag' cannot contain backslashes");
      throw new MojoFailureException("Invalid configuration parameters");
    }
>>>>>>> db6196d9
  }

  /** @return the {@link SourceFilesConfiguration} based on the current project */
  private SourceFilesConfiguration getSourceFilesConfiguration() throws MojoExecutionException {
    try {
      SourceFilesConfiguration sourceFilesConfiguration =
          new MavenSourceFilesConfiguration(project);

      // Logs the different source files used.
      getLog().info("");
      getLog().info("Containerizing application with the following files:");
      getLog().info("");

      getLog().info("\tDependencies:");
      getLog().info("");
      sourceFilesConfiguration
          .getDependenciesFiles()
          .forEach(dependencyFile -> getLog().info("\t\t" + dependencyFile));

      getLog().info("\tResources:");
      getLog().info("");
      sourceFilesConfiguration
          .getResourcesFiles()
          .forEach(resourceFile -> getLog().info("\t\t" + resourceFile));

      getLog().info("\tClasses:");
      getLog().info("");
      sourceFilesConfiguration
          .getClassesFiles()
          .forEach(classesFile -> getLog().info("\t\t" + classesFile));

      getLog().info("");

      return sourceFilesConfiguration;

    } catch (IOException ex) {
      throw new MojoExecutionException("Obtaining project build output files failed", ex);
    }
  }

  /** Gets the {@code mainClass} configuration from {@code maven-jar-plugin}. */
  @Nullable
  private String getMainClassFromMavenJarPlugin(Plugin mavenJarPlugin) {
    Xpp3Dom jarConfiguration = (Xpp3Dom) mavenJarPlugin.getConfiguration();
    if (jarConfiguration == null) {
      return null;
    }
    Xpp3Dom archiveObject = jarConfiguration.getChild("archive");
    if (archiveObject == null) {
      return null;
    }
    Xpp3Dom manifestObject = archiveObject.getChild("manifest");
    if (manifestObject == null) {
      return null;
    }
    Xpp3Dom mainClassObject = manifestObject.getChild("mainClass");
    if (mainClassObject == null) {
      return null;
    }
    return mainClassObject.getValue();
  }

  /** @return the {@link ImageReference} parsed from {@link #from}. */
  private ImageReference getBaseImageReference() throws MojoFailureException {
    try {
      return ImageReference.parse(from);

    } catch (InvalidImageReferenceException ex) {
      throw new MojoFailureException("Parameter 'from' is invalid", ex);
    }
  }

  /**
   * Wraps an exception in a {@link MojoExecutionException} and provides a suggestion on how to fix
   * the error.
   */
  private <T extends Throwable> void throwMojoExecutionExceptionWithHelpMessage(
      T ex, @Nullable String suggestion) throws MojoExecutionException {
    StringBuilder message = new StringBuilder("Build image failed");
    if (suggestion != null) {
      message.append(", perhaps you should ");
      message.append(suggestion);
    }
    throw new MojoExecutionException(message.toString(), ex);
  }
}<|MERGE_RESOLUTION|>--- conflicted
+++ resolved
@@ -171,14 +171,6 @@
   }
 
   @VisibleForTesting
-<<<<<<< HEAD
-  void setCredentiaHelperNames(List<String> credentialHelperNames) {
-    this.credHelpers = credentialHelperNames;
-  }
-
-  @VisibleForTesting
-=======
->>>>>>> db6196d9
   void buildImage(BuildImageSteps buildImageSteps) throws MojoExecutionException {
     try {
       buildImageSteps.run();
@@ -201,29 +193,15 @@
             (RegistryUnauthorizedException) executionException.getCause();
         if (registryUnauthorizedException.getHttpResponseException().getStatusCode()
             == HttpStatusCodes.STATUS_CODE_FORBIDDEN) {
-<<<<<<< HEAD
           // No permissions for registry/repository.
-=======
-          // No permissions to push to target image.
-          String targetImage =
-              buildConfiguration.getTargetServerUrl()
-                  + "/"
-                  + buildConfiguration.getTargetImageName()
-                  + ":"
-                  + buildConfiguration.getTargetTag();
->>>>>>> db6196d9
           throwMojoExecutionExceptionWithHelpMessage(
               registryUnauthorizedException,
               "make sure your have permissions for "
                   + registryUnauthorizedException.getImageReference());
 
-<<<<<<< HEAD
-        } else if (credHelpers == null || credHelpers.isEmpty()) {
+        } else if (buildConfiguration.getCredentialHelperNames() == null
+            || buildConfiguration.getCredentialHelperNames().isEmpty()) {
           // No credential helpers not defined.
-=======
-        } else if (buildConfiguration.getCredentialHelperName() == null) {
-          // Credential helper not defined.
->>>>>>> db6196d9
           throwMojoExecutionExceptionWithHelpMessage(
               registryUnauthorizedException,
               "set a credential helper name with the configuration 'credHelpers'");
@@ -233,13 +211,8 @@
           // credentials.
           throwMojoExecutionExceptionWithHelpMessage(
               registryUnauthorizedException,
-<<<<<<< HEAD
               "make sure your credential helper for '"
                   + registryUnauthorizedException.getImageReference()
-=======
-              "make sure your credential helper 'docker-credential-"
-                  + buildConfiguration.getCredentialHelperName()
->>>>>>> db6196d9
                   + "' is set up correctly");
         }
 
@@ -254,7 +227,6 @@
     }
   }
 
-<<<<<<< HEAD
   /** Attempts to infer a known credential helper name from a specified registry. */
   @VisibleForTesting
   @Nullable
@@ -273,7 +245,8 @@
       }
     }
     return null;
-=======
+  }
+
   /** Checks validity of plugin parameters. */
   private void validateParameters() throws MojoFailureException {
     // Validates 'registry'.
@@ -294,7 +267,6 @@
       getLog().error("'tag' cannot contain backslashes");
       throw new MojoFailureException("Invalid configuration parameters");
     }
->>>>>>> db6196d9
   }
 
   /** @return the {@link SourceFilesConfiguration} based on the current project */
