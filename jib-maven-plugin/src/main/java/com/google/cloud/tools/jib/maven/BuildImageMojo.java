/*
 * Copyright 2018 Google LLC. All rights reserved.
 *
 * Licensed under the Apache License, Version 2.0 (the "License"); you may not
 * use this file except in compliance with the License. You may obtain a copy of
 * the License at
 *
 *      http://www.apache.org/licenses/LICENSE-2.0
 *
 * Unless required by applicable law or agreed to in writing, software
 * distributed under the License is distributed on an "AS IS" BASIS, WITHOUT
 * WARRANTIES OR CONDITIONS OF ANY KIND, either express or implied. See the
 * License for the specific language governing permissions and limitations under
 * the License.
 */

package com.google.cloud.tools.jib.maven;

import com.google.cloud.tools.jib.builder.BuildConfiguration;
import com.google.cloud.tools.jib.builder.SourceFilesConfiguration;
import com.google.cloud.tools.jib.frontend.BuildImageStepsExecutionException;
import com.google.cloud.tools.jib.frontend.BuildImageStepsRunner;
import com.google.cloud.tools.jib.frontend.CacheDirectoryCreationException;
import com.google.cloud.tools.jib.image.ImageReference;
import com.google.cloud.tools.jib.image.InvalidImageReferenceException;
import com.google.cloud.tools.jib.image.json.BuildableManifestTemplate;
import com.google.cloud.tools.jib.image.json.OCIManifestTemplate;
import com.google.cloud.tools.jib.image.json.V22ManifestTemplate;
import com.google.cloud.tools.jib.registry.RegistryClient;
import com.google.cloud.tools.jib.registry.credentials.RegistryCredentials;
import com.google.common.base.Preconditions;
<<<<<<< HEAD
import java.io.IOException;
import java.net.UnknownHostException;
import java.nio.file.Files;
=======
import com.google.common.base.Strings;
>>>>>>> 01e2b4b7
import java.nio.file.Path;
import java.nio.file.Paths;
import javax.annotation.Nullable;
import org.apache.maven.execution.MavenSession;
import org.apache.maven.plugin.MojoExecutionException;
import org.apache.maven.plugin.MojoFailureException;
import org.apache.maven.plugins.annotations.Mojo;
import org.apache.maven.plugins.annotations.Parameter;
import org.apache.maven.plugins.annotations.ResolutionScope;

/** Builds a container image. */
@Mojo(name = "build", requiresDependencyResolution = ResolutionScope.RUNTIME_PLUS_SYSTEM)
public class BuildImageMojo extends JibPluginConfiguration {

  /** Enumeration of {@link BuildableManifestTemplate}s. */
  public enum ImageFormat {
    Docker(V22ManifestTemplate.class),
    OCI(OCIManifestTemplate.class);

    private final Class<? extends BuildableManifestTemplate> manifestTemplateClass;

    ImageFormat(Class<? extends BuildableManifestTemplate> manifestTemplateClass) {
      this.manifestTemplateClass = manifestTemplateClass;
    }

    private Class<? extends BuildableManifestTemplate> getManifestTemplateClass() {
      return manifestTemplateClass;
    }
  }

  /** Directory name for the cache. The directory will be relative to the build output directory. */
  private static final String CACHE_DIRECTORY_NAME = "jib-cache";

  /** {@code User-Agent} header suffix to send to the registry. */
  private static final String USER_AGENT_SUFFIX = "jib-maven-plugin";

  @Nullable
  @Parameter(defaultValue = "${session}", readonly = true)
  private MavenSession session;

  @Override
  public void execute() throws MojoExecutionException, MojoFailureException {
    // These @Nullable parameters should never be null.
    Preconditions.checkNotNull(project);
    Preconditions.checkNotNull(session);
    Preconditions.checkNotNull(to);
    Preconditions.checkNotNull(to.image);
    Preconditions.checkNotNull(format);

    validateParameters();

    ProjectProperties projectProperties = new ProjectProperties(project, getLog());
    String inferredMainClass = projectProperties.getMainClass(mainClass);

    SourceFilesConfiguration sourceFilesConfiguration =
        projectProperties.getSourceFilesConfiguration();

    // Parses 'from' and 'to' into image reference.
    ImageReference baseImage = getBaseImageReference();
    ImageReference targetImage = getTargetImageReference();

    // Checks Maven settings for registry credentials.
    MavenSettingsServerCredentials mavenSettingsServerCredentials =
        new MavenSettingsServerCredentials(session.getSettings());
    RegistryCredentials knownBaseRegistryCredentials =
        mavenSettingsServerCredentials.retrieve(baseImage.getRegistry());
    RegistryCredentials knownTargetRegistryCredentials =
        mavenSettingsServerCredentials.retrieve(targetImage.getRegistry());

    ImageFormat imageFormatToEnum = ImageFormat.valueOf(format);
    BuildConfiguration buildConfiguration =
        BuildConfiguration.builder(new MavenBuildLogger(getLog()))
            .setBaseImage(baseImage)
            .setBaseImageCredentialHelperName(from == null ? null : from.credHelper)
            .setKnownBaseRegistryCredentials(knownBaseRegistryCredentials)
            .setTargetImage(targetImage)
            .setTargetImageCredentialHelperName(to.credHelper)
            .setKnownTargetRegistryCredentials(knownTargetRegistryCredentials)
            .setMainClass(inferredMainClass)
            .setJvmFlags(jvmFlags)
            .setEnvironment(environment)
            .setTargetFormat(imageFormatToEnum.getManifestTemplateClass())
            .build();

<<<<<<< HEAD
    // Uses a directory in the Maven build cache as the Jib cache.
    Path cacheDirectory = Paths.get(project.getBuild().getDirectory(), CACHE_DIRECTORY_NAME);
    if (!Files.exists(cacheDirectory)) {
      try {
        Files.createDirectory(cacheDirectory);

      } catch (IOException ex) {
        throw new MojoExecutionException("Could not create cache directory: " + cacheDirectory, ex);
      }
    }
    Caches.Initializer cachesInitializer = Caches.newInitializer(cacheDirectory);
    if (useOnlyProjectCache) {
      cachesInitializer.setBaseCacheDirectory(cacheDirectory);
    }

    getLog().info("");
    getLog().info("Pushing image as " + targetImage);
    getLog().info("");

=======
>>>>>>> 01e2b4b7
    // TODO: Instead of disabling logging, have authentication credentials be provided
    // Disables annoying Apache HTTP client logging.
    System.setProperty(
        "org.apache.commons.logging.Log", "org.apache.commons.logging.impl.SimpleLog");
    System.setProperty("org.apache.commons.logging.simplelog.defaultlog", "error");

    RegistryClient.setUserAgentSuffix(USER_AGENT_SUFFIX);

    // Uses a directory in the Maven build cache as the Jib cache.
    Path cacheDirectory = Paths.get(project.getBuild().getDirectory(), CACHE_DIRECTORY_NAME);
    try {
      BuildImageStepsRunner buildImageStepsRunner =
          BuildImageStepsRunner.newRunner(
              buildConfiguration, sourceFilesConfiguration, cacheDirectory, useOnlyProjectCache);

<<<<<<< HEAD
    getLog().info("");
    getLog().info("Built and pushed image as " + targetImage);
    getLog().info("");
  }
=======
      getLog().info("");
      getLog().info("Pushing image as " + targetImageReference);
      getLog().info("");
>>>>>>> 01e2b4b7

      try {
        buildImageStepsRunner.buildImage();

      } catch (BuildImageStepsExecutionException ex) {
        throw new MojoExecutionException(ex.getMessage(), ex.getCause());
      }

      getLog().info("");
      getLog().info("Built and pushed image as " + targetImageReference);
      getLog().info("");

    } catch (CacheDirectoryCreationException ex) {
      throw new MojoExecutionException(ex.getMessage(), ex.getCause());
    }
  }

  /** Checks validity of plugin parameters. */
  private void validateParameters() throws MojoFailureException {
    // Validates 'imageFormat'.
    boolean validFormat = false;
    for (ImageFormat imageFormat : ImageFormat.values()) {
      if (imageFormat.name().equals(format)) {
        validFormat = true;
        break;
      }
    }
    if (!validFormat) {
      throw new MojoFailureException(
          "<imageFormat> parameter is configured with value '"
              + format
              + "', but the only valid configuration options are '"
              + ImageFormat.Docker
              + "' and '"
              + ImageFormat.OCI
              + "'.");
    }
  }

  /** @return the {@link ImageReference} parsed from {@link #from}. */
  private ImageReference getBaseImageReference() throws MojoFailureException {
    Preconditions.checkNotNull(from);
    Preconditions.checkNotNull(from.image);

    try {
      ImageReference baseImage = ImageReference.parse(from.image);

      if (baseImage.usesDefaultTag()) {
        getLog()
            .warn(
                "Base image '"
                    + baseImage
                    + "' does not use a specific image digest - build may not be reproducible");
      }

      return baseImage;

    } catch (InvalidImageReferenceException ex) {
      throw new MojoFailureException("Parameter 'from' is invalid", ex);
    }
  }
<<<<<<< HEAD

  /** @return the {@link ImageReference} parsed from {@link #to}. */
  private ImageReference getTargetImageReference() throws MojoFailureException {
    Preconditions.checkNotNull(to);
    Preconditions.checkNotNull(to.image);

    try {
      return ImageReference.parse(to.image);

    } catch (InvalidImageReferenceException ex) {
      throw new MojoFailureException("Parameter 'to' is invalid", ex);
    }
  }

  private void handleRegistryUnauthorizedException(
      RegistryUnauthorizedException registryUnauthorizedException,
      BuildConfiguration buildConfiguration)
      throws MojoExecutionException {
    if (registryUnauthorizedException.getHttpResponseException().getStatusCode()
        == HttpStatusCodes.STATUS_CODE_FORBIDDEN) {
      // No permissions for registry/repository.
      throw new MojoExecutionException(
          helpfulMessageBuilder.withSuggestion(
              "make sure you have permissions for "
                  + registryUnauthorizedException.getImageReference()),
          registryUnauthorizedException);

    } else {
      boolean isRegistryForBase =
          registryUnauthorizedException
              .getRegistry()
              .equals(buildConfiguration.getBaseImageRegistry());
      boolean isRegistryForTarget =
          registryUnauthorizedException
              .getRegistry()
              .equals(buildConfiguration.getTargetRegistry());
      boolean areBaseImageCredentialsConfigured =
          buildConfiguration.getBaseImageCredentialHelperName() != null
              || buildConfiguration.getKnownBaseRegistryCredentials() != null;
      boolean areTargetImageCredentialsConfigured =
          buildConfiguration.getTargetImageCredentialHelperName() != null
              || buildConfiguration.getKnownTargetRegistryCredentials() != null;

      if ((isRegistryForBase && !areBaseImageCredentialsConfigured)
          || (isRegistryForTarget && !areTargetImageCredentialsConfigured)) {
        // No credential helpers defined.
        throw new MojoExecutionException(
            helpfulMessageBuilder.withSuggestion(
                "set a credential helper name with the configuration 'credHelpers' or "
                    + "set credentials for '"
                    + registryUnauthorizedException.getRegistry()
                    + "' in your Maven settings"),
            registryUnauthorizedException);
      }

      // Credential helper probably was not configured correctly or did not have the necessary
      // credentials.
      throw new MojoExecutionException(
          helpfulMessageBuilder.withSuggestion(
              "make sure your credentials for '"
                  + registryUnauthorizedException.getRegistry()
                  + "' are set up correctly"),
          registryUnauthorizedException);
    }
  }
=======
>>>>>>> 01e2b4b7
}<|MERGE_RESOLUTION|>--- conflicted
+++ resolved
@@ -29,13 +29,10 @@
 import com.google.cloud.tools.jib.registry.RegistryClient;
 import com.google.cloud.tools.jib.registry.credentials.RegistryCredentials;
 import com.google.common.base.Preconditions;
-<<<<<<< HEAD
 import java.io.IOException;
 import java.net.UnknownHostException;
 import java.nio.file.Files;
-=======
 import com.google.common.base.Strings;
->>>>>>> 01e2b4b7
 import java.nio.file.Path;
 import java.nio.file.Paths;
 import javax.annotation.Nullable;
@@ -120,28 +117,6 @@
             .setTargetFormat(imageFormatToEnum.getManifestTemplateClass())
             .build();
 
-<<<<<<< HEAD
-    // Uses a directory in the Maven build cache as the Jib cache.
-    Path cacheDirectory = Paths.get(project.getBuild().getDirectory(), CACHE_DIRECTORY_NAME);
-    if (!Files.exists(cacheDirectory)) {
-      try {
-        Files.createDirectory(cacheDirectory);
-
-      } catch (IOException ex) {
-        throw new MojoExecutionException("Could not create cache directory: " + cacheDirectory, ex);
-      }
-    }
-    Caches.Initializer cachesInitializer = Caches.newInitializer(cacheDirectory);
-    if (useOnlyProjectCache) {
-      cachesInitializer.setBaseCacheDirectory(cacheDirectory);
-    }
-
-    getLog().info("");
-    getLog().info("Pushing image as " + targetImage);
-    getLog().info("");
-
-=======
->>>>>>> 01e2b4b7
     // TODO: Instead of disabling logging, have authentication credentials be provided
     // Disables annoying Apache HTTP client logging.
     System.setProperty(
@@ -157,16 +132,9 @@
           BuildImageStepsRunner.newRunner(
               buildConfiguration, sourceFilesConfiguration, cacheDirectory, useOnlyProjectCache);
 
-<<<<<<< HEAD
-    getLog().info("");
-    getLog().info("Built and pushed image as " + targetImage);
-    getLog().info("");
-  }
-=======
-      getLog().info("");
-      getLog().info("Pushing image as " + targetImageReference);
-      getLog().info("");
->>>>>>> 01e2b4b7
+      getLog().info("");
+      getLog().info("Pushing image as " + targetImage);
+      getLog().info("");
 
       try {
         buildImageStepsRunner.buildImage();
@@ -176,7 +144,7 @@
       }
 
       getLog().info("");
-      getLog().info("Built and pushed image as " + targetImageReference);
+      getLog().info("Built and pushed image as " + targetImage);
       getLog().info("");
 
     } catch (CacheDirectoryCreationException ex) {
@@ -228,7 +196,6 @@
       throw new MojoFailureException("Parameter 'from' is invalid", ex);
     }
   }
-<<<<<<< HEAD
 
   /** @return the {@link ImageReference} parsed from {@link #to}. */
   private ImageReference getTargetImageReference() throws MojoFailureException {
@@ -242,58 +209,4 @@
       throw new MojoFailureException("Parameter 'to' is invalid", ex);
     }
   }
-
-  private void handleRegistryUnauthorizedException(
-      RegistryUnauthorizedException registryUnauthorizedException,
-      BuildConfiguration buildConfiguration)
-      throws MojoExecutionException {
-    if (registryUnauthorizedException.getHttpResponseException().getStatusCode()
-        == HttpStatusCodes.STATUS_CODE_FORBIDDEN) {
-      // No permissions for registry/repository.
-      throw new MojoExecutionException(
-          helpfulMessageBuilder.withSuggestion(
-              "make sure you have permissions for "
-                  + registryUnauthorizedException.getImageReference()),
-          registryUnauthorizedException);
-
-    } else {
-      boolean isRegistryForBase =
-          registryUnauthorizedException
-              .getRegistry()
-              .equals(buildConfiguration.getBaseImageRegistry());
-      boolean isRegistryForTarget =
-          registryUnauthorizedException
-              .getRegistry()
-              .equals(buildConfiguration.getTargetRegistry());
-      boolean areBaseImageCredentialsConfigured =
-          buildConfiguration.getBaseImageCredentialHelperName() != null
-              || buildConfiguration.getKnownBaseRegistryCredentials() != null;
-      boolean areTargetImageCredentialsConfigured =
-          buildConfiguration.getTargetImageCredentialHelperName() != null
-              || buildConfiguration.getKnownTargetRegistryCredentials() != null;
-
-      if ((isRegistryForBase && !areBaseImageCredentialsConfigured)
-          || (isRegistryForTarget && !areTargetImageCredentialsConfigured)) {
-        // No credential helpers defined.
-        throw new MojoExecutionException(
-            helpfulMessageBuilder.withSuggestion(
-                "set a credential helper name with the configuration 'credHelpers' or "
-                    + "set credentials for '"
-                    + registryUnauthorizedException.getRegistry()
-                    + "' in your Maven settings"),
-            registryUnauthorizedException);
-      }
-
-      // Credential helper probably was not configured correctly or did not have the necessary
-      // credentials.
-      throw new MojoExecutionException(
-          helpfulMessageBuilder.withSuggestion(
-              "make sure your credentials for '"
-                  + registryUnauthorizedException.getRegistry()
-                  + "' are set up correctly"),
-          registryUnauthorizedException);
-    }
-  }
-=======
->>>>>>> 01e2b4b7
 }