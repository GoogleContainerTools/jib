/*
 * Copyright 2018 Google LLC. All rights reserved.
 *
 * Licensed under the Apache License, Version 2.0 (the "License"); you may not
 * use this file except in compliance with the License. You may obtain a copy of
 * the License at
 *
 *      http://www.apache.org/licenses/LICENSE-2.0
 *
 * Unless required by applicable law or agreed to in writing, software
 * distributed under the License is distributed on an "AS IS" BASIS, WITHOUT
 * WARRANTIES OR CONDITIONS OF ANY KIND, either express or implied. See the
 * License for the specific language governing permissions and limitations under
 * the License.
 */

package com.google.cloud.tools.jib.maven;

import com.google.api.client.http.HttpResponseException;
import com.google.api.client.http.HttpStatusCodes;
import com.google.cloud.tools.jib.builder.BuildConfiguration;
import com.google.cloud.tools.jib.builder.BuildImageSteps;
import com.google.cloud.tools.jib.builder.SourceFilesConfiguration;
import com.google.cloud.tools.jib.cache.CacheDirectoryNotOwnedException;
import com.google.cloud.tools.jib.cache.CacheMetadataCorruptedException;
import com.google.cloud.tools.jib.cache.Caches;
import com.google.cloud.tools.jib.frontend.HelpfulMessageBuilder;
import com.google.cloud.tools.jib.image.ImageReference;
import com.google.cloud.tools.jib.image.InvalidImageReferenceException;
import com.google.cloud.tools.jib.image.json.BuildableManifestTemplate;
import com.google.cloud.tools.jib.image.json.OCIManifestTemplate;
import com.google.cloud.tools.jib.image.json.V22ManifestTemplate;
import com.google.cloud.tools.jib.registry.RegistryAuthenticationFailedException;
import com.google.cloud.tools.jib.registry.RegistryClient;
import com.google.cloud.tools.jib.registry.RegistryUnauthorizedException;
import com.google.cloud.tools.jib.registry.credentials.RegistryCredentials;
import com.google.common.annotations.VisibleForTesting;
import com.google.common.base.Preconditions;
import com.google.common.base.Strings;
import java.io.IOException;
import java.net.UnknownHostException;
import java.nio.file.Files;
import java.nio.file.Path;
import java.nio.file.Paths;
import java.util.concurrent.ExecutionException;
import javax.annotation.Nullable;
import org.apache.http.conn.HttpHostConnectException;
import org.apache.maven.execution.MavenSession;
import org.apache.maven.plugin.MojoExecutionException;
import org.apache.maven.plugin.MojoFailureException;
import org.apache.maven.plugins.annotations.Mojo;
import org.apache.maven.plugins.annotations.Parameter;
import org.apache.maven.plugins.annotations.ResolutionScope;

/** Builds a container image. */
@Mojo(name = "build", requiresDependencyResolution = ResolutionScope.RUNTIME_PLUS_SYSTEM)
public class BuildImageMojo extends JibPluginConfiguration {

  /** Enumeration of {@link BuildableManifestTemplate}s. */
  public enum ImageFormat {
    Docker(V22ManifestTemplate.class),
    OCI(OCIManifestTemplate.class);

    private final Class<? extends BuildableManifestTemplate> manifestTemplateClass;

    ImageFormat(Class<? extends BuildableManifestTemplate> manifestTemplateClass) {
      this.manifestTemplateClass = manifestTemplateClass;
    }

    private Class<? extends BuildableManifestTemplate> getManifestTemplateClass() {
      return manifestTemplateClass;
    }
  }

  /** Directory name for the cache. The directory will be relative to the build output directory. */
  private static final String CACHE_DIRECTORY_NAME = "jib-cache";

  /** {@code User-Agent} header suffix to send to the registry. */
  private static final String USER_AGENT_SUFFIX = "jib-maven-plugin";

  private static final HelpfulMessageBuilder helpfulMessageBuilder =
      new HelpfulMessageBuilder("Build image failed");

  @Nullable
  @Parameter(defaultValue = "${session}", readonly = true)
  private MavenSession session;

  @Override
  public void execute() throws MojoExecutionException, MojoFailureException {
    // These @Nullable parameters should never be null.
    Preconditions.checkNotNull(project);
    Preconditions.checkNotNull(session);
    Preconditions.checkNotNull(repository);
    Preconditions.checkNotNull(imageFormat);

    validateParameters();

    ProjectProperties projectProperties = new ProjectProperties(project, getLog());
    String inferredMainClass = projectProperties.getMainClass(mainClass);

    SourceFilesConfiguration sourceFilesConfiguration =
        projectProperties.getSourceFilesConfiguration();

    // Parses 'from' into image reference.
    ImageReference baseImage = getBaseImageReference();

    // Checks Maven settings for registry credentials.
<<<<<<< HEAD
    session.getSettings().getServer(baseImage.getRegistry());
    RegistryCredentials knownBaseRegistryCredentials = null;
    RegistryCredentials knownTargetRegistryCredentials = null;
    // Retrieves credentials for the base image registry.
    Authorization baseRegistryCredentials =
        getRegistryCredentialsFromSettings(baseImage.getRegistry());
    if (baseRegistryCredentials != null) {
      knownBaseRegistryCredentials =
          new RegistryCredentials("Maven settings", baseRegistryCredentials);
    }
    // Retrieves credentials for the target registry.
    Authorization targetRegistryCredentials = getRegistryCredentialsFromSettings(registry);
    if (targetRegistryCredentials != null) {
      knownTargetRegistryCredentials =
          new RegistryCredentials("Maven settings", targetRegistryCredentials);
    }
=======
    RegistryCredentials mavenSettingsCredentials =
        new MavenSettingsServerCredentials(session.getSettings())
            .retrieve(baseImage.getRegistry(), registry);
>>>>>>> 6cde7e74

    ImageReference targetImageReference = ImageReference.of(registry, repository, tag);
    ImageFormat imageFormatToEnum = ImageFormat.valueOf(imageFormat);
    BuildConfiguration buildConfiguration =
        BuildConfiguration.builder(new MavenBuildLogger(getLog()))
            .setBaseImage(baseImage)
            // TODO: This is a temporary hack that will be fixed in an immediate follow-up PR. Do
            // NOT release.
            .setBaseImageCredentialHelperName(Preconditions.checkNotNull(credHelpers).get(0))
            .setKnownBaseRegistryCredentials(knownBaseRegistryCredentials)
            .setTargetImage(targetImageReference)
            .setTargetImageCredentialHelperName(Preconditions.checkNotNull(credHelpers).get(0))
            .setKnownTargetRegistryCredentials(knownTargetRegistryCredentials)
            .setMainClass(inferredMainClass)
            .setJvmFlags(jvmFlags)
            .setEnvironment(environment)
            .setTargetFormat(imageFormatToEnum.getManifestTemplateClass())
            .build();

    // Uses a directory in the Maven build cache as the Jib cache.
    Path cacheDirectory = Paths.get(project.getBuild().getDirectory(), CACHE_DIRECTORY_NAME);
    if (!Files.exists(cacheDirectory)) {
      try {
        Files.createDirectory(cacheDirectory);

      } catch (IOException ex) {
        throw new MojoExecutionException("Could not create cache directory: " + cacheDirectory, ex);
      }
    }
    Caches.Initializer cachesInitializer = Caches.newInitializer(cacheDirectory);
    if (useOnlyProjectCache) {
      cachesInitializer.setBaseCacheDirectory(cacheDirectory);
    }

    getLog().info("");
    getLog().info("Pushing image as " + targetImageReference);
    getLog().info("");

    // TODO: Instead of disabling logging, have authentication credentials be provided
    // Disables annoying Apache HTTP client logging.
    System.setProperty(
        "org.apache.commons.logging.Log", "org.apache.commons.logging.impl.SimpleLog");
    System.setProperty("org.apache.commons.logging.simplelog.defaultlog", "error");

    RegistryClient.setUserAgentSuffix(USER_AGENT_SUFFIX);

    buildImage(
        new BuildImageSteps(buildConfiguration, sourceFilesConfiguration, cachesInitializer));

    getLog().info("");
    getLog().info("Built and pushed image as " + targetImageReference);
    getLog().info("");
  }

  @VisibleForTesting
  void buildImage(BuildImageSteps buildImageSteps) throws MojoExecutionException {
    try {
      buildImageSteps.run();

    } catch (CacheMetadataCorruptedException cacheMetadataCorruptedException) {
      throw new MojoExecutionException(
          helpfulMessageBuilder.withSuggestion("run 'mvn clean' to clear the cache"),
          cacheMetadataCorruptedException);

    } catch (ExecutionException executionException) {
      BuildConfiguration buildConfiguration = buildImageSteps.getBuildConfiguration();

      if (executionException.getCause() instanceof HttpHostConnectException) {
        // Failed to connect to registry.
        throw new MojoExecutionException(
            helpfulMessageBuilder.withSuggestion(
                "make sure your Internet is up and that the registry you are pushing to exists"),
            executionException.getCause());

      } else if (executionException.getCause() instanceof RegistryUnauthorizedException) {
        handleRegistryUnauthorizedException(
            (RegistryUnauthorizedException) executionException.getCause(), buildConfiguration);

      } else if (executionException.getCause() instanceof RegistryAuthenticationFailedException
          && executionException.getCause().getCause() instanceof HttpResponseException) {
        handleRegistryUnauthorizedException(
            new RegistryUnauthorizedException(
                buildConfiguration.getTargetRegistry(),
                buildConfiguration.getTargetRepository(),
                (HttpResponseException) executionException.getCause().getCause()),
            buildConfiguration);

      } else if (executionException.getCause() instanceof UnknownHostException) {
        throw new MojoExecutionException(
            helpfulMessageBuilder.withSuggestion(
                "make sure that the registry you configured exists/is spelled properly"),
            executionException.getCause());

      } else {
        throw new MojoExecutionException(
            helpfulMessageBuilder.withNoHelp(), executionException.getCause());
      }

    } catch (InterruptedException | IOException ex) {
      getLog().error(ex);
      // TODO: Add more suggestions for various build failures.
      throw new MojoExecutionException(helpfulMessageBuilder.withNoHelp(), ex);

    } catch (CacheDirectoryNotOwnedException ex) {
      throw new MojoExecutionException(
          helpfulMessageBuilder.withSuggestion(
              "check that '"
                  + ex.getCacheDirectory()
                  + "' is not used by another application or set the `useOnlyProjectCache` "
                  + "configuration"),
          ex);
    }
  }

  /** Checks validity of plugin parameters. */
  private void validateParameters() throws MojoFailureException {
    // These @Nullable parameters should never be null.
    Preconditions.checkNotNull(repository);
    Preconditions.checkNotNull(imageFormat);

    // Validates 'registry'.
    if (!Strings.isNullOrEmpty(registry) && !ImageReference.isValidRegistry(registry)) {
      getLog().error("Invalid format for 'registry'");
    }
    // Validates 'repository'.
    if (!ImageReference.isValidRepository(repository)) {
      getLog().error("Invalid format for 'repository'");
    }
    // Validates 'tag'.
    if (!Strings.isNullOrEmpty(tag)) {
      if (!ImageReference.isValidTag(tag)) {
        getLog().error("Invalid format for 'tag'");
      }

      // 'tag' must not contain forward slashes.
      if (tag.indexOf('/') >= 0) {
        getLog().error("'tag' cannot contain '/'");
        throw new MojoFailureException("Invalid configuration parameters");
      }
    }
    // Validates 'imageFormat'.
    boolean validFormat = false;
    for (ImageFormat format : ImageFormat.values()) {
      if (imageFormat.equals(format.name())) {
        validFormat = true;
        break;
      }
    }
    if (!validFormat) {
      throw new MojoFailureException(
          "<imageFormat> parameter is configured with value '"
              + imageFormat
              + "', but the only valid configuration options are '"
              + ImageFormat.Docker
              + "' and '"
              + ImageFormat.OCI
              + "'.");
    }
  }

  /** @return the {@link ImageReference} parsed from {@link #from}. */
  private ImageReference getBaseImageReference() throws MojoFailureException {
    Preconditions.checkNotNull(from);

    try {
      ImageReference baseImage = ImageReference.parse(from);

      if (baseImage.usesDefaultTag()) {
        getLog()
            .warn(
                "Base image '"
                    + baseImage
                    + "' does not use a specific image digest - build may not be reproducible");
      }

      return baseImage;

    } catch (InvalidImageReferenceException ex) {
      throw new MojoFailureException("Parameter 'from' is invalid", ex);
    }
  }

  private void handleRegistryUnauthorizedException(
      RegistryUnauthorizedException registryUnauthorizedException,
      BuildConfiguration buildConfiguration)
      throws MojoExecutionException {
    if (registryUnauthorizedException.getHttpResponseException().getStatusCode()
        == HttpStatusCodes.STATUS_CODE_FORBIDDEN) {
      // No permissions for registry/repository.
      throw new MojoExecutionException(
          helpfulMessageBuilder.withSuggestion(
              "make sure you have permissions for "
                  + registryUnauthorizedException.getImageReference()),
          registryUnauthorizedException);

    } else {
      boolean isRegistryForBase =
          registryUnauthorizedException
              .getRegistry()
              .equals(buildConfiguration.getBaseImageRegistry());
      boolean isRegistryForTarget = registryUnauthorizedException.getRegistry().equals(registry);
      boolean areBaseImageCredentialsConfigured =
          buildConfiguration.getBaseImageCredentialHelperName() != null
              || buildConfiguration.getKnownBaseRegistryCredentials() != null;
      boolean areTargetImageCredentialsConfigured =
          buildConfiguration.getTargetImageCredentialHelperName() != null
              || buildConfiguration.getKnownTargetRegistryCredentials() != null;

      if ((isRegistryForBase && !areBaseImageCredentialsConfigured)
          || (isRegistryForTarget && !areTargetImageCredentialsConfigured)) {
        // No credential helpers defined.
        throw new MojoExecutionException(
            helpfulMessageBuilder.withSuggestion(
                "set a credential helper name with the configuration 'credHelpers' or "
                    + "set credentials for '"
                    + registryUnauthorizedException.getRegistry()
                    + "' in your Maven settings"),
            registryUnauthorizedException);
      }

      // Credential helper probably was not configured correctly or did not have the necessary
      // credentials.
      throw new MojoExecutionException(
          helpfulMessageBuilder.withSuggestion(
              "make sure your credentials for '"
                  + registryUnauthorizedException.getRegistry()
                  + "' are set up correctly"),
          registryUnauthorizedException);
    }
  }
}<|MERGE_RESOLUTION|>--- conflicted
+++ resolved
@@ -105,28 +105,12 @@
     ImageReference baseImage = getBaseImageReference();
 
     // Checks Maven settings for registry credentials.
-<<<<<<< HEAD
-    session.getSettings().getServer(baseImage.getRegistry());
-    RegistryCredentials knownBaseRegistryCredentials = null;
-    RegistryCredentials knownTargetRegistryCredentials = null;
-    // Retrieves credentials for the base image registry.
-    Authorization baseRegistryCredentials =
-        getRegistryCredentialsFromSettings(baseImage.getRegistry());
-    if (baseRegistryCredentials != null) {
-      knownBaseRegistryCredentials =
-          new RegistryCredentials("Maven settings", baseRegistryCredentials);
-    }
-    // Retrieves credentials for the target registry.
-    Authorization targetRegistryCredentials = getRegistryCredentialsFromSettings(registry);
-    if (targetRegistryCredentials != null) {
-      knownTargetRegistryCredentials =
-          new RegistryCredentials("Maven settings", targetRegistryCredentials);
-    }
-=======
-    RegistryCredentials mavenSettingsCredentials =
-        new MavenSettingsServerCredentials(session.getSettings())
-            .retrieve(baseImage.getRegistry(), registry);
->>>>>>> 6cde7e74
+    MavenSettingsServerCredentials mavenSettingsServerCredentials =
+        new MavenSettingsServerCredentials(session.getSettings());
+    RegistryCredentials knownBaseRegistryCredentials =
+        mavenSettingsServerCredentials.retrieve(baseImage.getRegistry());
+    RegistryCredentials knownTargetRegistryCredentials =
+        mavenSettingsServerCredentials.retrieve(registry);
 
     ImageReference targetImageReference = ImageReference.of(registry, repository, tag);
     ImageFormat imageFormatToEnum = ImageFormat.valueOf(imageFormat);
