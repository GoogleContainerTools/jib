--- conflicted
+++ resolved
@@ -95,11 +95,9 @@
       if (mavenJarPlugin != null) {
         mainClass = getMainClassFromMavenJarPlugin(mavenJarPlugin);
         if (mainClass == null) {
-          throw new MojoExceptionBuilder(
-                  new MojoFailureException(
-                      "Could not find main class specified in maven-jar-plugin"))
-              .suggest("add a `mainClass` configuration to jib-maven-plugin")
-              .build();
+          provideSuggestionForException(
+              new MojoFailureException("Could not find main class specified in maven-jar-plugin"),
+              "add a `mainClass` configuration to jib-maven-plugin");
         }
 
         getLog().info("Using main class from maven-jar-plugin: " + mainClass);
@@ -168,15 +166,10 @@
         | NonexistentDockerCredentialHelperException
         | RegistryAuthenticationFailedException
         | NonexistentServerUrlDockerCredentialHelperException ex) {
-<<<<<<< HEAD
-      // TODO: Add more suggestions for various build failures.
-      throw new MojoExceptionBuilder(ex).build();
+      handleBuildException(ex);
 
     } catch (Exception ex) {
-      throw new MojoExceptionBuilder(ex).suggest("WTF").build();
-=======
-      handleBuildException(ex);
->>>>>>> 1519ce66
+      provideSuggestionForException(ex, "WTF");
     }
   }
 
@@ -209,7 +202,7 @@
     }
   }
 
-<<<<<<< HEAD
+  /** Gets the {@code mainClass} configuration from {@code maven-jar-plugin}. */
   @Nullable
   private String getMainClassFromMavenJarPlugin(Plugin mavenJarPlugin) {
     Xpp3Dom jarConfiguration = (Xpp3Dom) mavenJarPlugin.getConfiguration();
@@ -231,24 +224,16 @@
     return mainClassObject.getValue();
   }
 
-  private void handleRegistryUnauthorizedException(RegistryUnauthorizedException ex)
+  private <T extends Exception> void provideSuggestionForException(T ex, String suggestion)
       throws MojoExecutionException {
-    MojoExceptionBuilder mojoExceptionBuilder = new MojoExceptionBuilder(ex);
-
-    if (ex.getHttpResponseException().getStatusCode() == HttpStatusCodes.STATUS_CODE_FORBIDDEN) {
-      // No permissions to push to target image.
-      String targetImage = registry + "/" + repository + ":" + tag;
-      mojoExceptionBuilder.suggest("make sure your have permission to push to " + targetImage);
-
-    } else if (credentialHelperName == null) {
-      // Credential helper not defined.
-      mojoExceptionBuilder.suggest("set the configuration 'credentialHelperName'");
-
-    } else {
-      // Credential helper probably was not configured correctly or did not have the necessary
-      // credentials.
-      mojoExceptionBuilder.suggest("make sure your credential helper is set up correctly");
-=======
+    StringBuilder message = new StringBuilder("Build image failed");
+    if (suggestion != null) {
+      message.append("\n\tPerhaps you should ");
+      message.append(suggestion);
+    }
+    throw new MojoExecutionException(message.toString(), ex);
+  }
+
   // TODO: Add more suggestions for various build failures.
   /** Appends suggestions to build exceptions. */
   private <T extends Exception> void handleBuildException(T ex) throws MojoExecutionException {
@@ -270,14 +255,8 @@
         // credentials.
         suggestion = "make sure your credential helper is set up correctly";
       }
->>>>>>> 1519ce66
-    }
-
-    StringBuilder message = new StringBuilder("Build image failed");
-    if (suggestion != null) {
-      message.append("\n\tPerhaps you should ");
-      message.append(suggestion);
-    }
-    throw new MojoExecutionException(message.toString(), ex);
+    }
+
+    provideSuggestionForException(ex, suggestion);
   }
 }