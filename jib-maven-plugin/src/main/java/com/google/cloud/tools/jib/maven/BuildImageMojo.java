/*
 * Copyright 2018 Google LLC. All rights reserved.
 *
 * Licensed under the Apache License, Version 2.0 (the "License"); you may not
 * use this file except in compliance with the License. You may obtain a copy of
 * the License at
 *
 *      http://www.apache.org/licenses/LICENSE-2.0
 *
 * Unless required by applicable law or agreed to in writing, software
 * distributed under the License is distributed on an "AS IS" BASIS, WITHOUT
 * WARRANTIES OR CONDITIONS OF ANY KIND, either express or implied. See the
 * License for the specific language governing permissions and limitations under
 * the License.
 */

package com.google.cloud.tools.jib.maven;

import com.google.api.client.http.HttpResponseException;
import com.google.api.client.http.HttpStatusCodes;
import com.google.cloud.tools.jib.builder.BuildConfiguration;
import com.google.cloud.tools.jib.builder.BuildImageSteps;
import com.google.cloud.tools.jib.builder.SourceFilesConfiguration;
import com.google.cloud.tools.jib.cache.CacheDirectoryNotOwnedException;
import com.google.cloud.tools.jib.cache.CacheMetadataCorruptedException;
import com.google.cloud.tools.jib.cache.Caches;
import com.google.cloud.tools.jib.frontend.HelpfulMessageBuilder;
import com.google.cloud.tools.jib.image.ImageReference;
import com.google.cloud.tools.jib.image.InvalidImageReferenceException;
import com.google.cloud.tools.jib.image.json.BuildableManifestTemplate;
import com.google.cloud.tools.jib.image.json.OCIManifestTemplate;
import com.google.cloud.tools.jib.image.json.V22ManifestTemplate;
import com.google.cloud.tools.jib.registry.RegistryAuthenticationFailedException;
import com.google.cloud.tools.jib.registry.RegistryClient;
import com.google.cloud.tools.jib.registry.RegistryUnauthorizedException;
import com.google.cloud.tools.jib.registry.credentials.RegistryCredentials;
import com.google.common.annotations.VisibleForTesting;
import com.google.common.base.Preconditions;
import java.io.IOException;
import java.net.UnknownHostException;
import java.nio.file.Files;
import java.nio.file.Path;
import java.nio.file.Paths;
import java.util.concurrent.ExecutionException;
import javax.annotation.Nullable;
import org.apache.http.conn.HttpHostConnectException;
import org.apache.maven.execution.MavenSession;
import org.apache.maven.plugin.MojoExecutionException;
import org.apache.maven.plugin.MojoFailureException;
import org.apache.maven.plugins.annotations.Mojo;
import org.apache.maven.plugins.annotations.Parameter;
import org.apache.maven.plugins.annotations.ResolutionScope;

/** Builds a container image. */
@Mojo(name = "build", requiresDependencyResolution = ResolutionScope.RUNTIME_PLUS_SYSTEM)
public class BuildImageMojo extends JibPluginConfiguration {

  /** Enumeration of {@link BuildableManifestTemplate}s. */
  public enum ImageFormat {
    Docker(V22ManifestTemplate.class),
    OCI(OCIManifestTemplate.class);

    private final Class<? extends BuildableManifestTemplate> manifestTemplateClass;

    ImageFormat(Class<? extends BuildableManifestTemplate> manifestTemplateClass) {
      this.manifestTemplateClass = manifestTemplateClass;
    }

    private Class<? extends BuildableManifestTemplate> getManifestTemplateClass() {
      return manifestTemplateClass;
    }
  }

  /** Directory name for the cache. The directory will be relative to the build output directory. */
  private static final String CACHE_DIRECTORY_NAME = "jib-cache";

  /** {@code User-Agent} header suffix to send to the registry. */
  private static final String USER_AGENT_SUFFIX = "jib-maven-plugin";

  private static final HelpfulMessageBuilder helpfulMessageBuilder =
      new HelpfulMessageBuilder("Build image failed");

  @Nullable
  @Parameter(defaultValue = "${session}", readonly = true)
  private MavenSession session;

  @Override
  public void execute() throws MojoExecutionException, MojoFailureException {
    // These @Nullable parameters should never be null.
    Preconditions.checkNotNull(project);
    Preconditions.checkNotNull(session);
    Preconditions.checkNotNull(to);
    Preconditions.checkNotNull(to.image);
    Preconditions.checkNotNull(format);

    validateParameters();

    ProjectProperties projectProperties = new ProjectProperties(project, getLog());
    String inferredMainClass = projectProperties.getMainClass(mainClass);

    SourceFilesConfiguration sourceFilesConfiguration =
        projectProperties.getSourceFilesConfiguration();

    // Parses 'from' and 'to' into image reference.
    ImageReference baseImage = getBaseImageReference();
    ImageReference targetImage = getTargetImageReference();

    // Checks Maven settings for registry credentials.
<<<<<<< HEAD
    session.getSettings().getServer(baseImage.getRegistry());
    RegistryCredentials knownBaseRegistryCredentials = null;
    RegistryCredentials knownTargetRegistryCredentials = null;
    // Retrieves credentials for the base image registry.
    Authorization baseRegistryCredentials =
        getRegistryCredentialsFromSettings(baseImage.getRegistry());
    if (baseRegistryCredentials != null) {
      knownBaseRegistryCredentials =
          new RegistryCredentials("Maven settings", baseRegistryCredentials);
    }
    // Retrieves credentials for the target registry.
    Authorization targetRegistryCredentials =
        getRegistryCredentialsFromSettings(targetImage.getRegistry());
    if (targetRegistryCredentials != null) {
      knownTargetRegistryCredentials =
          new RegistryCredentials("Maven settings", targetRegistryCredentials);
    }
=======
    MavenSettingsServerCredentials mavenSettingsServerCredentials =
        new MavenSettingsServerCredentials(session.getSettings());
    RegistryCredentials knownBaseRegistryCredentials =
        mavenSettingsServerCredentials.retrieve(baseImage.getRegistry());
    RegistryCredentials knownTargetRegistryCredentials =
        mavenSettingsServerCredentials.retrieve(registry);
>>>>>>> 3024df02

    ImageFormat imageFormatToEnum = ImageFormat.valueOf(format);
    BuildConfiguration buildConfiguration =
        BuildConfiguration.builder(new MavenBuildLogger(getLog()))
            .setBaseImage(baseImage)
            // TODO: This is a temporary hack that will be fixed in an immediate follow-up PR. Do
            // NOT release.
<<<<<<< HEAD
            .setBaseImageCredentialHelperName(from == null ? null : from.credHelper)
            .setKnownBaseRegistryCredentials(knownBaseRegistryCredentials)
            .setTargetImage(targetImage)
            .setTargetImageCredentialHelperName(to.credHelper)
=======
            .setBaseImageCredentialHelperName(Preconditions.checkNotNull(credHelpers).get(0))
            .setKnownBaseRegistryCredentials(knownBaseRegistryCredentials)
            .setTargetImage(targetImageReference)
            .setTargetImageCredentialHelperName(Preconditions.checkNotNull(credHelpers).get(0))
>>>>>>> 3024df02
            .setKnownTargetRegistryCredentials(knownTargetRegistryCredentials)
            .setMainClass(inferredMainClass)
            .setJvmFlags(jvmFlags)
            .setEnvironment(environment)
            .setTargetFormat(imageFormatToEnum.getManifestTemplateClass())
            .build();

    // Uses a directory in the Maven build cache as the Jib cache.
    Path cacheDirectory = Paths.get(project.getBuild().getDirectory(), CACHE_DIRECTORY_NAME);
    if (!Files.exists(cacheDirectory)) {
      try {
        Files.createDirectory(cacheDirectory);

      } catch (IOException ex) {
        throw new MojoExecutionException("Could not create cache directory: " + cacheDirectory, ex);
      }
    }
    Caches.Initializer cachesInitializer = Caches.newInitializer(cacheDirectory);
    if (useOnlyProjectCache) {
      cachesInitializer.setBaseCacheDirectory(cacheDirectory);
    }

    getLog().info("");
    getLog().info("Pushing image as " + targetImage);
    getLog().info("");

    // TODO: Instead of disabling logging, have authentication credentials be provided
    // Disables annoying Apache HTTP client logging.
    System.setProperty(
        "org.apache.commons.logging.Log", "org.apache.commons.logging.impl.SimpleLog");
    System.setProperty("org.apache.commons.logging.simplelog.defaultlog", "error");

    RegistryClient.setUserAgentSuffix(USER_AGENT_SUFFIX);

    buildImage(
        new BuildImageSteps(buildConfiguration, sourceFilesConfiguration, cachesInitializer));

    getLog().info("");
    getLog().info("Built and pushed image as " + targetImage);
    getLog().info("");
  }

  @VisibleForTesting
  void buildImage(BuildImageSteps buildImageSteps) throws MojoExecutionException {
    try {
      buildImageSteps.run();

    } catch (CacheMetadataCorruptedException cacheMetadataCorruptedException) {
      throw new MojoExecutionException(
          helpfulMessageBuilder.withSuggestion("run 'mvn clean' to clear the cache"),
          cacheMetadataCorruptedException);

    } catch (ExecutionException executionException) {
      BuildConfiguration buildConfiguration = buildImageSteps.getBuildConfiguration();

      if (executionException.getCause() instanceof HttpHostConnectException) {
        // Failed to connect to registry.
        throw new MojoExecutionException(
            helpfulMessageBuilder.withSuggestion(
                "make sure your Internet is up and that the registry you are pushing to exists"),
            executionException.getCause());

      } else if (executionException.getCause() instanceof RegistryUnauthorizedException) {
        handleRegistryUnauthorizedException(
            (RegistryUnauthorizedException) executionException.getCause(), buildConfiguration);

      } else if (executionException.getCause() instanceof RegistryAuthenticationFailedException
          && executionException.getCause().getCause() instanceof HttpResponseException) {
        handleRegistryUnauthorizedException(
            new RegistryUnauthorizedException(
                buildConfiguration.getTargetRegistry(),
                buildConfiguration.getTargetRepository(),
                (HttpResponseException) executionException.getCause().getCause()),
            buildConfiguration);

      } else if (executionException.getCause() instanceof UnknownHostException) {
        throw new MojoExecutionException(
            helpfulMessageBuilder.withSuggestion(
                "make sure that the registry you configured exists/is spelled properly"),
            executionException.getCause());

      } else {
        throw new MojoExecutionException(
            helpfulMessageBuilder.withNoHelp(), executionException.getCause());
      }

    } catch (InterruptedException | IOException ex) {
      getLog().error(ex);
      // TODO: Add more suggestions for various build failures.
      throw new MojoExecutionException(helpfulMessageBuilder.withNoHelp(), ex);

    } catch (CacheDirectoryNotOwnedException ex) {
      throw new MojoExecutionException(
          helpfulMessageBuilder.withSuggestion(
              "check that '"
                  + ex.getCacheDirectory()
                  + "' is not used by another application or set the `useOnlyProjectCache` "
                  + "configuration"),
          ex);
    }
  }

  /** Checks validity of plugin parameters. */
  private void validateParameters() throws MojoFailureException {
    // Validates 'imageFormat'.
    boolean validFormat = false;
    for (ImageFormat imageFormat : ImageFormat.values()) {
      if (imageFormat.name().equals(format)) {
        validFormat = true;
        break;
      }
    }
    if (!validFormat) {
      throw new MojoFailureException(
          "<imageFormat> parameter is configured with value '"
              + format
              + "', but the only valid configuration options are '"
              + ImageFormat.Docker
              + "' and '"
              + ImageFormat.OCI
              + "'.");
    }
  }

  /** @return the {@link ImageReference} parsed from {@link #from}. */
  private ImageReference getBaseImageReference() throws MojoFailureException {
    Preconditions.checkNotNull(from);

    try {
      ImageReference baseImage = ImageReference.parse(from.image);

      if (baseImage.usesDefaultTag()) {
        getLog()
            .warn(
                "Base image '"
                    + baseImage
                    + "' does not use a specific image digest - build may not be reproducible");
      }

      return baseImage;

    } catch (InvalidImageReferenceException ex) {
      throw new MojoFailureException("Parameter 'from' is invalid", ex);
    }
  }

  /** @return the {@link ImageReference} parsed from {@link #to}. */
  private ImageReference getTargetImageReference() throws MojoFailureException {
    Preconditions.checkNotNull(to);

    try {
      return ImageReference.parse(to.image);

    } catch (InvalidImageReferenceException ex) {
      throw new MojoFailureException("Parameter 'to' is invalid", ex);
    }
  }

  private void handleRegistryUnauthorizedException(
      RegistryUnauthorizedException registryUnauthorizedException,
      BuildConfiguration buildConfiguration)
      throws MojoExecutionException {
    if (registryUnauthorizedException.getHttpResponseException().getStatusCode()
        == HttpStatusCodes.STATUS_CODE_FORBIDDEN) {
      // No permissions for registry/repository.
      throw new MojoExecutionException(
          helpfulMessageBuilder.withSuggestion(
              "make sure you have permissions for "
                  + registryUnauthorizedException.getImageReference()),
          registryUnauthorizedException);

    } else {
      boolean isRegistryForBase =
          registryUnauthorizedException
              .getRegistry()
              .equals(buildConfiguration.getBaseImageRegistry());
      boolean isRegistryForTarget =
          registryUnauthorizedException
              .getRegistry()
              .equals(buildConfiguration.getTargetRegistry());
      boolean areBaseImageCredentialsConfigured =
          buildConfiguration.getBaseImageCredentialHelperName() != null
              || buildConfiguration.getKnownBaseRegistryCredentials() != null;
      boolean areTargetImageCredentialsConfigured =
          buildConfiguration.getTargetImageCredentialHelperName() != null
              || buildConfiguration.getKnownTargetRegistryCredentials() != null;

      if ((isRegistryForBase && !areBaseImageCredentialsConfigured)
          || (isRegistryForTarget && !areTargetImageCredentialsConfigured)) {
        // No credential helpers defined.
        throw new MojoExecutionException(
            helpfulMessageBuilder.withSuggestion(
                "set a credential helper name with the configuration 'credHelpers' or "
                    + "set credentials for '"
                    + registryUnauthorizedException.getRegistry()
                    + "' in your Maven settings"),
            registryUnauthorizedException);
      }

      // Credential helper probably was not configured correctly or did not have the necessary
      // credentials.
      throw new MojoExecutionException(
          helpfulMessageBuilder.withSuggestion(
              "make sure your credentials for '"
                  + registryUnauthorizedException.getRegistry()
                  + "' are set up correctly"),
          registryUnauthorizedException);
    }
  }
}<|MERGE_RESOLUTION|>--- conflicted
+++ resolved
@@ -106,50 +106,21 @@
     ImageReference targetImage = getTargetImageReference();
 
     // Checks Maven settings for registry credentials.
-<<<<<<< HEAD
-    session.getSettings().getServer(baseImage.getRegistry());
-    RegistryCredentials knownBaseRegistryCredentials = null;
-    RegistryCredentials knownTargetRegistryCredentials = null;
-    // Retrieves credentials for the base image registry.
-    Authorization baseRegistryCredentials =
-        getRegistryCredentialsFromSettings(baseImage.getRegistry());
-    if (baseRegistryCredentials != null) {
-      knownBaseRegistryCredentials =
-          new RegistryCredentials("Maven settings", baseRegistryCredentials);
-    }
-    // Retrieves credentials for the target registry.
-    Authorization targetRegistryCredentials =
-        getRegistryCredentialsFromSettings(targetImage.getRegistry());
-    if (targetRegistryCredentials != null) {
-      knownTargetRegistryCredentials =
-          new RegistryCredentials("Maven settings", targetRegistryCredentials);
-    }
-=======
     MavenSettingsServerCredentials mavenSettingsServerCredentials =
         new MavenSettingsServerCredentials(session.getSettings());
     RegistryCredentials knownBaseRegistryCredentials =
         mavenSettingsServerCredentials.retrieve(baseImage.getRegistry());
     RegistryCredentials knownTargetRegistryCredentials =
-        mavenSettingsServerCredentials.retrieve(registry);
->>>>>>> 3024df02
+        mavenSettingsServerCredentials.retrieve(targetImage.getRegistry());
 
     ImageFormat imageFormatToEnum = ImageFormat.valueOf(format);
     BuildConfiguration buildConfiguration =
         BuildConfiguration.builder(new MavenBuildLogger(getLog()))
             .setBaseImage(baseImage)
-            // TODO: This is a temporary hack that will be fixed in an immediate follow-up PR. Do
-            // NOT release.
-<<<<<<< HEAD
             .setBaseImageCredentialHelperName(from == null ? null : from.credHelper)
             .setKnownBaseRegistryCredentials(knownBaseRegistryCredentials)
             .setTargetImage(targetImage)
             .setTargetImageCredentialHelperName(to.credHelper)
-=======
-            .setBaseImageCredentialHelperName(Preconditions.checkNotNull(credHelpers).get(0))
-            .setKnownBaseRegistryCredentials(knownBaseRegistryCredentials)
-            .setTargetImage(targetImageReference)
-            .setTargetImageCredentialHelperName(Preconditions.checkNotNull(credHelpers).get(0))
->>>>>>> 3024df02
             .setKnownTargetRegistryCredentials(knownTargetRegistryCredentials)
             .setMainClass(inferredMainClass)
             .setJvmFlags(jvmFlags)
