--- conflicted
+++ resolved
@@ -23,7 +23,6 @@
 import java.nio.file.Paths;
 import java.time.Instant;
 import java.util.Arrays;
-import java.util.Collections;
 import java.util.regex.Matcher;
 import java.util.regex.Pattern;
 import org.apache.maven.it.VerificationException;
@@ -52,18 +51,17 @@
    * Builds and runs jib:build on a project at {@code projectRoot} pushing to {@code
    * imageReference}.
    */
-  private static String buildAndRun(Path projectRoot, String imageReference, boolean runTwice)
+  private static String buildAndRun(Path projectRoot, String imageReference)
       throws VerificationException, IOException, InterruptedException {
     Verifier verifier = new Verifier(projectRoot.toString());
     verifier.setAutoclean(false);
-    verifier.setCliOptions(Collections.singletonList("-X"));
+    verifier.addCliOption("-X");
     verifier.executeGoals(Arrays.asList("clean", "compile"));
 
     // Builds twice, and checks if the second build took less time.
     verifier.executeGoal("jib:" + BuildImageMojo.GOAL_NAME);
     float timeOne = getBuildTimeFromVerifierLog(verifier);
 
-<<<<<<< HEAD
     verifier.resetStreams();
     verifier.executeGoal("jib:" + BuildImageMojo.GOAL_NAME);
     float timeTwo = getBuildTimeFromVerifierLog(verifier);
@@ -78,23 +76,6 @@
 
     verifier.verifyErrorFreeLog();
 
-=======
-    if (runTwice) {
-      verifier.executeGoal("jib:" + BuildImageMojo.GOAL_NAME);
-      long timeTwo = System.nanoTime() - lastTime;
-
-      Assert.assertTrue(
-          "First build time ("
-              + timeOne
-              + ") is not greater than second build time ("
-              + timeTwo
-              + ")",
-          timeOne > timeTwo);
-    }
-
-    verifier.verifyErrorFreeLog();
-
->>>>>>> a46e33b5
     new Command("docker", "pull", imageReference).run();
     Assert.assertThat(
         new Command("docker", "inspect", imageReference).run(),
@@ -167,13 +148,7 @@
     Assert.assertEquals(
         "",
         buildAndRun(
-            emptyTestProject.getProjectRoot(),
-<<<<<<< HEAD
-            "gcr.io/jib-integration-testing/emptyimage:maven"));
-=======
-            "gcr.io/jib-integration-testing/emptyimage:maven",
-            false));
->>>>>>> a46e33b5
+            emptyTestProject.getProjectRoot(), "gcr.io/jib-integration-testing/emptyimage:maven"));
     Assert.assertEquals(
         "1970-01-01T00:00:00Z",
         new Command(
