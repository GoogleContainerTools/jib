--- conflicted
+++ resolved
@@ -33,11 +33,8 @@
 import java.util.Collections;
 import java.util.List;
 import java.util.Map;
-<<<<<<< HEAD
 import java.util.Optional;
-=======
 import java.util.function.Supplier;
->>>>>>> bde79c6f
 import org.apache.maven.execution.MavenExecutionRequest;
 import org.apache.maven.execution.MavenSession;
 import org.apache.maven.plugin.descriptor.PluginDescriptor;
@@ -129,8 +126,8 @@
   @Mock private Log mockLog;
   @Mock private TempDirectoryProvider mockTempDirectoryProvider;
 
-  private List<JibMavenPluginExtension> loadedExtensions = Collections.emptyList();
-  private final Supplier<List<JibMavenPluginExtension>> extensionLoader = () -> loadedExtensions;
+  private List<JibMavenPluginExtension<?>> loadedExtensions = Collections.emptyList();
+  private final Supplier<List<JibMavenPluginExtension<?>>> extensionLoader = () -> loadedExtensions;
   private final JibContainerBuilder containerBuilder = Jib.fromScratch();
 
   private MavenProjectProperties mavenProjectProperties;
@@ -154,13 +151,9 @@
 
   @Test
   public void testRunPluginExtensions_noExtensionsConfigured() throws JibPluginExtensionException {
-<<<<<<< HEAD
     JibMavenPluginExtension<?> extension =
         (buildPlan, properties, extraConfig, mavenData, logger) -> buildPlan;
-=======
-    JibMavenPluginExtension extension = (buildPlan, properties, mavenData, logger) -> buildPlan;
-    loadedExtensions = Arrays.asList(extension);
->>>>>>> bde79c6f
+    loadedExtensions = Arrays.asList(extension);
 
     JibContainerBuilder extendedBuilder =
         mavenProjectProperties.runPluginExtensions(Collections.emptyList(), containerBuilder);
@@ -257,11 +250,7 @@
         new BarExtension(
             (buildPlan, properties, extraConfig, mavenData, logger) ->
                 buildPlan.toBuilder().setBaseImage("bar").build());
-<<<<<<< HEAD
-    List<JibMavenPluginExtension<?>> extensions = Arrays.asList(fooExtension, barExtension);
-=======
     loadedExtensions = Arrays.asList(fooExtension, barExtension);
->>>>>>> bde79c6f
 
     JibContainerBuilder extendedBuilder1 =
         mavenProjectProperties.runPluginExtensions(
