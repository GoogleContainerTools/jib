--- conflicted
+++ resolved
@@ -554,13 +554,7 @@
       throws IOException, InterruptedException, VerificationException, DigestException {
     String targetImage = "localhost:5000/compleximage:maven" + System.nanoTime();
     Instant before = Instant.now();
-<<<<<<< HEAD
-    String output =
-        buildAndRunComplex(
-            targetImage, "testuser", "testpassword", localRegistry, "pom-complex.xml");
-=======
     String output = buildAndRunComplex(targetImage, "pom-complex.xml");
->>>>>>> 4e0e51cf
     Assert.assertEquals(
         "Hello, world. An argument.\n1970-01-01T00:00:01Z\nrwxr-xr-x\nrwxrwxrwx\nfoo\ncat\n"
             + "1970-01-01T00:00:01Z\n1970-01-01T00:00:01Z\n"
@@ -590,11 +584,7 @@
     Assert.assertEquals(
         "Hello, world. \n2019-06-17T16:30:00Z\nrw-r--r--\nrw-r--r--\n"
             + "foo\ncat\n2019-06-17T16:30:00Z\n2019-06-17T16:30:00Z\n",
-<<<<<<< HEAD
-        buildAndRunComplex(targetImage, "testuser", "testpassword", localRegistry, pom));
-=======
         buildAndRunComplex(targetImage, pom));
->>>>>>> 4e0e51cf
 
     String inspect =
         new Command("docker", "inspect", "-f", "{{.Created}}", targetImage).run().trim();
@@ -610,14 +600,8 @@
         "Hello, world. An argument.\n1970-01-01T00:00:01Z\nrwxr-xr-x\nrwxrwxrwx\nfoo\ncat\n"
             + "1970-01-01T00:00:01Z\n1970-01-01T00:00:01Z\n"
             + "-Xms512m\n-Xdebug\nenvvalue1\nenvvalue2\n",
-<<<<<<< HEAD
-        buildAndRunComplex(
-            targetImage, "testuser", "testpassword", localRegistry, "pom-complex.xml"));
-    assertWorkingDirectory("", targetImage);
-=======
         buildAndRunComplex(targetImage, "pom-complex.xml"));
     assertWorkingDirectory("/", targetImage);
->>>>>>> 4e0e51cf
   }
 
   @Test
@@ -628,14 +612,8 @@
         "Hello, world. An argument.\n1970-01-01T00:00:01Z\nrwxr-xr-x\nrwxrwxrwx\nfoo\ncat\n"
             + "1970-01-01T00:00:01Z\n1970-01-01T00:00:01Z\n"
             + "-Xms512m\n-Xdebug\nenvvalue1\nenvvalue2\n",
-<<<<<<< HEAD
-        buildAndRunComplex(
-            targetImage, "testuser", "testpassword", localRegistry, "pom-complex-properties.xml"));
-    assertWorkingDirectory("", targetImage);
-=======
         buildAndRunComplex(targetImage, "pom-complex-properties.xml"));
     assertWorkingDirectory("/", targetImage);
->>>>>>> 4e0e51cf
   }
 
   @Test
