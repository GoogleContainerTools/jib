--- conflicted
+++ resolved
@@ -41,13 +41,7 @@
   <properties>
     <project.build.sourceEncoding>UTF-8</project.build.sourceEncoding>
     <project.reporting.outputEncoding>UTF-8</project.reporting.outputEncoding>
-<<<<<<< HEAD
     <maven.compiler.release>11</maven.compiler.release>
-=======
-    <!-- Use <maven.compiler.release> instead when migrating to JDK 11. -->
-    <maven.compiler.source>8</maven.compiler.source>
-    <maven.compiler.target>8</maven.compiler.target>
->>>>>>> 9459d949
   </properties>
 
   <dependencies>
@@ -351,13 +345,7 @@
               <goal>compile</goal>
             </goals>
             <configuration>
-<<<<<<< HEAD
               <release>${maven.compiler.release}</release>
-=======
-              <!-- Use <release> instead when migrating to JDK 11. -->
-              <source>${maven.compiler.source}</source>
-              <target>${maven.compiler.target}</target>
->>>>>>> 9459d949
               <showDeprecation>true</showDeprecation>
               <showWarnings>true</showWarnings>
               <annotationProcessorPaths>
