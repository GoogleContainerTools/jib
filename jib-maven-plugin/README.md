![beta](https://img.shields.io/badge/stability-beta-darkorange.svg)
[![Maven Central](https://maven-badges.herokuapp.com/maven-central/com.google.cloud.tools/jib-maven-plugin/badge.svg)](https://maven-badges.herokuapp.com/maven-central/com.google.cloud.tools/jib-maven-plugin)
[![Gitter version](https://img.shields.io/gitter/room/gitterHQ/gitter.svg)](https://gitter.im/google/jib)

# Jib - Containerize your Maven project

Jib is a [Maven](https://maven.apache.org/) plugin for building Docker and [OCI](https://github.com/opencontainers/image-spec) images for your Java applications.

For information about the project, see the [Jib project README](../README.md).
For the Gradle plugin, see the [jib-gradle-plugin project](../jib-gradle-plugin).

## Upcoming Features

See [Milestones](https://github.com/GoogleContainerTools/jib/milestones) for planned features. [Get involved with the community](https://github.com/GoogleContainerTools/jib/tree/master#get-involved-with-the-community) for the latest updates.

## Quickstart

You can containerize your application easily with one command:

```shell
mvn compile com.google.cloud.tools:jib-maven-plugin:0.9.10:build -Dimage=<MY IMAGE>
```

This builds and pushes a container image for your application to a container registry. *If you encounter authentication issues, see [Authentication Methods](#authentication-methods).*

To build to a Docker daemon, use:

```shell
mvn compile com.google.cloud.tools:jib-maven-plugin:0.9.10:dockerBuild
```

If you would like to set up Jib as part of your Maven build, follow the guide below.

### Setup

In your Maven Java project, add the plugin to your `pom.xml`:

```xml
<project>
  ...
  <build>
    <plugins>
      ...
      <plugin>
        <groupId>com.google.cloud.tools</groupId>
        <artifactId>jib-maven-plugin</artifactId>
        <version>0.9.10</version>
        <configuration>
          <to>
            <image>myimage</image>
          </to>
        </configuration>
      </plugin>
      ...
    </plugins>
  </build>
  ...
</project>
```

### Configuration

Configure the plugin by setting the image to push to:

#### Using [Google Container Registry (GCR)](https://cloud.google.com/container-registry/)...

*Make sure you have the [`docker-credential-gcr` command line tool](https://cloud.google.com/container-registry/docs/advanced-authentication#docker_credential_helper). Jib automatically uses `docker-credential-gcr` for obtaining credentials. See [Authentication Methods](#authentication-methods) for other ways of authenticating.*

For example, to build the image `gcr.io/my-gcp-project/my-app`, the configuration would be:

```xml
<configuration>
  <to>
    <image>gcr.io/my-gcp-project/my-app</image>
  </to>
</configuration>
```

#### Using [Amazon Elastic Container Registry (ECR)](https://aws.amazon.com/ecr/)...

*Make sure you have the [`docker-credential-ecr-login` command line tool](https://github.com/awslabs/amazon-ecr-credential-helper). Jib automatically uses `docker-credential-ecr-login` for obtaining credentials. See [Authentication Methods](#authentication-methods) for other ways of authenticating.*

For example, to build the image `aws_account_id.dkr.ecr.region.amazonaws.com/my-app`, the configuration would be:

```xml
<configuration>
  <to>
    <image>aws_account_id.dkr.ecr.region.amazonaws.com/my-app</image>
  </to>
</configuration>
```

#### Using [Docker Hub Registry](https://hub.docker.com/)...

*Make sure you have a [docker-credential-helper](https://github.com/docker/docker-credential-helpers#available-programs) set up. For example, on macOS, the credential helper would be `docker-credential-osxkeychain`. See [Authentication Methods](#authentication-methods) for other ways of authenticating.*

For example, to build the image `my-docker-id/my-app`, the configuration would be:

```xml
<configuration>
  <to>
    <image>registry.hub.docker.com/my-docker-id/my-app</image>
  </to>
</configuration>
```

#### *TODO: Add more examples for common registries.*

### Build your image

Build your container image with:

```shell
mvn compile jib:build
```

Subsequent builds are much faster than the initial build.

*Having trouble? Let us know by [submitting an issue](/../../issues/new), contacting us on [Gitter](https://gitter.im/google/jib), or posting to the [Jib users forum](https://groups.google.com/forum/#!forum/jib-users).*

#### Build to Docker daemon

Jib can also build your image directly to a Docker daemon. This uses the `docker` command line tool and requires that you have `docker` available on your `PATH`.

```shell
mvn compile jib:dockerBuild
```

If you are using [`minikube`](https://github.com/kubernetes/minikube)'s remote Docker daemon, make sure you [set up the correct environment variables](https://github.com/kubernetes/minikube/blob/master/docs/reusing_the_docker_daemon.md) to point to the remote daemon:

```shell
eval $(minikube docker-env)
mvn compile jib:dockerBuild
```

#### Build an image tarball

You can build and save your image to disk as a tarball with:

```shell
mvn compile jib:buildTar
```

This builds and saves your image to `target/jib-image.tar`, which you can load into docker with:

```shell
docker load --input target/jib-image.tar
```

### Bind to a lifecycle

You can also bind `jib:build` to a Maven lifecycle, such as `package`, by adding the following execution to your `jib-maven-plugin` definition:

```xml
<plugin>
  <groupId>com.google.com.tools</groupId>
  <artifactId>jib-maven-plugin</artifactId>
  ...
  <executions>
    <execution>
      <phase>package</phase>
      <goals>
        <goal>build</goal>
      </goals>
    </execution>
  </executions>
</plugin>
```

Then, you can build your container image by running:

```shell
mvn package
```

### Export to a Docker context

Jib can also export a Docker context so that you can build with Docker, if needed:

```shell
mvn compile jib:exportDockerContext
```

The Docker context will be created at `target/jib-docker-context` by default. You can change this directory with the `targetDir` configuration option or the `jibTargetDir` parameter:

```shell
mvn compile jib:exportDockerContext -DjibTargetDir=my/docker/context/
```

You can then build your image with Docker:

```shell
docker build -t myimage my/docker/context/
```

## Extended Usage

Extended configuration options provide additional options for customizing the image build.

Field | Type | Default | Description
--- | --- | --- | ---
`to` | [`to`](#to-object) | *Required* | Configures the target image to build your application to.
`from` | [`from`](#from-object) | See [`from`](#from-object) | Configures the base image to build your application on top of.
`container` | [`container`](#container-object) | See [`container`](#container-object) | Configures the container that is run from your image.
<<<<<<< HEAD
=======
`useOnlyProjectCache` | boolean | `false` | If set to true, Jib does not share a cache between different Maven projects.
>>>>>>> 95e374ea
`allowInsecureRegistries` | boolean | `false` | If set to true, Jib ignores HTTPS certificate errors and may fall back to HTTP as a last resort. Leaving this parameter set to `false` is strongly recommended, since HTTP communication is unencrypted and visible to others on the network, and insecure HTTPS is no better than plain HTTP. [If accessing a registry with a self-signed certificate, adding the certificate to your Java runtime's trusted keys](https://github.com/GoogleContainerTools/jib/tree/master/docs/self_sign_cert.md) may be an alternative to enabling this option.
`skip` | boolean | `false` | If set to true, Jib execution is skipped (useful for multi-module projects). This can also be specified via the `-Djib.skip` command line option.
`useOnlyProjectCache` | boolean | `false` | If set to true, Jib does not share a cache between different Gradle projects.

<a name="from-object"></a>`from` is an object with the following properties:

Property | Type | Default | Description
--- | --- | --- | ---
`image` | string | `gcr.io/distroless/java` | The image reference for the base image.
`auth` | [`auth`](#auth-object) | *None* | Specify credentials directly (alternative to `credHelper`).
`credHelper` | string | *None* | Suffix for the credential helper that can authenticate pulling the base image (following `docker-credential-`).

<a name="to-object"></a>`to` is an object with the following properties:

Property | Type | Default | Description
--- | --- | --- | ---
`image` | string | *Required* | The image reference for the target image. This can also be specified via the `-Dimage` command line option.
`auth` | [`auth`](#auth-object) | *None* | Specify credentials directly (alternative to `credHelper`).
`credHelper` | string | *None* | Suffix for the credential helper that can authenticate pulling the base image (following `docker-credential-`).

<a name="auth-object"></a>`auth` is an object with the following properties (see [Using Specific Credentials](#using-specific-credentials)):

Property | Type
--- | ---
`username` | `String`
`password` | `String`

<a name="container-object"></a>`container` is an object with the following properties:

Property | Type | Default | Description
--- | --- | --- | ---
`args` | list | *None* | Default main method arguments to run your application with.
`entrypoint` | list | *None* | The command to start the container with (similar to Docker's [ENTRYPOINT](https://docs.docker.com/engine/reference/builder/#entrypoint) instruction). If set, then `jvmFlags` and `mainClass` are ignored.
`environment` | map | *None* | Key-value pairs for setting environment variables on the container (similar to Docker's [ENV](https://docs.docker.com/engine/reference/builder/#env) instruction).
`format` | string | `Docker` | Use `OCI` to build an [OCI container image](https://www.opencontainers.org/).
`jvmFlags` | list | *None* | Additional flags to pass into the JVM when running your application.
`labels` | map | *None* | Key-value pairs for applying image metadata (similar to Docker's [LABEL](https://docs.docker.com/engine/reference/builder/#label) instruction).
`mainClass` | string | *Inferred\** | The main class to launch the application from.
`ports` | list | *None* | Ports that the container exposes at runtime (similar to Docker's [EXPOSE](https://docs.docker.com/engine/reference/builder/#expose) instruction).
`useCurrentTimestamp` | boolean | `false` | By default, Jib wipes all timestamps to guarantee reproducibility. If this parameter is set to `true`, Jib will set the image's creation timestamp to the time of the build, which sacrifices reproducibility for easily being able to tell when your image was created.

You can also configure HTTP connection/read timeouts for registry interactions using the `jib.httpTimeout` system property, configured in milliseconds via commandline (the default is `20000`; you can also set it to `0` for infinite timeout):

```shell
mvn compile jib:build -Djib.httpTimeout=3000
```

*\* Uses `mainClass` from `maven-jar-plugin` or tries to find a valid main class.*

### Example

In this configuration, the image:
* Is built from a base of `openjdk:alpine` (pulled from Docker Hub)
* Is pushed to `localhost:5000/my-image:built-with-jib`
* Runs by calling `java -Xms512m -Xdebug -Xmy:flag=jib-rules -cp app/libs/*:app/resources:app/classes mypackage.MyApp some args`
* Exposes port 1000 for tcp (default), and ports 2000, 2001, 2002, and 2003 for udp
* Has two labels (key1:value1 and key2:value2)
* Is built as OCI format

```xml
<configuration>
  <from>
    <image>openjdk:alpine</image>
  </from>
  <to>
    <image>localhost:5000/my-image:built-with-jib</image>
    <credHelper>osxkeychain</credHelper>
  </to>
  <container>
    <jvmFlags>
      <jvmFlag>-Xms512m</jvmFlag>
      <jvmFlag>-Xdebug</jvmFlag>
      <jvmFlag>-Xmy:flag=jib-rules</jvmFlag>
    </jvmFlags>
    <mainClass>mypackage.MyApp</mainClass>
    <args>
      <arg>some</arg>
      <arg>args</arg>
    </args>
    <ports>
      <port>1000</port>
      <port>2000-2003/udp</port>
    </ports>
    <labels>
      <key1>value1</key1>
      <key2>value2</key2>
    </labels>
    <format>OCI</format>
  </container>
</configuration>
```

### Adding Arbitrary Files to the Image

*\* Note: this is an incubating feature and may change in the future.*

You can add arbitrary, non-classpath files to the image by placing them in a `src/main/jib` directory. This will copy all files within the `jib` folder to the image's root directory, maintaining the same structure (e.g. if you have a text file at `src/main/jib/dir/hello.txt`, then your image will contain `/dir/hello.txt` after being built with Jib).

You can configure a different directory by using the `extraDirectory` parameter in your `pom.xml`:

```xml
<configuration>
  ...
  <!-- Copies files from 'src/main/custom-extra-dir' instead of 'src/main/jib' -->
  <extraDirectory>${project.basedir}/src/main/custom-extra-dir</extraDirectory>
  ...
</configuration>
```

### Authentication Methods

Pushing/pulling from private registries require authorization credentials. These can be [retrieved using Docker credential helpers](#using-docker-credential-helpers) or [defined in your Maven settings](#using-maven-settings). If you do not define credentials explicitly, Jib will try to [use credentials defined in your Docker config](/../../issues/101) or infer common credential helpers.

#### Using Docker Credential Helpers

Docker credential helpers are CLI tools that handle authentication with various registries.

Some common credential helpers include:

* Google Container Registry: [`docker-credential-gcr`](https://cloud.google.com/container-registry/docs/advanced-authentication#docker_credential_helper)
* AWS Elastic Container Registry: [`docker-credential-ecr-login`](https://github.com/awslabs/amazon-ecr-credential-helper)
* Docker Hub Registry: [`docker-credential-*`](https://github.com/docker/docker-credential-helpers)
<!--* Azure Container Registry: [`docker-credential-acr-*`](https://github.com/Azure/acr-docker-credential-helper)
-->

Configure credential helpers to use by specifying them as a `credHelper` for their respective image.

*Example configuration:*
```xml
<configuration>
  ...
  <from>
    <image>aws_account_id.dkr.ecr.region.amazonaws.com/my-base-image</image>
    <credHelper>ecr-login</credHelper>
  </from>
  <to>
    <image>gcr.io/my-gcp-project/my-app</image>
    <credHelper>gcr</credHelper>
  </to>
  ...
</configuration>
```

#### Using Specific Credentials

You can specify credentials directly in the `<auth>` parameter for the `from` and/or `to` images. In the example below, `to` credentials are retrieved from the `REGISTRY_USERNAME` and `REGISTRY_PASSWORD` environment variables.

```xml
<configuration>
  ...
  <from>
    <image>aws_account_id.dkr.ecr.region.amazonaws.com/my-base-image</image>
    <auth>
      <username>my_username</username>
      <password>my_password</password>
    </auth>
  </from>
  <to>
    <image>gcr.io/my-gcp-project/my-app</image>
    <auth>
      <username>${env.REGISTRY_USERNAME}</username>
      <password>${env.REGISTRY_PASSWORD}</password>
    </auth>
  </to>
  ...
</configuration>
```

Alternatively, you can specify credentials via commandline using the following system properties.

Property | Description
--- | ---
`-Djib.from.auth.username` | Username for base image registry.
`-Djib.from.auth.password` | Password for base image registry.
`-Djib.to.auth.username` | Username for target image registry.
`-Djib.to.auth.password` | Password for target image registry.

e.g. `mvn compile jib:build -Djib.to.auth.username=user -Djib.to.auth.password=pass`

**Note:** This method of authentication should be used only as a last resort, as it is insecure to make your password visible in plain text.

#### Using Maven Settings

Registry credentials can be added to your [Maven settings](https://maven.apache.org/settings.html). These credentials will be used if credentials could not be found in any specified Docker credential helpers.

If you're considering putting credentials in Maven, we highly *recommend* using [maven password encryption](https://maven.apache.org/guides/mini/guide-encryption.html).

*Example `settings.xml`:*
```xml
<settings>
  ...
  <servers>
    ...
    <server>
      <id>MY_REGISTRY</id>
      <username>MY_USERNAME</username>
      <password>{MY_SECRET}</password>
    </server>
  </servers>
</settings>
```

* The `id` field should be the registry server these credentials are for.
* We *do not* recommend putting your raw password in `settings.xml`.

## How Jib Works

See the [Jib project README](/../../#how-jib-works).

## Frequently Asked Questions (FAQ)

See the [Jib project FAQ](../docs/faq.md).

## Community

See the [Jib project README](/../../#community).

[![Analytics](https://cloud-tools-for-java-metrics.appspot.com/UA-121724379-2/jib-maven-plugin)](https://github.com/igrigorik/ga-beacon)<|MERGE_RESOLUTION|>--- conflicted
+++ resolved
@@ -202,13 +202,9 @@
 `to` | [`to`](#to-object) | *Required* | Configures the target image to build your application to.
 `from` | [`from`](#from-object) | See [`from`](#from-object) | Configures the base image to build your application on top of.
 `container` | [`container`](#container-object) | See [`container`](#container-object) | Configures the container that is run from your image.
-<<<<<<< HEAD
-=======
-`useOnlyProjectCache` | boolean | `false` | If set to true, Jib does not share a cache between different Maven projects.
->>>>>>> 95e374ea
 `allowInsecureRegistries` | boolean | `false` | If set to true, Jib ignores HTTPS certificate errors and may fall back to HTTP as a last resort. Leaving this parameter set to `false` is strongly recommended, since HTTP communication is unencrypted and visible to others on the network, and insecure HTTPS is no better than plain HTTP. [If accessing a registry with a self-signed certificate, adding the certificate to your Java runtime's trusted keys](https://github.com/GoogleContainerTools/jib/tree/master/docs/self_sign_cert.md) may be an alternative to enabling this option.
 `skip` | boolean | `false` | If set to true, Jib execution is skipped (useful for multi-module projects). This can also be specified via the `-Djib.skip` command line option.
-`useOnlyProjectCache` | boolean | `false` | If set to true, Jib does not share a cache between different Gradle projects.
+`useOnlyProjectCache` | boolean | `false` | If set to true, Jib does not share a cache between different Maven projects.
 
 <a name="from-object"></a>`from` is an object with the following properties:
 
