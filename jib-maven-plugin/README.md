![beta](https://img.shields.io/badge/stability-beta-darkorange.svg)
[![Maven Central](https://maven-badges.herokuapp.com/maven-central/com.google.cloud.tools/jib-maven-plugin/badge.svg)](https://maven-badges.herokuapp.com/maven-central/com.google.cloud.tools/jib-maven-plugin)
[![Gitter version](https://img.shields.io/gitter/room/gitterHQ/gitter.svg)](https://gitter.im/google/jib)

# Jib - Containerize your Maven project

Jib is a [Maven](https://maven.apache.org/) plugin for building Docker and [OCI](https://github.com/opencontainers/image-spec) images for your Java applications.

For information about the project, see the [Jib project README](../README.md).
For the Gradle plugin, see the [jib-gradle-plugin project](../jib-gradle-plugin).

## Table of Contents

* [Upcoming Features](#upcoming-features)
* [Quickstart](#quickstart)
  * [Setup](#setup)
  * [Configuration](#configuration)
  * [Build your image](#build-your-image)
    * [Build to Docker Daemon](#build-to-docker-daemon)
    * [Build an image tarball](#build-an-image-tarball)
  * [Bind to a lifecycle](#bind-to-a-lifecycle)
  * [Additional Build Artifacts](#additional-build-artifacts)
* [Extended Usage](#extended-usage)
  * [System Properties](#system-properties)
  * [Example](#example)
  * [Adding Arbitrary Files to the Image](#adding-arbitrary-files-to-the-image)
  * [Authentication Methods](#authentication-methods)
    * [Using Docker Credential Helpers](#using-docker-credential-helpers)
    * [Using Specific Credentials](#using-specific-credentials)
  * [WAR Projects](#war-projects)
* [How Jib Works](#how-jib-works)
* [Frequently Asked Questions (FAQ)](#frequently-asked-questions-faq)
* [Community](#community)

## Upcoming Features

See [Milestones](https://github.com/GoogleContainerTools/jib/milestones) for planned features. [Get involved with the community](https://github.com/GoogleContainerTools/jib/tree/master#get-involved-with-the-community) for the latest updates.

## Quickstart

You can containerize your application easily with one command:

```shell
mvn compile com.google.cloud.tools:jib-maven-plugin:0.10.1:build -Dimage=<MY IMAGE>
```

This builds and pushes a container image for your application to a container registry. *If you encounter authentication issues, see [Authentication Methods](#authentication-methods).*

To build to a Docker daemon, use:

```shell
mvn compile com.google.cloud.tools:jib-maven-plugin:0.10.1:dockerBuild
```

If you would like to set up Jib as part of your Maven build, follow the guide below.

### Setup

In your Maven Java project, add the plugin to your `pom.xml`:

```xml
<project>
  ...
  <build>
    <plugins>
      ...
      <plugin>
        <groupId>com.google.cloud.tools</groupId>
        <artifactId>jib-maven-plugin</artifactId>
        <version>0.10.1</version>
        <configuration>
          <to>
            <image>myimage</image>
          </to>
        </configuration>
      </plugin>
      ...
    </plugins>
  </build>
  ...
</project>
```

### Configuration

Configure the plugin by setting the image to push to:

#### Using [Google Container Registry (GCR)](https://cloud.google.com/container-registry/)...

*Make sure you have the [`docker-credential-gcr` command line tool](https://cloud.google.com/container-registry/docs/advanced-authentication#docker_credential_helper). Jib automatically uses `docker-credential-gcr` for obtaining credentials. See [Authentication Methods](#authentication-methods) for other ways of authenticating.*

For example, to build the image `gcr.io/my-gcp-project/my-app`, the configuration would be:

```xml
<configuration>
  <to>
    <image>gcr.io/my-gcp-project/my-app</image>
  </to>
</configuration>
```

#### Using [Amazon Elastic Container Registry (ECR)](https://aws.amazon.com/ecr/)...

*Make sure you have the [`docker-credential-ecr-login` command line tool](https://github.com/awslabs/amazon-ecr-credential-helper). Jib automatically uses `docker-credential-ecr-login` for obtaining credentials. See [Authentication Methods](#authentication-methods) for other ways of authenticating.*

For example, to build the image `aws_account_id.dkr.ecr.region.amazonaws.com/my-app`, the configuration would be:

```xml
<configuration>
  <to>
    <image>aws_account_id.dkr.ecr.region.amazonaws.com/my-app</image>
  </to>
</configuration>
```

#### Using [Docker Hub Registry](https://hub.docker.com/)...

*Make sure you have a [docker-credential-helper](https://github.com/docker/docker-credential-helpers#available-programs) set up. For example, on macOS, the credential helper would be `docker-credential-osxkeychain`. See [Authentication Methods](#authentication-methods) for other ways of authenticating.*

For example, to build the image `my-docker-id/my-app`, the configuration would be:

```xml
<configuration>
  <to>
    <image>registry.hub.docker.com/my-docker-id/my-app</image>
  </to>
</configuration>
```

#### *TODO: Add more examples for common registries.*

### Build your image

Build your container image with:

```shell
mvn compile jib:build
```

Subsequent builds are much faster than the initial build.

*Having trouble? Let us know by [submitting an issue](/../../issues/new), contacting us on [Gitter](https://gitter.im/google/jib), or posting to the [Jib users forum](https://groups.google.com/forum/#!forum/jib-users).*

#### Build to Docker daemon

Jib can also build your image directly to a Docker daemon. This uses the `docker` command line tool and requires that you have `docker` available on your `PATH`.

```shell
mvn compile jib:dockerBuild
```

If you are using [`minikube`](https://github.com/kubernetes/minikube)'s remote Docker daemon, make sure you [set up the correct environment variables](https://github.com/kubernetes/minikube/blob/master/docs/reusing_the_docker_daemon.md) to point to the remote daemon:

```shell
eval $(minikube docker-env)
mvn compile jib:dockerBuild
```

#### Build an image tarball

You can build and save your image to disk as a tarball with:

```shell
mvn compile jib:buildTar
```

This builds and saves your image to `target/jib-image.tar`, which you can load into docker with:

```shell
docker load --input target/jib-image.tar
```

### Bind to a lifecycle

You can also bind `jib:build` to a Maven lifecycle, such as `package`, by adding the following execution to your `jib-maven-plugin` definition:

```xml
<plugin>
  <groupId>com.google.com.tools</groupId>
  <artifactId>jib-maven-plugin</artifactId>
  ...
  <executions>
    <execution>
      <phase>package</phase>
      <goals>
        <goal>build</goal>
      </goals>
    </execution>
  </executions>
</plugin>
```

Then, you can build your container image by running:

```shell
mvn package
```

### Additional Build Artifacts

As part of an image build, Jib also writes out the _image digest_ to
`target/jib-image.digest`, as well as the _image ID_ to `target/jib-image.id`.

## Extended Usage

Extended configuration options provide additional options for customizing the image build.

Field | Type | Default | Description
--- | --- | --- | ---
`to` | [`to`](#to-object) | *Required* | Configures the target image to build your application to.
`from` | [`from`](#from-object) | See [`from`](#from-object) | Configures the base image to build your application on top of.
`container` | [`container`](#container-object) | See [`container`](#container-object) | Configures the container that is run from your image.
`extraDirectory` | [`extraDirectory`](#extradirectory-object) / string | `(project-dir)/src/main/jib` | Configures the directory used to add arbitrary files to the image.
`allowInsecureRegistries` | boolean | `false` | If set to true, Jib ignores HTTPS certificate errors and may fall back to HTTP as a last resort. Leaving this parameter set to `false` is strongly recommended, since HTTP communication is unencrypted and visible to others on the network, and insecure HTTPS is no better than plain HTTP. [If accessing a registry with a self-signed certificate, adding the certificate to your Java runtime's trusted keys](https://github.com/GoogleContainerTools/jib/tree/master/docs/self_sign_cert.md) may be an alternative to enabling this option.
`skip` | boolean | `false` | If set to true, Jib execution is skipped (useful for multi-module projects). This can also be specified via the `-Djib.skip` command line option.

<a name="from-object"></a>`from` is an object with the following properties:

Property | Type | Default | Description
--- | --- | --- | ---
`image` | string | `gcr.io/distroless/java` | The image reference for the base image.
`auth` | [`auth`](#auth-object) | *None* | Specify credentials directly (alternative to `credHelper`).
`credHelper` | string | *None* | Specifies a credential helper that can authenticate pulling the base image. This parameter can either be configured as an absolute path to the credential helper executable or as a credential helper suffix (following `docker-credential-`).

<a name="to-object"></a>`to` is an object with the following properties:

Property | Type | Default | Description
--- | --- | --- | ---
`image` | string | *Required* | The image reference for the target image. This can also be specified via the `-Dimage` command line option.
`auth` | [`auth`](#auth-object) | *None* | Specify credentials directly (alternative to `credHelper`).
`credHelper` | string | *None* | Specifies a credential helper that can authenticate pushing the target image. This parameter can either be configured as an absolute path to the credential helper executable or as a credential helper suffix (following `docker-credential-`).
`tags` | list | *None* | Additional tags to push to.

<a name="auth-object"></a>`auth` is an object with the following properties (see [Using Specific Credentials](#using-specific-credentials)):

Property | Type
--- | ---
`username` | `String`
`password` | `String`

<a name="container-object"></a>`container` is an object with the following properties:

Property | Type | Default | Description
--- | --- | --- | ---
`appRoot` | string | `/app` | The root directory on the container where the app's contents are placed. Particularly useful for WAR-packaging projects to work with different Servlet engine base images by designating where to put exploded WAR contents; see [WAR usage](#war-projects) as an example.
`args` | list | *None* | Additional program arguments appended to the command to start the container (similar to Docker's [CMD](https://docs.docker.com/engine/reference/builder/#cmd) instruction in relation with [ENTRYPOINT](https://docs.docker.com/engine/reference/builder/#entrypoint)). In the default case where you do not set a custom `entrypoint`, this parameter is effectively the arguments to the main method of your Java application.
`entrypoint` | list | *None* | The command to start the container with (similar to Docker's [ENTRYPOINT](https://docs.docker.com/engine/reference/builder/#entrypoint) instruction). If set, then `jvmFlags` and `mainClass` are ignored. You may also set `<entrypoint>INHERIT</entrypoint>` to indicate that the `entrypoint` and `args` should be inherited from the base image.\*
`environment` | map | *None* | Key-value pairs for setting environment variables on the container (similar to Docker's [ENV](https://docs.docker.com/engine/reference/builder/#env) instruction).
`format` | string | `Docker` | Use `OCI` to build an [OCI container image](https://www.opencontainers.org/).
`jvmFlags` | list | *None* | Additional flags to pass into the JVM when running your application.
`labels` | map | *None* | Key-value pairs for applying image metadata (similar to Docker's [LABEL](https://docs.docker.com/engine/reference/builder/#label) instruction).
`mainClass` | string | *Inferred*\*\* | The main class to launch the application from.
`ports` | list | *None* | Ports that the container exposes at runtime (similar to Docker's [EXPOSE](https://docs.docker.com/engine/reference/builder/#expose) instruction).
`useCurrentTimestamp` | boolean | `false` | By default, Jib wipes all timestamps to guarantee reproducibility. If this parameter is set to `true`, Jib will set the image's creation timestamp to the time of the build, which sacrifices reproducibility for easily being able to tell when your image was created.
`user` | string | *None* | The user and group to run the container as. The value can be a username or UID along with an optional groupname or GID. The following are all valid: `user`, `uid`, `user:group`, `uid:gid`, `uid:group`, `user:gid`.
`volumes` | list | *None* | Specifies a list of mount points on the container.
`workingDirectory` | string | *None* | The working directory in the container.

<a name="extradirectory-object"></a>`extraDirectory` is an object with the following properties (see [Adding Arbitrary Files to the Image](#adding-arbitrary-files-to-the-image)):

Property | Type
--- | ---
`path` | string
`permissions` | list

#### System Properties

Each of these parameters is configurable via commandline using system properties. Jib's system properties follow the same naming convention as the configuration parameters, with each level separated by dots (i.e. `-Djib.parameterName[.nestedParameter.[...]]=value`). Some examples are below:
```shell
mvn compile jib:build \
    -Djib.to.image=myregistry/myimage:latest \
    -Djib.to.auth.username=$USERNAME \
    -Djib.to.auth.password=$PASSWORD

mvn compile jib:dockerBuild \
    -Djib.container.environment=key1="value1",key2="value2" \
    -Djib.container.args=arg1,arg2,arg3
<<<<<<< HEAD

mvn jib:buildTar -Djib.useOnlyProjectCache=true
=======
>>>>>>> 3f29f93f
```

The following table contains additional system properties that are not available as build configuration parameters:

Property | Type | Default | Description
--- | --- | --- | ---
`jib.httpTimeout` | int | `20000` | HTTP connection/read timeout for registry interactions, in milliseconds. Use a value of `0` for an infinite timeout.
`jib.useOnlyProjectCache` | boolean | `false` | If set to true, Jib does not share a cache between different Maven projects.

*\* If you configure `args` while `entrypoint` is set to `'INHERIT'`, the configured `args` value will take precedence over the CMD propagated from the base image.*

*\*\* Uses the main class defined in the `jar` task or tries to find a valid main class.*

### Example

In this configuration, the image:
* Is built from a base of `openjdk:alpine` (pulled from Docker Hub)
* Is pushed to `localhost:5000/my-image:built-with-jib`, `localhost:5000/my-image:tag2`, and `localhost:5000/my-image:latest`
* Runs by calling `java -Xms512m -Xdebug -Xmy:flag=jib-rules -cp app/libs/*:app/resources:app/classes mypackage.MyApp some args`
* Exposes port 1000 for tcp (default), and ports 2000, 2001, 2002, and 2003 for udp
* Has two labels (key1:value1 and key2:value2)
* Is built as OCI format

```xml
<configuration>
  <from>
    <image>openjdk:alpine</image>
  </from>
  <to>
    <image>localhost:5000/my-image:built-with-jib</image>
    <credHelper>osxkeychain</credHelper>
    <tags>
      <tag>tag2</tag>
      <tag>latest</tag>
    </tags>
  </to>
  <container>
    <jvmFlags>
      <jvmFlag>-Xms512m</jvmFlag>
      <jvmFlag>-Xdebug</jvmFlag>
      <jvmFlag>-Xmy:flag=jib-rules</jvmFlag>
    </jvmFlags>
    <mainClass>mypackage.MyApp</mainClass>
    <args>
      <arg>some</arg>
      <arg>args</arg>
    </args>
    <ports>
      <port>1000</port>
      <port>2000-2003/udp</port>
    </ports>
    <labels>
      <key1>value1</key1>
      <key2>value2</key2>
    </labels>
    <format>OCI</format>
  </container>
</configuration>
```

### Adding Arbitrary Files to the Image

*\* Note: this is an incubating feature and may change in the future.*

You can add arbitrary, non-classpath files to the image by placing them in a `src/main/jib` directory. This will copy all files within the `jib` folder to the image's root directory, maintaining the same structure (e.g. if you have a text file at `src/main/jib/dir/hello.txt`, then your image will contain `/dir/hello.txt` after being built with Jib).

You can configure a different directory by using the `<extraDirectory>` parameter in your `pom.xml`:
```xml
<configuration>
  <!-- Copies files from 'src/main/custom-extra-dir' instead of 'src/main/jib' -->
  <extraDirectory>${project.basedir}/src/main/custom-extra-dir</extraDirectory>
</configuration>
```

Alternatively, the `<extraDirectory>` parameter can be used as an object to set a custom extra directory, as well as the extra files' permissions on the container:

```xml
<configuration>
  <extraDirectory>
    <path>${project.basedir}/src/main/custom-extra-dir</path> <!-- Copies files from 'src/main/custom-extra-dir' -->
    <permissions>
      <permission>
        <file>/path/on/container/to/fileA</file>
        <mode>755</mode> <!-- Read/write/execute for owner, read/execute for group/other -->
      </permission>
      <permission>
        <file>/path/to/another/file</file>
        <mode>644</mode> <!-- Read/write for owner, read-only for group/other -->
      </permission>
    </permissions>
  </extraDirectory>
</configuration>
```

### Authentication Methods

Pushing/pulling from private registries require authorization credentials. These can be [retrieved using Docker credential helpers](#using-docker-credential-helpers) or [defined in your Maven settings](#using-maven-settings). If you do not define credentials explicitly, Jib will try to [use credentials defined in your Docker config](/../../issues/101) or infer common credential helpers.

#### Using Docker Credential Helpers

Docker credential helpers are CLI tools that handle authentication with various registries.

Some common credential helpers include:

* Google Container Registry: [`docker-credential-gcr`](https://cloud.google.com/container-registry/docs/advanced-authentication#docker_credential_helper)
* AWS Elastic Container Registry: [`docker-credential-ecr-login`](https://github.com/awslabs/amazon-ecr-credential-helper)
* Docker Hub Registry: [`docker-credential-*`](https://github.com/docker/docker-credential-helpers)
<!--* Azure Container Registry: [`docker-credential-acr-*`](https://github.com/Azure/acr-docker-credential-helper)
-->

Configure credential helpers to use by specifying them as a `credHelper` for their respective image.

*Example configuration:*
```xml
<configuration>
  ...
  <from>
    <image>aws_account_id.dkr.ecr.region.amazonaws.com/my-base-image</image>
    <credHelper>ecr-login</credHelper>
  </from>
  <to>
    <image>gcr.io/my-gcp-project/my-app</image>
    <credHelper>gcr</credHelper>
  </to>
  ...
</configuration>
```

#### Using Specific Credentials

You can specify credentials directly in the `<auth>` parameter for the `from` and/or `to` images. In the example below, `to` credentials are retrieved from the `REGISTRY_USERNAME` and `REGISTRY_PASSWORD` environment variables.

```xml
<configuration>
  ...
  <from>
    <image>aws_account_id.dkr.ecr.region.amazonaws.com/my-base-image</image>
    <auth>
      <username>my_username</username>
      <password>my_password</password>
    </auth>
  </from>
  <to>
    <image>gcr.io/my-gcp-project/my-app</image>
    <auth>
      <username>${env.REGISTRY_USERNAME}</username>
      <password>${env.REGISTRY_PASSWORD}</password>
    </auth>
  </to>
  ...
</configuration>
```

Alternatively, you can specify credentials via commandline using the following system properties.

Property | Description
--- | ---
`-Djib.from.auth.username` | Username for base image registry.
`-Djib.from.auth.password` | Password for base image registry.
`-Djib.to.auth.username` | Username for target image registry.
`-Djib.to.auth.password` | Password for target image registry.

e.g. `mvn compile jib:build -Djib.to.auth.username=user -Djib.to.auth.password=pass`

**Note:** This method of authentication should be used only as a last resort, as it is insecure to make your password visible in plain text.

#### Using Maven Settings

Registry credentials can be added to your [Maven settings](https://maven.apache.org/settings.html). These credentials will be used if credentials could not be found in any specified Docker credential helpers.

If you're considering putting credentials in Maven, we highly *recommend* using [maven password encryption](https://maven.apache.org/guides/mini/guide-encryption.html).

*Example `settings.xml`:*
```xml
<settings>
  ...
  <servers>
    ...
    <server>
      <id>MY_REGISTRY</id>
      <username>MY_USERNAME</username>
      <password>{MY_SECRET}</password>
    </server>
  </servers>
</settings>
```

* The `id` field should be the registry server these credentials are for.
* We *do not* recommend putting your raw password in `settings.xml`.

### WAR Projects

Jib also containerizes WAR projects. If the Maven project uses [the `war`-packaging type](https://maven.apache.org/plugins/maven-war-plugin/index.html), Jib will by default use the [distroless Jetty](https://github.com/GoogleContainerTools/distroless/tree/master/java/jetty) as a base image to deploy the project WAR. No extra configuration is necessary other than having the packaging type to `war`.

Note that Jib will work slightly differently for WAR projects from JAR projects:
   - `<container><mainClass>` and `<container><jvmFlags>` are ignored.
   - The WAR will be exploded into `/jetty/webapps/ROOT`, which is the expected WAR location for the distroless Jetty base image.

To use a different Servlet engine base image, you can customize `<container><appRoot>`, `<container><entrypoint>`, and `<container><args>`. If you do not set `entrypoint` or `args`, Jib will inherit the `ENTRYPOINT` and `CMD` of the base image, so in many cases, you may need to configure them. However, you will most likely have to set `<container><appRoot>` to a proper location depending on the base image. Here is an example of using a Tomcat image:

```xml
<configuration>
  <from>
    <image>tomcat:8.5-jre8-alpine</image>
  </from>
  <container>
    <!-
      For demonstration only: this directory in the base image contains a Tomcat default
      app (welcome page), so you may first want to delete this directory in the base image.
    -->
    <appRoot>/usr/local/tomcat/webapps/ROOT</appRoot>
  </container>
</configuration>
```

## How Jib Works

See the [Jib project README](/../../#how-jib-works).

## Frequently Asked Questions (FAQ)

See the [Jib project FAQ](../docs/faq.md).

## Community

See the [Jib project README](/../../#community).

[![Analytics](https://cloud-tools-for-java-metrics.appspot.com/UA-121724379-2/jib-maven-plugin)](https://github.com/igrigorik/ga-beacon)<|MERGE_RESOLUTION|>--- conflicted
+++ resolved
@@ -275,11 +275,6 @@
 mvn compile jib:dockerBuild \
     -Djib.container.environment=key1="value1",key2="value2" \
     -Djib.container.args=arg1,arg2,arg3
-<<<<<<< HEAD
-
-mvn jib:buildTar -Djib.useOnlyProjectCache=true
-=======
->>>>>>> 3f29f93f
 ```
 
 The following table contains additional system properties that are not available as build configuration parameters:
