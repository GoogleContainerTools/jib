/*
 * Copyright 2020 Google LLC.
 *
 * Licensed under the Apache License, Version 2.0 (the "License"); you may not
 * use this file except in compliance with the License. You may obtain a copy of
 * the License at
 *
 *      http://www.apache.org/licenses/LICENSE-2.0
 *
 * Unless required by applicable law or agreed to in writing, software
 * distributed under the License is distributed on an "AS IS" BASIS, WITHOUT
 * WARRANTIES OR CONDITIONS OF ANY KIND, either express or implied. See the
 * License for the specific language governing permissions and limitations under
 * the License.
 */

package com.google.cloud.tools.jib.cli.cli2;

import static com.google.common.truth.Truth.assertThat;
import static com.google.common.truth.Truth8.assertThat;
import static org.junit.Assert.assertThrows;

import com.google.cloud.tools.jib.api.Credential;
import com.google.cloud.tools.jib.cli.cli2.logging.Verbosity;
import com.google.common.collect.ImmutableList;
import com.google.common.collect.ImmutableMap;
import java.nio.file.Paths;
import junitparams.JUnitParamsRunner;
import junitparams.Parameters;
import org.apache.commons.lang3.ArrayUtils;
import org.junit.Test;
import org.junit.runner.RunWith;
import picocli.CommandLine;
import picocli.CommandLine.MissingParameterException;

@RunWith(JUnitParamsRunner.class)
public class BuildTest {
  @Test
  public void testParse_missingRequiredParams() {
    MissingParameterException mpe =
        assertThrows(
            MissingParameterException.class, () -> CommandLine.populateCommand(new Build(), ""));
    assertThat(mpe.getMessage()).isEqualTo("Missing required option: '--target=<target-image>'");
  }

  @Test
  public void testParse_defaults() {
    Build buildCommand = CommandLine.populateCommand(new Build(), "-t", "test-image-ref");
    CommonCliOptions commonCliOptions = buildCommand.commonCliOptions;
    assertThat(commonCliOptions.getTargetImage()).isEqualTo("test-image-ref");
    assertThat(commonCliOptions.getUsernamePassword()).isEmpty();
    assertThat(commonCliOptions.getToUsernamePassword()).isEmpty();
    assertThat(commonCliOptions.getFromUsernamePassword()).isEmpty();
    assertThat(commonCliOptions.getCredentialHelper()).isEmpty();
    assertThat(commonCliOptions.getToCredentialHelper()).isEmpty();
    assertThat(commonCliOptions.getFromCredentialHelper()).isEmpty();
    assertThat(buildCommand.getBuildFile()).isEqualTo(Paths.get("./jib.yaml"));
    assertThat(buildCommand.getContextRoot()).isEqualTo(Paths.get("."));
    assertThat(commonCliOptions.getAdditionalTags()).isEmpty();
    assertThat(buildCommand.getTemplateParameters()).isEmpty();
    assertThat(commonCliOptions.getApplicationCache()).isEmpty();
    assertThat(commonCliOptions.getBaseImageCache()).isEmpty();
    assertThat(commonCliOptions.isAllowInsecureRegistries()).isFalse();
    assertThat(commonCliOptions.isSendCredentialsOverHttp()).isFalse();
    assertThat(commonCliOptions.getVerbosity()).isEqualTo(Verbosity.lifecycle);
    assertThat(commonCliOptions.isStacktrace()).isFalse();
    assertThat(commonCliOptions.isHttpTrace()).isFalse();
    assertThat(commonCliOptions.isSerialize()).isFalse();
  }

  @Test
  public void testParse_shortFormParams() {
    Build buildCommand =
        CommandLine.populateCommand(
            new Build(),
            "-t=test-image-ref",
            "-c=test-context",
            "-b=test-build-file",
            "-p=param1=value1",
            "-p=param2=value2");
    CommonCliOptions commonCliOptions = buildCommand.commonCliOptions;
    assertThat(commonCliOptions.getTargetImage()).isEqualTo("test-image-ref");
    assertThat(commonCliOptions.getUsernamePassword()).isEmpty();
    assertThat(commonCliOptions.getToUsernamePassword()).isEmpty();
    assertThat(commonCliOptions.getFromUsernamePassword()).isEmpty();
    assertThat(commonCliOptions.getCredentialHelper()).isEmpty();
    assertThat(commonCliOptions.getToCredentialHelper()).isEmpty();
    assertThat(commonCliOptions.getFromCredentialHelper()).isEmpty();
    assertThat(buildCommand.getBuildFile()).isEqualTo(Paths.get("test-build-file"));
    assertThat(buildCommand.getContextRoot()).isEqualTo(Paths.get("test-context"));
    assertThat(commonCliOptions.getAdditionalTags()).isEmpty();
    assertThat(buildCommand.getTemplateParameters())
        .isEqualTo(ImmutableMap.of("param1", "value1", "param2", "value2"));
    assertThat(commonCliOptions.getApplicationCache()).isEmpty();
    assertThat(commonCliOptions.getBaseImageCache()).isEmpty();
    assertThat(commonCliOptions.isAllowInsecureRegistries()).isFalse();
    assertThat(commonCliOptions.isSendCredentialsOverHttp()).isFalse();
    assertThat(commonCliOptions.getVerbosity()).isEqualTo(Verbosity.lifecycle);
    assertThat(commonCliOptions.isStacktrace()).isFalse();
    assertThat(commonCliOptions.isStacktrace()).isFalse();
    assertThat(commonCliOptions.isHttpTrace()).isFalse();
    assertThat(commonCliOptions.isSerialize()).isFalse();
  }

  @Test
  public void testParse_longFormParams() {
    // this test does not check credential helpers, scroll down for specialized credential helper
    // tests
    Build buildCommand =
        CommandLine.populateCommand(
            new Build(),
            "--target=test-image-ref",
            "--context=test-context",
            "--build-file=test-build-file",
            "--parameter=param1=value1",
            "--parameter=param2=value2",
            "--additional-tags=tag1,tag2,tag3",
            "--allow-insecure-registries",
            "--send-credentials-over-http",
            "--application-cache=test-application-cache",
            "--base-image-cache=test-base-image-cache",
            "--verbosity=info",
            "--stacktrace",
            "--http-trace",
            "--serialize");
    CommonCliOptions commonCliOptions = buildCommand.commonCliOptions;
    assertThat(commonCliOptions.getTargetImage()).isEqualTo("test-image-ref");
    assertThat(commonCliOptions.getUsernamePassword()).isEmpty();
    assertThat(commonCliOptions.getToUsernamePassword()).isEmpty();
    assertThat(commonCliOptions.getFromUsernamePassword()).isEmpty();
    assertThat(commonCliOptions.getCredentialHelper()).isEmpty();
    assertThat(commonCliOptions.getToCredentialHelper()).isEmpty();
    assertThat(commonCliOptions.getFromCredentialHelper()).isEmpty();
    assertThat(buildCommand.getBuildFile()).isEqualTo(Paths.get("test-build-file"));
    assertThat(buildCommand.getContextRoot()).isEqualTo(Paths.get("test-context"));
    assertThat(commonCliOptions.getAdditionalTags())
        .isEqualTo(ImmutableList.of("tag1", "tag2", "tag3"));
    assertThat(buildCommand.getTemplateParameters())
        .isEqualTo(ImmutableMap.of("param1", "value1", "param2", "value2"));
    assertThat(commonCliOptions.getApplicationCache())
        .hasValue(Paths.get("test-application-cache"));
    assertThat(commonCliOptions.getBaseImageCache()).hasValue(Paths.get("test-base-image-cache"));
    assertThat(commonCliOptions.isAllowInsecureRegistries()).isTrue();
    assertThat(commonCliOptions.isSendCredentialsOverHttp()).isTrue();
    assertThat(commonCliOptions.getVerbosity()).isEqualTo(Verbosity.info);
    assertThat(commonCliOptions.isStacktrace()).isTrue();
    assertThat(commonCliOptions.isHttpTrace()).isTrue();
    assertThat(commonCliOptions.isSerialize()).isTrue();
  }

  @Test
  public void testParse_buildFileDefaultForContext() {
    Build buildCommand =
        CommandLine.populateCommand(
            new Build(), "--target", "test-image-ref", "--context", "test-context");
    assertThat(buildCommand.getBuildFile()).isEqualTo(Paths.get("test-context/jib.yaml"));
    assertThat(buildCommand.getContextRoot()).isEqualTo(Paths.get("test-context"));
  }

  @Test
  public void testParse_credentialHelper() {
    Build buildCommand =
        CommandLine.populateCommand(
            new Build(), "--target=test-image-ref", "--credential-helper=test-cred-helper");
    CommonCliOptions commonCliOptions = buildCommand.commonCliOptions;
    assertThat(commonCliOptions.getCredentialHelper()).hasValue("test-cred-helper");
    assertThat(commonCliOptions.getToCredentialHelper()).isEmpty();
    assertThat(commonCliOptions.getFromCredentialHelper()).isEmpty();
    assertThat(commonCliOptions.getUsernamePassword()).isEmpty();
    assertThat(commonCliOptions.getToUsernamePassword()).isEmpty();
    assertThat(commonCliOptions.getFromUsernamePassword()).isEmpty();
  }

  @Test
  public void testParse_toCredentialHelper() {
    Build buildCommand =
        CommandLine.populateCommand(
            new Build(), "--target=test-image-ref", "--to-credential-helper=test-cred-helper");
    CommonCliOptions commonCliOptions = buildCommand.commonCliOptions;

    assertThat(commonCliOptions.getCredentialHelper()).isEmpty();
    assertThat(commonCliOptions.getToCredentialHelper()).hasValue("test-cred-helper");
    assertThat(commonCliOptions.getFromCredentialHelper()).isEmpty();
    assertThat(commonCliOptions.getUsernamePassword()).isEmpty();
    assertThat(commonCliOptions.getToUsernamePassword()).isEmpty();
    assertThat(commonCliOptions.getFromUsernamePassword()).isEmpty();
  }

  @Test
  public void testParse_fromCredentialHelper() {
    Build buildCommand =
        CommandLine.populateCommand(
            new Build(), "--target=test-image-ref", "--from-credential-helper=test-cred-helper");
    CommonCliOptions commonCliOptions = buildCommand.commonCliOptions;

    assertThat(commonCliOptions.getCredentialHelper()).isEmpty();
    assertThat(commonCliOptions.getToCredentialHelper()).isEmpty();
    assertThat(commonCliOptions.getFromCredentialHelper()).hasValue("test-cred-helper");
    assertThat(commonCliOptions.getUsernamePassword()).isEmpty();
    assertThat(commonCliOptions.getToUsernamePassword()).isEmpty();
    assertThat(commonCliOptions.getFromUsernamePassword()).isEmpty();
  }

  @Test
  public void testParse_usernamePassword() {
    Build buildCommand =
        CommandLine.populateCommand(
            new Build(),
            "--target=test-image-ref",
            "--username=test-username",
            "--password=test-password");
    CommonCliOptions commonCliOptions = buildCommand.commonCliOptions;

    assertThat(commonCliOptions.getCredentialHelper()).isEmpty();
    assertThat(commonCliOptions.getToCredentialHelper()).isEmpty();
    assertThat(commonCliOptions.getFromCredentialHelper()).isEmpty();
    assertThat(commonCliOptions.getUsernamePassword())
        .hasValue(Credential.from("test-username", "test-password"));
    assertThat(commonCliOptions.getToUsernamePassword()).isEmpty();
    assertThat(commonCliOptions.getFromUsernamePassword()).isEmpty();
  }

  @Test
  public void testParse_toUsernamePassword() {
    Build buildCommand =
        CommandLine.populateCommand(
            new Build(),
            "--target=test-image-ref",
            "--to-username=test-username",
            "--to-password=test-password");
    CommonCliOptions commonCliOptions = buildCommand.commonCliOptions;
    assertThat(commonCliOptions.getCredentialHelper()).isEmpty();
    assertThat(commonCliOptions.getToCredentialHelper()).isEmpty();
    assertThat(commonCliOptions.getFromCredentialHelper()).isEmpty();
    assertThat(commonCliOptions.getUsernamePassword()).isEmpty();
    assertThat(commonCliOptions.getToUsernamePassword())
        .hasValue(Credential.from("test-username", "test-password"));
    assertThat(commonCliOptions.getFromUsernamePassword()).isEmpty();
  }

  @Test
  public void testParse_fromUsernamePassword() {
    Build buildCommand =
        CommandLine.populateCommand(
            new Build(),
            "--target=test-image-ref",
            "--from-username=test-username",
            "--from-password=test-password");
    CommonCliOptions commonCliOptions = buildCommand.commonCliOptions;

    assertThat(commonCliOptions.getCredentialHelper()).isEmpty();
    assertThat(commonCliOptions.getToCredentialHelper()).isEmpty();
    assertThat(commonCliOptions.getFromCredentialHelper()).isEmpty();
    assertThat(commonCliOptions.getUsernamePassword()).isEmpty();
    assertThat(commonCliOptions.getToUsernamePassword()).isEmpty();
    assertThat(commonCliOptions.getFromUsernamePassword())
        .hasValue(Credential.from("test-username", "test-password"));
  }

  @Test
  public void testParse_toAndFromUsernamePassword() {
    Build buildCommand =
        CommandLine.populateCommand(
            new Build(),
            "--target=test-image-ref",
            "--to-username=test-username-1",
            "--to-password=test-password-1",
            "--from-username=test-username-2",
            "--from-password=test-password-2");
    CommonCliOptions commonCliOptions = buildCommand.commonCliOptions;

    assertThat(commonCliOptions.getCredentialHelper()).isEmpty();
    assertThat(commonCliOptions.getToCredentialHelper()).isEmpty();
    assertThat(commonCliOptions.getFromCredentialHelper()).isEmpty();
    assertThat(commonCliOptions.getUsernamePassword()).isEmpty();
    assertThat(commonCliOptions.getToUsernamePassword())
        .hasValue(Credential.from("test-username-1", "test-password-1"));
    assertThat(commonCliOptions.getFromUsernamePassword())
        .hasValue(Credential.from("test-username-2", "test-password-2"));
  }

  @Test
  public void testParse_toAndFromCredentialHelper() {
    Build buildCommand =
        CommandLine.populateCommand(
            new Build(),
            "--target=test-image-ref",
            "--to-credential-helper=to-test-helper",
            "--from-credential-helper=from-test-helper");
    CommonCliOptions commonCliOptions = buildCommand.commonCliOptions;

    assertThat(commonCliOptions.getCredentialHelper()).isEmpty();
    assertThat(commonCliOptions.getToCredentialHelper()).hasValue("to-test-helper");
    assertThat(commonCliOptions.getFromCredentialHelper()).hasValue("from-test-helper");
    assertThat(commonCliOptions.getUsernamePassword()).isEmpty();
    assertThat(commonCliOptions.getToUsernamePassword()).isEmpty();
    assertThat(commonCliOptions.getFromUsernamePassword()).isEmpty();
  }

  @Test
  public void testParse_toUsernamePasswordAndFromCredentialHelper() {
    Build buildCommand =
        CommandLine.populateCommand(
            new Build(),
            "--target=test-image-ref",
            "--to-username=test-username",
            "--to-password=test-password",
            "--from-credential-helper=test-cred-helper");
    CommonCliOptions commonCliOptions = buildCommand.commonCliOptions;

    assertThat(commonCliOptions.getCredentialHelper()).isEmpty();
    assertThat(commonCliOptions.getToCredentialHelper()).isEmpty();
    assertThat(commonCliOptions.getFromCredentialHelper()).hasValue("test-cred-helper");
    assertThat(commonCliOptions.getUsernamePassword()).isEmpty();
    assertThat(commonCliOptions.getToUsernamePassword())
        .hasValue(Credential.from("test-username", "test-password"));
    assertThat(commonCliOptions.getFromUsernamePassword()).isEmpty();
  }

  @Test
  public void testParse_toCredentialHelperAndFromUsernamePassword() {
    Build buildCommand =
        CommandLine.populateCommand(
            new Build(),
            "--target=test-image-ref",
            "--to-credential-helper=test-cred-helper",
            "--from-username=test-username",
            "--from-password=test-password");
    CommonCliOptions commonCliOptions = buildCommand.commonCliOptions;

    assertThat(commonCliOptions.getCredentialHelper()).isEmpty();
    assertThat(commonCliOptions.getToCredentialHelper()).hasValue("test-cred-helper");
    assertThat(commonCliOptions.getFromCredentialHelper()).isEmpty();
    assertThat(commonCliOptions.getUsernamePassword()).isEmpty();
    assertThat(commonCliOptions.getToUsernamePassword()).isEmpty();
    assertThat(commonCliOptions.getFromUsernamePassword())
        .hasValue(Credential.from("test-username", "test-password"));
  }

  private Object usernamePasswordPairs() {
    return new Object[][] {
      {"--username", "--password"},
      {"--to-username", "--to-password"},
      {"--from-username", "--from-password"}
    };
  }

  @Test
  @Parameters(method = "usernamePasswordPairs")
  public void testParse_usernameWithoutPassword(String usernameField, String passwordField) {
    MissingParameterException mpe =
        assertThrows(
            MissingParameterException.class,
            () ->
                CommandLine.populateCommand(
                    new Build(), "--target", "test-image-ref", usernameField, "test-username"));
    assertThat(mpe.getMessage()).isEqualTo("Error: Missing required argument(s): " + passwordField);
  }

  @Test
  @Parameters(method = "usernamePasswordPairs")
  public void testParse_passwordWithoutUsername(String usernameField, String passwordField) {
    MissingParameterException mpe =
        assertThrows(
            MissingParameterException.class,
            () ->
                CommandLine.populateCommand(
                    new Build(), "--target", "test-image-ref", passwordField, "test-password"));
    assertThat(mpe.getMessage())
        .isEqualTo("Error: Missing required argument(s): " + usernameField + "=<username>");
  }

  public Object incompatibleCredentialOptions() {
    return new Object[] {
      new String[] {"--credential-helper=x", "--to-credential-helper=x"},
      new String[] {"--credential-helper=x", "--from-credential-helper=x"},
      new String[] {"--credential-helper=x", "--username=x", "--password=x"},
      new String[] {"--credential-helper=x", "--from-username=x", "--from-password=x"},
      new String[] {"--credential-helper=x", "--to-username=x", "--to-password=x"},
      new String[] {"--username=x", "--password=x", "--from-username=x", "--from-password=x"},
      new String[] {"--username=x", "--password=x", "--to-username=x", "--to-password=x"},
      new String[] {"--username=x", "--password=x", "--to-credential-helper=x"},
      new String[] {"--username=x", "--password=x", "--from-credential-helper=x"},
      new String[] {"--from-credential-helper=x", "--from-username=x", "--from-password=x"},
      new String[] {"--to-credential-helper=x", "--to-password=x", "--to-username=x"},
    };
  }

  @Test
  @Parameters(method = "incompatibleCredentialOptions")
  public void testParse_incompatibleCredentialOptions(String[] authArgs) {
    CommandLine.MutuallyExclusiveArgsException meae =
        assertThrows(
            CommandLine.MutuallyExclusiveArgsException.class,
            () ->
                CommandLine.populateCommand(
                    new Build(), ArrayUtils.add(authArgs, "--target=ignored")));
    assertThat(meae)
        .hasMessageThat()
        .containsMatch("^Error: (--(from-|to-)?credential-helper|\\[--username)");
  }

  @Test
  public void testValidate_nameMissingFail() {
    Build buildCommand = CommandLine.populateCommand(new Build(), "--target=tar://sometar.tar");
    CommandLine.ParameterException pex =
        assertThrows(CommandLine.ParameterException.class, buildCommand.commonCliOptions::validate);
    assertThat(pex.getMessage())
        .isEqualTo("Missing option: --name must be specified when using --target=tar://....");
  }

  @Test
  public void testValidate_pass() {
    Build buildCommand =
<<<<<<< HEAD
        new CommandLine(new JibCli())
            .getSubcommands()
            .get("build")
            .parseArgs("--target=tar://sometar.tar", "--name=test.io/test/test")
            .asCommandLineList()
            .get(0)
            .getCommand();

    buildCommand.commonCliOptions.validate();
=======
        CommandLine.populateCommand(
            new Build(), "--target=tar://sometar.tar", "--name=test.io/test/test");
    buildCommand.validate();
>>>>>>> e1d71157
    // pass
  }
}<|MERGE_RESOLUTION|>--- conflicted
+++ resolved
@@ -412,21 +412,9 @@
   @Test
   public void testValidate_pass() {
     Build buildCommand =
-<<<<<<< HEAD
-        new CommandLine(new JibCli())
-            .getSubcommands()
-            .get("build")
-            .parseArgs("--target=tar://sometar.tar", "--name=test.io/test/test")
-            .asCommandLineList()
-            .get(0)
-            .getCommand();
-
+        CommandLine.populateCommand(
+            new Build(), "--target=tar://sometar.tar", "--name=test.io/test/test");
     buildCommand.commonCliOptions.validate();
-=======
-        CommandLine.populateCommand(
-            new Build(), "--target=tar://sometar.tar", "--name=test.io/test/test");
-    buildCommand.validate();
->>>>>>> e1d71157
     // pass
   }
 }