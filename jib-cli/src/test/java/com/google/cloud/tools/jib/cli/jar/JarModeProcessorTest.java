/*
 * Copyright 2020 Google LLC.
 *
 * Licensed under the Apache License, Version 2.0 (the "License"); you may not
 * use this file except in compliance with the License. You may obtain a copy of
 * the License at
 *
 *      http://www.apache.org/licenses/LICENSE-2.0
 *
 * Unless required by applicable law or agreed to in writing, software
 * distributed under the License is distributed on an "AS IS" BASIS, WITHOUT
 * WARRANTIES OR CONDITIONS OF ANY KIND, either express or implied. See the
 * License for the specific language governing permissions and limitations under
 * the License.
 */

package com.google.cloud.tools.jib.cli.jar;

import static com.google.common.truth.Truth.assertThat;
import static org.junit.Assert.assertThrows;

import com.google.cloud.tools.jib.api.buildplan.AbsoluteUnixPath;
import com.google.cloud.tools.jib.api.buildplan.FileEntriesLayer;
import com.google.cloud.tools.jib.api.buildplan.FileEntry;
import com.google.cloud.tools.jib.cli.jar.JarModeProcessor.JarType;
import com.google.common.collect.ImmutableList;
import com.google.common.io.Resources;
import java.io.IOException;
import java.net.URISyntaxException;
import java.nio.file.Path;
import java.nio.file.Paths;
import java.util.List;
import java.util.stream.Collectors;
import org.junit.Rule;
import org.junit.Test;
import org.junit.rules.TemporaryFolder;

public class JarModeProcessorTest {

  private static final String SPRING_BOOT_JAR = "jar/springboot/springboot_sample.jar";
  private static final String STANDARD_JAR_WITH_CLASS_PATH_MANIFEST =
      "jar/standard/standardJarWithClassPath.jar";
  private static final String STANDARD_JAR_WITHOUT_CLASS_PATH_MANIFEST =
      "jar/standard/standardJarWithoutClassPath.jar";
  private static final String STANDARD_JAR_WITH_ONLY_CLASSES =
      "jar/standard/standardJarWithOnlyClasses.jar";
  private static final String STANDARD_JAR_EMPTY = "jar/standard/emptyStandardJar.jar";
  private static final String STANDARD_SINGLE_DEPENDENCY_JAR = "jar/standard/singleDepJar.jar";

  @Rule public final TemporaryFolder temporaryFolder = new TemporaryFolder();

  @Test
  public void testDetermineJarType_springBoot() throws IOException, URISyntaxException {
    Path springBootJar = Paths.get(Resources.getResource(SPRING_BOOT_JAR).toURI());
    JarType jarType = JarModeProcessor.determineJarType(springBootJar);
    assertThat(jarType).isEqualTo(JarType.SPRING_BOOT);
  }

  @Test
  public void testDetermineJarType_standard() throws IOException, URISyntaxException {
    Path standardJar = Paths.get(Resources.getResource(STANDARD_JAR_EMPTY).toURI());
    JarType jarType = JarModeProcessor.determineJarType(standardJar);
    assertThat(jarType).isEqualTo(JarType.STANDARD);
  }

  @Test
  public void testCreateExplodedModeLayersForStandardJar_emptyJar()
      throws IOException, URISyntaxException {
    Path standardJar = Paths.get(Resources.getResource(STANDARD_JAR_EMPTY).toURI());
    Path destDir = temporaryFolder.newFolder().toPath();
    List<FileEntriesLayer> layers =
        JarModeProcessor.createLayersForExplodedStandard(standardJar, destDir);

    assertThat(layers.size()).isEqualTo(2);

    FileEntriesLayer resourcesLayer = layers.get(0);
    FileEntriesLayer classesLayer = layers.get(1);

    // Validate resources layer.
    List<AbsoluteUnixPath> actualResourcesPath =
        resourcesLayer
            .getEntries()
            .stream()
            .map(FileEntry::getExtractionPath)
            .collect(Collectors.toList());
    assertThat(actualResourcesPath)
        .containsExactly(
            AbsoluteUnixPath.get("/app/explodedJar/META-INF"),
            AbsoluteUnixPath.get("/app/explodedJar/META-INF/MANIFEST.MF"));

    // Validate classes layer.
    List<AbsoluteUnixPath> actualClassesPath =
        classesLayer
            .getEntries()
            .stream()
            .map(FileEntry::getExtractionPath)
            .collect(Collectors.toList());
    assertThat(actualClassesPath)
        .containsExactly(AbsoluteUnixPath.get("/app/explodedJar/META-INF"));
  }

  @Test
  public void testCreateExplodedModeLayersForStandardJar_withClassPathInManifest()
      throws IOException, URISyntaxException {
    Path standardJar =
        Paths.get(Resources.getResource(STANDARD_JAR_WITH_CLASS_PATH_MANIFEST).toURI());
    Path destDir = temporaryFolder.newFolder().toPath();
    List<FileEntriesLayer> layers =
        JarModeProcessor.createLayersForExplodedStandard(standardJar, destDir);

    assertThat(layers.size()).isEqualTo(4);

    FileEntriesLayer nonSnapshotLayer = layers.get(0);
    FileEntriesLayer snapshotLayer = layers.get(1);
    FileEntriesLayer resourcesLayer = layers.get(2);
    FileEntriesLayer classesLayer = layers.get(3);

    // Validate dependencies layer.
    assertThat(nonSnapshotLayer.getName()).isEqualTo("dependencies");
    assertThat(
            nonSnapshotLayer
                .getEntries()
                .stream()
                .map(FileEntry::getExtractionPath)
                .collect(Collectors.toList()))
        .isEqualTo(
            ImmutableList.of(
                AbsoluteUnixPath.get("/app/dependencies/dependency1"),
                AbsoluteUnixPath.get("/app/dependencies/dependency2"),
<<<<<<< HEAD
                AbsoluteUnixPath.get("/app/dependencies/directory/dependency4")));
    assertThat(snapshotLayer.getName()).isEqualTo("snapshot dependencies");
=======
                AbsoluteUnixPath.get("/app/dependencies/dependency4")));
    assertThat(snapshotDependenciesLayer.getName()).isEqualTo("snapshot dependencies");
>>>>>>> 95c5b6c2
    assertThat(
            snapshotLayer
                .getEntries()
                .stream()
                .map(FileEntry::getExtractionPath)
                .collect(Collectors.toList()))
        .isEqualTo(
            ImmutableList.of(AbsoluteUnixPath.get("/app/dependencies/dependency3-SNAPSHOT-1.jar")));

    // Validate resources layer.
    assertThat(resourcesLayer.getName()).isEqualTo("resources");
    List<AbsoluteUnixPath> actualResourcesPaths =
        resourcesLayer
            .getEntries()
            .stream()
            .map(FileEntry::getExtractionPath)
            .collect(Collectors.toList());
    assertThat(actualResourcesPaths)
        .containsExactly(
            AbsoluteUnixPath.get("/app/explodedJar/META-INF/"),
            AbsoluteUnixPath.get("/app/explodedJar/META-INF/MANIFEST.MF"),
            AbsoluteUnixPath.get("/app/explodedJar/directory1"),
            AbsoluteUnixPath.get("/app/explodedJar/directory1/resource1.txt"),
            AbsoluteUnixPath.get("/app/explodedJar/directory2"),
            AbsoluteUnixPath.get("/app/explodedJar/directory2/directory3"),
            AbsoluteUnixPath.get("/app/explodedJar/directory2/directory3/resource2.sql"),
            AbsoluteUnixPath.get("/app/explodedJar/directory4"),
            AbsoluteUnixPath.get("/app/explodedJar/directory4/resource3.txt"),
            AbsoluteUnixPath.get("/app/explodedJar/resource4.sql"));

    // Validate classes layer.
    assertThat(classesLayer.getName()).isEqualTo("classes");
    List<AbsoluteUnixPath> actualClassesPaths =
        classesLayer
            .getEntries()
            .stream()
            .map(FileEntry::getExtractionPath)
            .collect(Collectors.toList());
    assertThat(actualClassesPaths)
        .containsExactly(
            AbsoluteUnixPath.get("/app/explodedJar/META-INF"),
            AbsoluteUnixPath.get("/app/explodedJar/class5.class"),
            AbsoluteUnixPath.get("/app/explodedJar/directory1"),
            AbsoluteUnixPath.get("/app/explodedJar/directory1/class1.class"),
            AbsoluteUnixPath.get("/app/explodedJar/directory1/class2.class"),
            AbsoluteUnixPath.get("/app/explodedJar/directory2"),
            AbsoluteUnixPath.get("/app/explodedJar/directory2/class4.class"),
            AbsoluteUnixPath.get("/app/explodedJar/directory2/directory3"),
            AbsoluteUnixPath.get("/app/explodedJar/directory2/directory3/class3.class"),
            AbsoluteUnixPath.get("/app/explodedJar/directory4"));
  }

  @Test
  public void testCreateExplodedModeLayersForStandardJar_withoutClassPathInManifest()
      throws IOException, URISyntaxException {
    Path standardJar =
        Paths.get(Resources.getResource(STANDARD_JAR_WITHOUT_CLASS_PATH_MANIFEST).toURI());
    Path destDir = temporaryFolder.newFolder().toPath();
    List<FileEntriesLayer> layers =
        JarModeProcessor.createLayersForExplodedStandard(standardJar, destDir);

    assertThat(layers.size()).isEqualTo(2);

    FileEntriesLayer resourcesLayer = layers.get(0);
    FileEntriesLayer classesLayer = layers.get(1);

    // Validate resources layer.
    assertThat(resourcesLayer.getName()).isEqualTo("resources");
    List<AbsoluteUnixPath> actualResourcesPaths =
        resourcesLayer
            .getEntries()
            .stream()
            .map(FileEntry::getExtractionPath)
            .collect(Collectors.toList());
    assertThat(actualResourcesPaths)
        .containsExactly(
            AbsoluteUnixPath.get("/app/explodedJar/META-INF/"),
            AbsoluteUnixPath.get("/app/explodedJar/META-INF/MANIFEST.MF"),
            AbsoluteUnixPath.get("/app/explodedJar/directory1"),
            AbsoluteUnixPath.get("/app/explodedJar/directory1/resource1.txt"),
            AbsoluteUnixPath.get("/app/explodedJar/directory2"),
            AbsoluteUnixPath.get("/app/explodedJar/directory2/directory3"),
            AbsoluteUnixPath.get("/app/explodedJar/directory2/directory3/resource2.sql"),
            AbsoluteUnixPath.get("/app/explodedJar/directory4"),
            AbsoluteUnixPath.get("/app/explodedJar/directory4/resource3.txt"),
            AbsoluteUnixPath.get("/app/explodedJar/resource4.sql"));

    // Validate classes layer.
    assertThat(classesLayer.getName()).isEqualTo("classes");
    List<AbsoluteUnixPath> actualClassesPaths =
        classesLayer
            .getEntries()
            .stream()
            .map(FileEntry::getExtractionPath)
            .collect(Collectors.toList());
    assertThat(actualClassesPaths)
        .containsExactly(
            AbsoluteUnixPath.get("/app/explodedJar/META-INF"),
            AbsoluteUnixPath.get("/app/explodedJar/class5.class"),
            AbsoluteUnixPath.get("/app/explodedJar/directory1"),
            AbsoluteUnixPath.get("/app/explodedJar/directory1/class1.class"),
            AbsoluteUnixPath.get("/app/explodedJar/directory1/class2.class"),
            AbsoluteUnixPath.get("/app/explodedJar/directory2"),
            AbsoluteUnixPath.get("/app/explodedJar/directory2/class4.class"),
            AbsoluteUnixPath.get("/app/explodedJar/directory2/directory3"),
            AbsoluteUnixPath.get("/app/explodedJar/directory2/directory3/class3.class"),
            AbsoluteUnixPath.get("/app/explodedJar/directory4"));
  }

  @Test
  public void
      testCreateExplodedModeLayersForStandardJar_withoutClassPathInManifest_containsOnlyClasses()
          throws IOException, URISyntaxException {
    Path standardJar = Paths.get(Resources.getResource(STANDARD_JAR_WITH_ONLY_CLASSES).toURI());
    Path destDir = temporaryFolder.newFolder().toPath();
    List<FileEntriesLayer> layers =
        JarModeProcessor.createLayersForExplodedStandard(standardJar, destDir);

    assertThat(layers.size()).isEqualTo(2);

    FileEntriesLayer resourcesLayer = layers.get(0);
    FileEntriesLayer classesLayer = layers.get(1);

    // Validate resources layer.
    List<AbsoluteUnixPath> actualResourcesPath =
        resourcesLayer
            .getEntries()
            .stream()
            .map(FileEntry::getExtractionPath)
            .collect(Collectors.toList());
    assertThat(actualResourcesPath)
        .containsExactly(
            AbsoluteUnixPath.get("/app/explodedJar/META-INF"),
            AbsoluteUnixPath.get("/app/explodedJar/META-INF/MANIFEST.MF"));

    // Validate classes layer.
    List<AbsoluteUnixPath> actualClassesPath =
        classesLayer
            .getEntries()
            .stream()
            .map(FileEntry::getExtractionPath)
            .collect(Collectors.toList());
    assertThat(actualClassesPath)
        .containsExactly(
            AbsoluteUnixPath.get("/app/explodedJar/META-INF"),
            AbsoluteUnixPath.get("/app/explodedJar/class1.class"),
            AbsoluteUnixPath.get("/app/explodedJar/class2.class"));
  }

  @Test
  public void testCreateExplodedModeLayersForStandardJar_dependencyDoesNotExist()
      throws URISyntaxException {
    Path standardJar = Paths.get(Resources.getResource(STANDARD_SINGLE_DEPENDENCY_JAR).toURI());
    Path destDir = temporaryFolder.getRoot().toPath();
    IllegalArgumentException exception =
        assertThrows(
            IllegalArgumentException.class,
            () -> JarModeProcessor.createExplodedModeLayersForStandardJar(standardJar, destDir));
    assertThat(exception)
        .hasMessageThat()
        .isEqualTo(
            "Dependency required by the JAR (as specified in `Class-Path` in the JAR manifest) doesn't exist: "
                + standardJar.getParent().resolve("dependency.jar"));
  }

  @Test
  public void testExplodeMode_standard_computeEntrypoint_allLayersPresent()
      throws IOException, URISyntaxException {
    Path standardJar =
        Paths.get(Resources.getResource(STANDARD_JAR_WITH_CLASS_PATH_MANIFEST).toURI());
    ImmutableList<String> actualEntrypoint =
        JarModeProcessor.computeEntrypointForExplodedStandard(standardJar);

    assertThat(actualEntrypoint)
        .isEqualTo(
            ImmutableList.of("java", "-cp", "/app/explodedJar:/app/dependencies/*", "HelloWorld"));
  }

  @Test
  public void testExplodedMode_standard_computeEntrypoint_noDependenciesLayers()
      throws IOException, URISyntaxException {
    Path standardJar =
        Paths.get(Resources.getResource(STANDARD_JAR_WITHOUT_CLASS_PATH_MANIFEST).toURI());
    ImmutableList<String> actualEntrypoint =
        JarModeProcessor.computeEntrypointForExplodedStandard(standardJar);

    assertThat(actualEntrypoint)
        .isEqualTo(
            ImmutableList.of("java", "-cp", "/app/explodedJar:/app/dependencies/*", "HelloWorld"));
  }

  @Test
  public void testExplodedMode_standard_computeEntrypoint_noMainClass() throws URISyntaxException {
    Path standardJar = Paths.get(Resources.getResource(STANDARD_JAR_EMPTY).toURI());
    IllegalArgumentException ex =
        assertThrows(
            IllegalArgumentException.class,
            () -> JarModeProcessor.computeEntrypointForExplodedStandard(standardJar));

    assertThat(ex)
        .hasMessageThat()
        .isEqualTo(
            "`Main-Class:` attribute for an application main class not defined in the input JAR's manifest (`META-INF/MANIFEST.MF` in the JAR).");
  }

  @Test
  public void testCreatePackagedModeLayersForStandardJar_emptyJar()
      throws IOException, URISyntaxException {
    Path standardJar = Paths.get(Resources.getResource(STANDARD_JAR_EMPTY).toURI());
    List<FileEntriesLayer> layers = JarModeProcessor.createLayersForPackagedStandard(standardJar);

    assertThat(layers.size()).isEqualTo(1);

    FileEntriesLayer jarLayer = layers.get(0);
    assertThat(jarLayer.getName()).isEqualTo("jar");
    assertThat(
            jarLayer
                .getEntries()
                .stream()
                .map(FileEntry::getExtractionPath)
                .collect(Collectors.toList())
                .get(0))
        .isEqualTo(AbsoluteUnixPath.get("/app/emptyStandardJar.jar"));
  }

  @Test
  public void testCreatePackagedModeLayersForStandardJar_withClassPathInManifest()
      throws IOException, URISyntaxException {
    Path standardJar =
        Paths.get(Resources.getResource(STANDARD_JAR_WITH_CLASS_PATH_MANIFEST).toURI());
    List<FileEntriesLayer> layers = JarModeProcessor.createLayersForPackagedStandard(standardJar);

    assertThat(layers.size()).isEqualTo(3);

    FileEntriesLayer nonSnapshotLayer = layers.get(0);
    FileEntriesLayer snapshotLayer = layers.get(1);
    FileEntriesLayer jarLayer = layers.get(2);

    // Validate dependencies layers.
    assertThat(nonSnapshotLayer.getName()).isEqualTo("dependencies");
    assertThat(
            nonSnapshotLayer
                .getEntries()
                .stream()
                .map(FileEntry::getExtractionPath)
                .collect(Collectors.toList()))
        .isEqualTo(
            ImmutableList.of(
                AbsoluteUnixPath.get("/app/dependency1"),
                AbsoluteUnixPath.get("/app/dependency2"),
                AbsoluteUnixPath.get("/app/directory/dependency4")));
    assertThat(snapshotLayer.getName()).isEqualTo("snapshot dependencies");
    assertThat(
            snapshotLayer
                .getEntries()
                .stream()
                .map(FileEntry::getExtractionPath)
                .collect(Collectors.toList()))
        .isEqualTo(ImmutableList.of(AbsoluteUnixPath.get("/app/dependency3-SNAPSHOT-1.jar")));

    // Validate jar layer.
    assertThat(jarLayer.getName()).isEqualTo("jar");
    assertThat(jarLayer.getEntries().size()).isEqualTo(1);
    assertThat(
            jarLayer
                .getEntries()
                .get(0)
                    .getExtractionPath())
        .isEqualTo(AbsoluteUnixPath.get("/app/standardJarWithClassPath.jar"));
  }

  @Test
  public void testPackagedMode_standardJar_computeEntrypoint_noMainClass()
      throws URISyntaxException {
    Path standardJar = Paths.get(Resources.getResource(STANDARD_JAR_EMPTY).toURI());
    IllegalArgumentException ex =
        assertThrows(
            IllegalArgumentException.class,
            () -> JarModeProcessor.computeEntrypointForPackagedStandard(standardJar));

    assertThat(ex)
        .hasMessageThat()
        .isEqualTo(
            "`Main-Class:` attribute for an application main class not defined in the input JAR's manifest (`META-INF/MANIFEST.MF` in the JAR).");
  }

  @Test
  public void testPackagedMode_standardJar_computeEntrypoint_withMainClass()
      throws IOException, URISyntaxException {
    Path standardJar =
        Paths.get(Resources.getResource(STANDARD_JAR_WITH_CLASS_PATH_MANIFEST).toURI());
    ImmutableList<String> actualEntrypoint =
        JarModeProcessor.computeEntrypointForPackagedStandard(standardJar);

    assertThat(actualEntrypoint)
        .isEqualTo(ImmutableList.of("java", "-jar", "/app/standardJarWithClassPath.jar"));
  }
}<|MERGE_RESOLUTION|>--- conflicted
+++ resolved
@@ -127,13 +127,8 @@
             ImmutableList.of(
                 AbsoluteUnixPath.get("/app/dependencies/dependency1"),
                 AbsoluteUnixPath.get("/app/dependencies/dependency2"),
-<<<<<<< HEAD
-                AbsoluteUnixPath.get("/app/dependencies/directory/dependency4")));
+                AbsoluteUnixPath.get("/app/dependencies/dependency4")));
     assertThat(snapshotLayer.getName()).isEqualTo("snapshot dependencies");
-=======
-                AbsoluteUnixPath.get("/app/dependencies/dependency4")));
-    assertThat(snapshotDependenciesLayer.getName()).isEqualTo("snapshot dependencies");
->>>>>>> 95c5b6c2
     assertThat(
             snapshotLayer
                 .getEntries()
@@ -291,7 +286,7 @@
     IllegalArgumentException exception =
         assertThrows(
             IllegalArgumentException.class,
-            () -> JarModeProcessor.createExplodedModeLayersForStandardJar(standardJar, destDir));
+            () -> JarModeProcessor.createLayersForExplodedStandard(standardJar, destDir));
     assertThat(exception)
         .hasMessageThat()
         .isEqualTo(
@@ -397,11 +392,7 @@
     // Validate jar layer.
     assertThat(jarLayer.getName()).isEqualTo("jar");
     assertThat(jarLayer.getEntries().size()).isEqualTo(1);
-    assertThat(
-            jarLayer
-                .getEntries()
-                .get(0)
-                    .getExtractionPath())
+    assertThat(jarLayer.getEntries().get(0).getExtractionPath())
         .isEqualTo(AbsoluteUnixPath.get("/app/standardJarWithClassPath.jar"));
   }
 
