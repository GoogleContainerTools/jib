--- conflicted
+++ resolved
@@ -115,22 +115,10 @@
                 AbsoluteUnixPath.get("/app/dependencies/dependency1"),
                 AbsoluteUnixPath.get("/app/dependencies/dependency2"),
                 AbsoluteUnixPath.get("/app/dependencies/dependency4")));
-<<<<<<< HEAD
-    assertThat(snapshotLayer.getName()).isEqualTo("snapshot-dependencies");
-    assertThat(
-            snapshotLayer
-                .getEntries()
-                .stream()
-                .map(FileEntry::getExtractionPath)
-                .collect(Collectors.toList()))
-        .isEqualTo(
-            ImmutableList.of(AbsoluteUnixPath.get("/app/dependencies/dependency3-SNAPSHOT-1.jar")));
-=======
     assertThat(snapshotLayer.getName()).isEqualTo("snapshot dependencies");
     assertThat(snapshotLayer.getEntries().size()).isEqualTo(1);
     assertThat(snapshotLayer.getEntries().get(0).getExtractionPath())
         .isEqualTo(AbsoluteUnixPath.get("/app/dependencies/dependency3-SNAPSHOT-1.jar"));
->>>>>>> c300c7a5
 
     // Validate resources layer.
     assertThat(resourcesLayer.getName()).isEqualTo("resources");
@@ -328,7 +316,7 @@
                 AbsoluteUnixPath.get("/app/dependency1"),
                 AbsoluteUnixPath.get("/app/dependency2"),
                 AbsoluteUnixPath.get("/app/directory/dependency4")));
-    assertThat(snapshotLayer.getName()).isEqualTo("snapshot-dependencies");
+    assertThat(snapshotLayer.getName()).isEqualTo("snapshot dependencies");
     assertThat(
             snapshotLayer
                 .getEntries()
@@ -389,8 +377,6 @@
   @Test
   public void testCreateLayersForExplodedLayeredSpringBoot()
       throws IOException, URISyntaxException {
-<<<<<<< HEAD
-=======
     // BOOT-INF/layers.idx for this springboot jar as shown below:
     // - "dependencies":
     //   - "BOOT-INF/lib/dependency1.jar"
@@ -402,7 +388,6 @@
     // - "application":
     //   - "BOOT-INF/classes/"
     //   - "META-INF/"
->>>>>>> c300c7a5
     Path springbootJar = Paths.get(Resources.getResource(SPRING_BOOT_LAYERED).toURI());
     Path destDir = temporaryFolder.newFolder().toPath();
     List<FileEntriesLayer> layers =
@@ -424,23 +409,8 @@
                 .map(FileEntry::getExtractionPath)
                 .collect(Collectors.toList()))
         .containsExactly(
-<<<<<<< HEAD
-            AbsoluteUnixPath.get("/app/BOOT-INF"),
-            AbsoluteUnixPath.get("/app/BOOT-INF/classes"),
-            AbsoluteUnixPath.get("/app/BOOT-INF/classes/classDirectory"),
-            AbsoluteUnixPath.get("/app/BOOT-INF/lib"),
-            AbsoluteUnixPath.get("/app/BOOT-INF/lib/dependency1.jar"),
-            AbsoluteUnixPath.get("/app/BOOT-INF/lib/dependency2.jar"),
-            AbsoluteUnixPath.get("/app/META-INF"),
-            AbsoluteUnixPath.get("/app/org"),
-            AbsoluteUnixPath.get("/app/org/springframework"),
-            AbsoluteUnixPath.get("/app/org/springframework/boot"),
-            AbsoluteUnixPath.get("/app/org/springframework/boot/loader"),
-            AbsoluteUnixPath.get("/app/org/springframework/boot/loader/data"));
-=======
             AbsoluteUnixPath.get("/app/BOOT-INF/lib/dependency1.jar"),
             AbsoluteUnixPath.get("/app/BOOT-INF/lib/dependency2.jar"));
->>>>>>> c300c7a5
     assertThat(loaderLayer.getName()).isEqualTo("spring-boot-loader");
     assertThat(
             loaderLayer
@@ -449,19 +419,6 @@
                 .map(FileEntry::getExtractionPath)
                 .collect(Collectors.toList()))
         .containsExactly(
-<<<<<<< HEAD
-            AbsoluteUnixPath.get("/app/BOOT-INF"),
-            AbsoluteUnixPath.get("/app/BOOT-INF/classes"),
-            AbsoluteUnixPath.get("/app/BOOT-INF/classes/classDirectory"),
-            AbsoluteUnixPath.get("/app/BOOT-INF/lib"),
-            AbsoluteUnixPath.get("/app/META-INF"),
-            AbsoluteUnixPath.get("/app/org"),
-            AbsoluteUnixPath.get("/app/org/springframework"),
-            AbsoluteUnixPath.get("/app/org/springframework/boot"),
-            AbsoluteUnixPath.get("/app/org/springframework/boot/loader"),
-            AbsoluteUnixPath.get("/app/org/springframework/boot/loader/data"),
-=======
->>>>>>> c300c7a5
             AbsoluteUnixPath.get("/app/org/springframework/boot/loader/data/data1.class"),
             AbsoluteUnixPath.get("/app/org/springframework/boot/loader/launcher1.class"));
 
@@ -472,22 +429,7 @@
                 .stream()
                 .map(FileEntry::getExtractionPath)
                 .collect(Collectors.toList()))
-<<<<<<< HEAD
-        .containsExactly(
-            AbsoluteUnixPath.get("/app/BOOT-INF"),
-            AbsoluteUnixPath.get("/app/BOOT-INF/classes"),
-            AbsoluteUnixPath.get("/app/BOOT-INF/classes/classDirectory"),
-            AbsoluteUnixPath.get("/app/BOOT-INF/lib"),
-            AbsoluteUnixPath.get("/app/BOOT-INF/lib/dependency3-SNAPSHOT.jar"),
-            AbsoluteUnixPath.get("/app/META-INF"),
-            AbsoluteUnixPath.get("/app/org"),
-            AbsoluteUnixPath.get("/app/org/springframework"),
-            AbsoluteUnixPath.get("/app/org/springframework/boot"),
-            AbsoluteUnixPath.get("/app/org/springframework/boot/loader"),
-            AbsoluteUnixPath.get("/app/org/springframework/boot/loader/data"));
-=======
         .containsExactly(AbsoluteUnixPath.get("/app/BOOT-INF/lib/dependency3-SNAPSHOT.jar"));
->>>>>>> c300c7a5
 
     assertThat(applicationLayer.getName()).isEqualTo("application");
     assertThat(
@@ -497,33 +439,14 @@
                 .map(FileEntry::getExtractionPath)
                 .collect(Collectors.toList()))
         .containsExactly(
-<<<<<<< HEAD
-            AbsoluteUnixPath.get("/app/BOOT-INF"),
-            AbsoluteUnixPath.get("/app/BOOT-INF/classes"),
-            AbsoluteUnixPath.get("/app/BOOT-INF/classes/class1.class"),
-            AbsoluteUnixPath.get("/app/BOOT-INF/classes/classDirectory/class2.class"),
-            AbsoluteUnixPath.get("/app/BOOT-INF/classes/classDirectory"),
-            AbsoluteUnixPath.get("/app/BOOT-INF/lib"),
-            AbsoluteUnixPath.get("/app/META-INF"),
-            AbsoluteUnixPath.get("/app/META-INF/MANIFEST.MF"),
-            AbsoluteUnixPath.get("/app/org"),
-            AbsoluteUnixPath.get("/app/org/springframework"),
-            AbsoluteUnixPath.get("/app/org/springframework/boot"),
-            AbsoluteUnixPath.get("/app/org/springframework/boot/loader"),
-            AbsoluteUnixPath.get("/app/org/springframework/boot/loader/data"));
-=======
             AbsoluteUnixPath.get("/app/BOOT-INF/classes/class1.class"),
             AbsoluteUnixPath.get("/app/BOOT-INF/classes/classDirectory/class2.class"),
             AbsoluteUnixPath.get("/app/META-INF/MANIFEST.MF"));
->>>>>>> c300c7a5
   }
 
   @Test
   public void testCreateLayersForExplodedLayeredSpringBoot_singleEmptyLayerListed()
       throws IOException, URISyntaxException {
-<<<<<<< HEAD
-    // Springboot JAR with "snapshot-dependencies" layer listed as empty in BOOT-INF/layers.idx
-=======
     // BOOT-INF/layers.idx for this springboot jar as shown below:
     // - "dependencies":
     //   - "BOOT-INF/lib/dependency1.jar"
@@ -534,7 +457,6 @@
     // - "application":
     //   - "BOOT-INF/classes/"
     //   - "META-INF/"
->>>>>>> c300c7a5
     Path springbootJar =
         Paths.get(Resources.getResource(SPRING_BOOT_LAYERED_WITH_EMPTY_LAYER).toURI());
     Path destDir = temporaryFolder.newFolder().toPath();
@@ -556,23 +478,8 @@
                 .map(FileEntry::getExtractionPath)
                 .collect(Collectors.toList()))
         .containsExactly(
-<<<<<<< HEAD
-            AbsoluteUnixPath.get("/app/BOOT-INF"),
-            AbsoluteUnixPath.get("/app/BOOT-INF/classes"),
-            AbsoluteUnixPath.get("/app/BOOT-INF/classes/classDirectory"),
-            AbsoluteUnixPath.get("/app/BOOT-INF/lib"),
-            AbsoluteUnixPath.get("/app/BOOT-INF/lib/dependency1.jar"),
-            AbsoluteUnixPath.get("/app/BOOT-INF/lib/dependency2.jar"),
-            AbsoluteUnixPath.get("/app/META-INF"),
-            AbsoluteUnixPath.get("/app/org"),
-            AbsoluteUnixPath.get("/app/org/springframework"),
-            AbsoluteUnixPath.get("/app/org/springframework/boot"),
-            AbsoluteUnixPath.get("/app/org/springframework/boot/loader"),
-            AbsoluteUnixPath.get("/app/org/springframework/boot/loader/data"));
-=======
             AbsoluteUnixPath.get("/app/BOOT-INF/lib/dependency1.jar"),
             AbsoluteUnixPath.get("/app/BOOT-INF/lib/dependency2.jar"));
->>>>>>> c300c7a5
     assertThat(loaderLayer.getName()).isEqualTo("spring-boot-loader");
     assertThat(
             loaderLayer
@@ -581,19 +488,6 @@
                 .map(FileEntry::getExtractionPath)
                 .collect(Collectors.toList()))
         .containsExactly(
-<<<<<<< HEAD
-            AbsoluteUnixPath.get("/app/BOOT-INF"),
-            AbsoluteUnixPath.get("/app/BOOT-INF/classes"),
-            AbsoluteUnixPath.get("/app/BOOT-INF/classes/classDirectory"),
-            AbsoluteUnixPath.get("/app/BOOT-INF/lib"),
-            AbsoluteUnixPath.get("/app/META-INF"),
-            AbsoluteUnixPath.get("/app/org"),
-            AbsoluteUnixPath.get("/app/org/springframework"),
-            AbsoluteUnixPath.get("/app/org/springframework/boot"),
-            AbsoluteUnixPath.get("/app/org/springframework/boot/loader"),
-            AbsoluteUnixPath.get("/app/org/springframework/boot/loader/data"),
-=======
->>>>>>> c300c7a5
             AbsoluteUnixPath.get("/app/org/springframework/boot/loader/data/data1.class"),
             AbsoluteUnixPath.get("/app/org/springframework/boot/loader/launcher1.class"));
 
@@ -605,38 +499,19 @@
                 .map(FileEntry::getExtractionPath)
                 .collect(Collectors.toList()))
         .containsExactly(
-<<<<<<< HEAD
-            AbsoluteUnixPath.get("/app/BOOT-INF"),
-            AbsoluteUnixPath.get("/app/BOOT-INF/classes"),
-            AbsoluteUnixPath.get("/app/BOOT-INF/classes/class1.class"),
-            AbsoluteUnixPath.get("/app/BOOT-INF/classes/classDirectory/class2.class"),
-            AbsoluteUnixPath.get("/app/BOOT-INF/classes/classDirectory"),
-            AbsoluteUnixPath.get("/app/BOOT-INF/lib"),
-            AbsoluteUnixPath.get("/app/META-INF"),
-            AbsoluteUnixPath.get("/app/META-INF/MANIFEST.MF"),
-            AbsoluteUnixPath.get("/app/org"),
-            AbsoluteUnixPath.get("/app/org/springframework"),
-            AbsoluteUnixPath.get("/app/org/springframework/boot"),
-            AbsoluteUnixPath.get("/app/org/springframework/boot/loader"),
-            AbsoluteUnixPath.get("/app/org/springframework/boot/loader/data"));
-=======
             AbsoluteUnixPath.get("/app/BOOT-INF/classes/class1.class"),
             AbsoluteUnixPath.get("/app/BOOT-INF/classes/classDirectory/class2.class"),
             AbsoluteUnixPath.get("/app/META-INF/MANIFEST.MF"));
->>>>>>> c300c7a5
   }
 
   @Test
   public void testCreateLayersForExplodedLayeredSpringBoot_allEmptyLayersListed()
       throws IOException, URISyntaxException {
-<<<<<<< HEAD
-=======
     // BOOT-INF/layers.idx for this springboot jar as shown below:
     // - "dependencies":
     // - "spring-boot-loader":
     // - "snapshot-dependencies":
     // - "application":
->>>>>>> c300c7a5
     Path springbootJar =
         Paths.get(Resources.getResource(SPRING_BOOT_LAYERED_WITH_ALL_EMPTY_LAYERS_LISTED).toURI());
     Path destDir = temporaryFolder.newFolder().toPath();
@@ -663,10 +538,6 @@
     FileEntriesLayer resourcesLayer = layers.get(3);
     FileEntriesLayer classesLayer = layers.get(4);
 
-<<<<<<< HEAD
-    // Validate dependencies layers.
-=======
->>>>>>> c300c7a5
     assertThat(nonSnapshotLayer.getName()).isEqualTo("dependencies");
     assertThat(
             nonSnapshotLayer
@@ -675,23 +546,8 @@
                 .map(FileEntry::getExtractionPath)
                 .collect(Collectors.toList()))
         .containsExactly(
-<<<<<<< HEAD
-            AbsoluteUnixPath.get("/app/BOOT-INF"),
-            AbsoluteUnixPath.get("/app/BOOT-INF/classes"),
-            AbsoluteUnixPath.get("/app/BOOT-INF/classes/classDirectory"),
-            AbsoluteUnixPath.get("/app/BOOT-INF/lib"),
-            AbsoluteUnixPath.get("/app/BOOT-INF/lib/dependency1.jar"),
-            AbsoluteUnixPath.get("/app/BOOT-INF/lib/dependency2.jar"),
-            AbsoluteUnixPath.get("/app/META-INF"),
-            AbsoluteUnixPath.get("/app/org"),
-            AbsoluteUnixPath.get("/app/org/springframework"),
-            AbsoluteUnixPath.get("/app/org/springframework/boot"),
-            AbsoluteUnixPath.get("/app/org/springframework/boot/loader"),
-            AbsoluteUnixPath.get("/app/org/springframework/boot/loader/data"));
-=======
             AbsoluteUnixPath.get("/app/BOOT-INF/lib/dependency1.jar"),
             AbsoluteUnixPath.get("/app/BOOT-INF/lib/dependency2.jar"));
->>>>>>> c300c7a5
     assertThat(loaderLayer.getName()).isEqualTo("spring-boot-loader");
     assertThat(
             loaderLayer
@@ -700,60 +556,6 @@
                 .map(FileEntry::getExtractionPath)
                 .collect(Collectors.toList()))
         .containsExactly(
-<<<<<<< HEAD
-            AbsoluteUnixPath.get("/app/BOOT-INF"),
-            AbsoluteUnixPath.get("/app/BOOT-INF/classes"),
-            AbsoluteUnixPath.get("/app/BOOT-INF/classes/classDirectory"),
-            AbsoluteUnixPath.get("/app/BOOT-INF/lib"),
-            AbsoluteUnixPath.get("/app/META-INF"),
-            AbsoluteUnixPath.get("/app/org"),
-            AbsoluteUnixPath.get("/app/org/springframework"),
-            AbsoluteUnixPath.get("/app/org/springframework/boot"),
-            AbsoluteUnixPath.get("/app/org/springframework/boot/loader"),
-            AbsoluteUnixPath.get("/app/org/springframework/boot/loader/data"),
-            AbsoluteUnixPath.get("/app/org/springframework/boot/loader/data/data1.class"),
-            AbsoluteUnixPath.get("/app/org/springframework/boot/loader/launcher1.class"));
-
-    assertThat(snapshotLayer.getName()).isEqualTo("snapshot-dependencies");
-    assertThat(
-            snapshotLayer
-                .getEntries()
-                .stream()
-                .map(FileEntry::getExtractionPath)
-                .collect(Collectors.toList()))
-        .containsExactly(
-            AbsoluteUnixPath.get("/app/BOOT-INF"),
-            AbsoluteUnixPath.get("/app/BOOT-INF/classes"),
-            AbsoluteUnixPath.get("/app/BOOT-INF/classes/classDirectory"),
-            AbsoluteUnixPath.get("/app/BOOT-INF/lib"),
-            AbsoluteUnixPath.get("/app/BOOT-INF/lib/dependency3-SNAPSHOT.jar"),
-            AbsoluteUnixPath.get("/app/META-INF"),
-            AbsoluteUnixPath.get("/app/org"),
-            AbsoluteUnixPath.get("/app/org/springframework"),
-            AbsoluteUnixPath.get("/app/org/springframework/boot"),
-            AbsoluteUnixPath.get("/app/org/springframework/boot/loader"),
-            AbsoluteUnixPath.get("/app/org/springframework/boot/loader/data"));
-
-    assertThat(resourcesLayer.getName()).isEqualTo("resources");
-    assertThat(
-            resourcesLayer
-                .getEntries()
-                .stream()
-                .map(FileEntry::getExtractionPath)
-                .collect(Collectors.toList()))
-        .containsExactly(
-            AbsoluteUnixPath.get("/app/BOOT-INF"),
-            AbsoluteUnixPath.get("/app/BOOT-INF/classes"),
-            AbsoluteUnixPath.get("/app/BOOT-INF/classes/classDirectory"),
-            AbsoluteUnixPath.get("/app/BOOT-INF/lib"),
-            AbsoluteUnixPath.get("/app/META-INF"),
-            AbsoluteUnixPath.get("/app/META-INF/MANIFEST.MF"),
-            AbsoluteUnixPath.get("/app/org"),
-            AbsoluteUnixPath.get("/app/org/springframework"),
-            AbsoluteUnixPath.get("/app/org/springframework/boot"),
-            AbsoluteUnixPath.get("/app/org/springframework/boot/loader"),
-            AbsoluteUnixPath.get("/app/org/springframework/boot/loader/data"));
-=======
             AbsoluteUnixPath.get("/app/org/springframework/boot/loader/data/data1.class"),
             AbsoluteUnixPath.get("/app/org/springframework/boot/loader/launcher1.class"));
 
@@ -764,7 +566,6 @@
     assertThat(resourcesLayer.getName()).isEqualTo("resources");
     assertThat(resourcesLayer.getEntries().get(0).getExtractionPath())
         .isEqualTo(AbsoluteUnixPath.get("/app/META-INF/MANIFEST.MF"));
->>>>>>> c300c7a5
 
     assertThat(classesLayer.getName()).isEqualTo("classes");
     assertThat(
@@ -774,19 +575,8 @@
                 .map(FileEntry::getExtractionPath)
                 .collect(Collectors.toList()))
         .containsExactly(
-<<<<<<< HEAD
-            AbsoluteUnixPath.get("/app/BOOT-INF"),
-            AbsoluteUnixPath.get("/app/BOOT-INF/classes"),
             AbsoluteUnixPath.get("/app/BOOT-INF/classes/class1.class"),
-            AbsoluteUnixPath.get("/app/BOOT-INF/classes/classDirectory/class2.class"),
-            AbsoluteUnixPath.get("/app/BOOT-INF/classes/classDirectory"),
-            AbsoluteUnixPath.get("/app/BOOT-INF/lib"),
-            AbsoluteUnixPath.get("/app/META-INF"),
-            AbsoluteUnixPath.get("/app/org"),
-            AbsoluteUnixPath.get("/app/org/springframework"),
-            AbsoluteUnixPath.get("/app/org/springframework/boot"),
-            AbsoluteUnixPath.get("/app/org/springframework/boot/loader"),
-            AbsoluteUnixPath.get("/app/org/springframework/boot/loader/data"));
+            AbsoluteUnixPath.get("/app/BOOT-INF/classes/classDirectory/class2.class"));
   }
 
   @Test
@@ -802,9 +592,5 @@
     assertThat(jarLayer.getEntries().size()).isEqualTo(1);
     assertThat(jarLayer.getEntries().get(0).getExtractionPath())
         .isEqualTo(AbsoluteUnixPath.get("/app/springboot_sample.jar"));
-=======
-            AbsoluteUnixPath.get("/app/BOOT-INF/classes/class1.class"),
-            AbsoluteUnixPath.get("/app/BOOT-INF/classes/classDirectory/class2.class"));
->>>>>>> c300c7a5
   }
 }