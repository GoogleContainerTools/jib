--- conflicted
+++ resolved
@@ -35,14 +35,12 @@
 import junitparams.JUnitParamsRunner;
 import junitparams.Parameters;
 import org.apache.commons.lang3.ArrayUtils;
-import org.junit.Ignore;
 import org.junit.Test;
 import org.junit.runner.RunWith;
 import picocli.CommandLine;
 import picocli.CommandLine.MissingParameterException;
 
 @RunWith(JUnitParamsRunner.class)
-@Ignore
 public class JarTest {
 
   @Test
@@ -69,13 +67,8 @@
   public void testParse_defaults() {
     Jar jarCommand = CommandLine.populateCommand(new Jar(), "-t", "test-image-ref", "my-app.jar");
     CommonCliOptions commonCliOptions = jarCommand.commonCliOptions;
-<<<<<<< HEAD
-    CommonArtifactCommandOptions commonArtifactCommandOptions =
-        jarCommand.commonArtifactCommandOptions;
-=======
     CommonContainerConfigCliOptions commonContainerConfigCliOptions =
         jarCommand.commonContainerConfigCliOptions;
->>>>>>> 6ebddb43
 
     assertThat(commonCliOptions.getTargetImage()).isEqualTo("test-image-ref");
     assertThat(commonCliOptions.getUsernamePassword()).isEmpty();
@@ -94,19 +87,6 @@
     assertThat(commonCliOptions.getHttpTrace()).isEqualTo(HttpTraceLevel.off);
     assertThat(commonCliOptions.isSerialize()).isFalse();
     assertThat(commonCliOptions.getImageJsonPath()).isEmpty();
-<<<<<<< HEAD
-    assertThat(commonArtifactCommandOptions.getFrom()).isEmpty();
-    assertThat(jarCommand.getJvmFlags()).isEmpty();
-    assertThat(commonArtifactCommandOptions.getExposedPorts()).isEmpty();
-    assertThat(commonArtifactCommandOptions.getVolumes()).isEmpty();
-    assertThat(commonArtifactCommandOptions.getEnvironment()).isEmpty();
-    assertThat(commonArtifactCommandOptions.getLabels()).isEmpty();
-    assertThat(commonArtifactCommandOptions.getUser()).isEmpty();
-    assertThat(commonArtifactCommandOptions.getFormat()).hasValue(ImageFormat.Docker);
-    assertThat(commonArtifactCommandOptions.getProgramArguments()).isEmpty();
-    assertThat(commonArtifactCommandOptions.getEntrypoint()).isEmpty();
-    assertThat(commonArtifactCommandOptions.getCreationTime()).isEmpty();
-=======
     assertThat(commonContainerConfigCliOptions.getFrom()).isEmpty();
     assertThat(jarCommand.getJvmFlags()).isEmpty();
     assertThat(commonContainerConfigCliOptions.getExposedPorts()).isEmpty();
@@ -118,7 +98,6 @@
     assertThat(commonContainerConfigCliOptions.getProgramArguments()).isEmpty();
     assertThat(commonContainerConfigCliOptions.getEntrypoint()).isEmpty();
     assertThat(commonContainerConfigCliOptions.getCreationTime()).isEmpty();
->>>>>>> 6ebddb43
     assertThat(jarCommand.getMode()).isEqualTo(ProcessingMode.exploded);
   }
 
@@ -462,11 +441,7 @@
     Jar jarCommand =
         CommandLine.populateCommand(
             new Jar(), "--target=test-image-ref", "--from=base-image-ref", "my-app.jar");
-<<<<<<< HEAD
-    assertThat(jarCommand.commonArtifactCommandOptions.getFrom()).hasValue("base-image-ref");
-=======
     assertThat(jarCommand.commonContainerConfigCliOptions.getFrom()).hasValue("base-image-ref");
->>>>>>> 6ebddb43
   }
 
   @Test
@@ -482,11 +457,7 @@
     Jar jarCommand =
         CommandLine.populateCommand(
             new Jar(), "--target=test-image-ref", "--expose=8080,3306", "my-app.jar");
-<<<<<<< HEAD
-    assertThat(jarCommand.commonArtifactCommandOptions.getExposedPorts())
-=======
     assertThat(jarCommand.commonContainerConfigCliOptions.getExposedPorts())
->>>>>>> 6ebddb43
         .isEqualTo(Ports.parse(ImmutableList.of("8080", "3306")));
   }
 
@@ -495,11 +466,7 @@
     Jar jarCommand =
         CommandLine.populateCommand(
             new Jar(), "--target=test-image-ref", "--volumes=/volume1,/volume2", "my-app.jar");
-<<<<<<< HEAD
-    assertThat(jarCommand.commonArtifactCommandOptions.getVolumes())
-=======
     assertThat(jarCommand.commonContainerConfigCliOptions.getVolumes())
->>>>>>> 6ebddb43
         .isEqualTo(
             ImmutableSet.of(AbsoluteUnixPath.get("/volume1"), AbsoluteUnixPath.get("/volume2")));
   }
@@ -512,11 +479,7 @@
             "--target=test-image-ref",
             "--environment-variables=ENV_VAR1=value1,ENV_VAR2=value2",
             "my-app.jar");
-<<<<<<< HEAD
-    assertThat(jarCommand.commonArtifactCommandOptions.getEnvironment())
-=======
     assertThat(jarCommand.commonContainerConfigCliOptions.getEnvironment())
->>>>>>> 6ebddb43
         .isEqualTo(ImmutableMap.of("ENV_VAR1", "value1", "ENV_VAR2", "value2"));
   }
 
@@ -528,11 +491,7 @@
             "--target=test-image-ref",
             "--labels=label1=value2,label2=value2",
             "my-app.jar");
-<<<<<<< HEAD
-    assertThat(jarCommand.commonArtifactCommandOptions.getLabels())
-=======
     assertThat(jarCommand.commonContainerConfigCliOptions.getLabels())
->>>>>>> 6ebddb43
         .isEqualTo(ImmutableMap.of("label1", "value2", "label2", "value2"));
   }
 
@@ -541,11 +500,7 @@
     Jar jarCommand =
         CommandLine.populateCommand(
             new Jar(), "--target=test-image-ref", "--user=customUser", "my-app.jar");
-<<<<<<< HEAD
-    assertThat(jarCommand.commonArtifactCommandOptions.getUser()).hasValue("customUser");
-=======
     assertThat(jarCommand.commonContainerConfigCliOptions.getUser()).hasValue("customUser");
->>>>>>> 6ebddb43
   }
 
   @Test
@@ -553,11 +508,7 @@
     Jar jarCommand =
         CommandLine.populateCommand(
             new Jar(), "--target=test-image-ref", "--image-format=OCI", "my-app.jar");
-<<<<<<< HEAD
-    assertThat(jarCommand.commonArtifactCommandOptions.getFormat()).hasValue(ImageFormat.OCI);
-=======
     assertThat(jarCommand.commonContainerConfigCliOptions.getFormat()).hasValue(ImageFormat.OCI);
->>>>>>> 6ebddb43
   }
 
   @Test
@@ -579,11 +530,7 @@
     Jar jarCommand =
         CommandLine.populateCommand(
             new Jar(), "--target=test-image-ref", "--program-args=arg1,arg2", "my-app.jar");
-<<<<<<< HEAD
-    assertThat(jarCommand.commonArtifactCommandOptions.getProgramArguments())
-=======
     assertThat(jarCommand.commonContainerConfigCliOptions.getProgramArguments())
->>>>>>> 6ebddb43
         .isEqualTo(ImmutableList.of("arg1", "arg2"));
   }
 
@@ -592,11 +539,7 @@
     Jar jarCommand =
         CommandLine.populateCommand(
             new Jar(), "--target=test-image-ref", "--entrypoint=java -cp myClass", "my-app.jar");
-<<<<<<< HEAD
-    assertThat(jarCommand.commonArtifactCommandOptions.getEntrypoint())
-=======
     assertThat(jarCommand.commonContainerConfigCliOptions.getEntrypoint())
->>>>>>> 6ebddb43
         .isEqualTo(ImmutableList.of("java", "-cp", "myClass"));
   }
 
@@ -605,11 +548,7 @@
     Jar jarCommand =
         CommandLine.populateCommand(
             new Jar(), "--target=test-image-ref", "--creation-time=23", "my-app.jar");
-<<<<<<< HEAD
-    assertThat(jarCommand.commonArtifactCommandOptions.getCreationTime())
-=======
     assertThat(jarCommand.commonContainerConfigCliOptions.getCreationTime())
->>>>>>> 6ebddb43
         .hasValue(Instant.ofEpochMilli(23));
   }
 
@@ -621,11 +560,7 @@
             "--target=test-image-ref",
             "--creation-time=2011-12-03T22:42:05Z",
             "my-app.jar");
-<<<<<<< HEAD
-    assertThat(jarCommand.commonArtifactCommandOptions.getCreationTime())
-=======
     assertThat(jarCommand.commonContainerConfigCliOptions.getCreationTime())
->>>>>>> 6ebddb43
         .hasValue(Instant.parse("2011-12-03T22:42:05Z"));
   }
 
