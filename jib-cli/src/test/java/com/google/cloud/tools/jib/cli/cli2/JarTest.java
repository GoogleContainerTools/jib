--- conflicted
+++ resolved
@@ -418,21 +418,9 @@
   @Test
   public void testValidate_pass() {
     Jar jarCommand =
-<<<<<<< HEAD
-        new CommandLine(new JibCli())
-            .getSubcommands()
-            .get("jar")
-            .parseArgs("--target=tar://sometar.tar", "--name=test.io/test/test", REQUIRED_JAR)
-            .asCommandLineList()
-            .get(0)
-            .getCommand();
-
+        CommandLine.populateCommand(
+            new Jar(), "--target=tar://sometar.tar", "--name=test.io/test/test", REQUIRED_JAR);
     jarCommand.commonCliOptions.validate();
-=======
-        CommandLine.populateCommand(
-            new Jar(), "--target=tar://sometar.tar", "--name=test.io/test/test", REQUIRED_JAR);
-    jarCommand.validate();
->>>>>>> e1d71157
     // pass
   }
 }