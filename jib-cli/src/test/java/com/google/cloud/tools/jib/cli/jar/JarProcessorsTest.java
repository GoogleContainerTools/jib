/*
 * Copyright 2020 Google LLC.
 *
 * Licensed under the Apache License, Version 2.0 (the "License"); you may not
 * use this file except in compliance with the License. You may obtain a copy of
 * the License at
 *
 *      http://www.apache.org/licenses/LICENSE-2.0
 *
 * Unless required by applicable law or agreed to in writing, software
 * distributed under the License is distributed on an "AS IS" BASIS, WITHOUT
 * WARRANTIES OR CONDITIONS OF ANY KIND, either express or implied. See the
 * License for the specific language governing permissions and limitations under
 * the License.
 */

package com.google.cloud.tools.jib.cli.jar;

import static com.google.common.truth.Truth.assertThat;
<<<<<<< HEAD
import static org.mockito.Mockito.verify;
import static org.mockito.Mockito.verifyNoInteractions;
import static org.mockito.Mockito.when;
=======
import static org.junit.Assert.assertThrows;
>>>>>>> 4fb80185

import com.google.cloud.tools.jib.cli.CacheDirectories;
import com.google.common.io.Resources;
import java.io.IOException;
import java.net.URISyntaxException;
import java.nio.file.Path;
import java.nio.file.Paths;
import org.junit.Rule;
import org.junit.Test;
import org.junit.rules.TemporaryFolder;
import org.junit.runner.RunWith;
import org.mockito.Mock;
import org.mockito.junit.MockitoJUnitRunner;

/** Tests for {@link JarProcessors}. */
@RunWith(MockitoJUnitRunner.class)
public class JarProcessorsTest {

  private static final String SPRING_BOOT = "jar/spring-boot/springboot_sample.jar";
  private static final String STANDARD = "jar/standard/emptyStandardJar.jar";
  private static final String JAVA_14_JAR = "jar/java14WithModuleInfo.jar";

  @Mock private CacheDirectories mockCacheDirectories;

  @Rule public final TemporaryFolder temporaryFolder = new TemporaryFolder();

  @Test
  public void testFrom_standardExploded() throws IOException, URISyntaxException {
    Path jarPath = Paths.get(Resources.getResource(STANDARD).toURI());
    Path destination = temporaryFolder.getRoot().toPath();
    when(mockCacheDirectories.getExplodedJarCache()).thenReturn(destination);

    JarProcessor processor =
        JarProcessors.from(jarPath, mockCacheDirectories, ProcessingMode.exploded);

    verify(mockCacheDirectories).getExplodedJarCache();
    assertThat(processor).isInstanceOf(StandardExplodedProcessor.class);
  }

  @Test
  public void testFrom_standardPackaged() throws IOException, URISyntaxException {
    Path jarPath = Paths.get(Resources.getResource(STANDARD).toURI());
    JarProcessor processor =
        JarProcessors.from(jarPath, mockCacheDirectories, ProcessingMode.packaged);

    verifyNoInteractions(mockCacheDirectories);
    assertThat(processor).isInstanceOf(StandardPackagedProcessor.class);
  }

  @Test
  public void testFrom_springBootPackaged() throws IOException, URISyntaxException {
    Path jarPath = Paths.get(Resources.getResource(SPRING_BOOT).toURI());
    JarProcessor processor =
        JarProcessors.from(jarPath, mockCacheDirectories, ProcessingMode.packaged);

    verifyNoInteractions(mockCacheDirectories);
    assertThat(processor).isInstanceOf(SpringBootPackagedProcessor.class);
  }

  @Test
  public void testFrom_springBootExploded() throws IOException, URISyntaxException {
    Path jarPath = Paths.get(Resources.getResource(SPRING_BOOT).toURI());
    Path destination = temporaryFolder.getRoot().toPath();
    when(mockCacheDirectories.getExplodedJarCache()).thenReturn(destination);

    JarProcessor processor =
        JarProcessors.from(jarPath, mockCacheDirectories, ProcessingMode.exploded);

    verify(mockCacheDirectories).getExplodedJarCache();
    assertThat(processor).isInstanceOf(SpringBootExplodedProcessor.class);
  }

  @Test
  public void testFrom_incompatibleBaseImage() throws URISyntaxException {
    Path jarPath = Paths.get(Resources.getResource(JAVA_14_JAR).toURI());
    IllegalStateException exception =
        assertThrows(
            IllegalStateException.class,
            () ->
                JarProcessors.from(
                    jarPath, mockTemporaryDirectoryProvider, ProcessingMode.exploded));
    assertThat(exception)
        .hasMessageThat()
        .startsWith("The input JAR (" + jarPath + ") is compiled with Java 14");
  }

  @Test
  public void testGetMajorJavaVersion_versionNotFound() throws URISyntaxException, IOException {
    Path jarPath = Paths.get(Resources.getResource(STANDARD).toURI());
    Integer version = JarProcessors.getJavaMajorVersion(jarPath);
    assertThat(version).isEqualTo(0);
  }
}<|MERGE_RESOLUTION|>--- conflicted
+++ resolved
@@ -17,13 +17,10 @@
 package com.google.cloud.tools.jib.cli.jar;
 
 import static com.google.common.truth.Truth.assertThat;
-<<<<<<< HEAD
 import static org.mockito.Mockito.verify;
 import static org.mockito.Mockito.verifyNoInteractions;
 import static org.mockito.Mockito.when;
-=======
 import static org.junit.Assert.assertThrows;
->>>>>>> 4fb80185
 
 import com.google.cloud.tools.jib.cli.CacheDirectories;
 import com.google.common.io.Resources;
@@ -104,7 +101,7 @@
             IllegalStateException.class,
             () ->
                 JarProcessors.from(
-                    jarPath, mockTemporaryDirectoryProvider, ProcessingMode.exploded));
+                    jarPath, mockCacheDirectories, ProcessingMode.exploded));
     assertThat(exception)
         .hasMessageThat()
         .startsWith("The input JAR (" + jarPath + ") is compiled with Java 14");
