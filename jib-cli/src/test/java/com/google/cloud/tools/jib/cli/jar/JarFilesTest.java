/*
 * Copyright 2020 Google LLC.
 *
 * Licensed under the Apache License, Version 2.0 (the "License"); you may not
 * use this file except in compliance with the License. You may obtain a copy of
 * the License at
 *
 *      http://www.apache.org/licenses/LICENSE-2.0
 *
 * Unless required by applicable law or agreed to in writing, software
 * distributed under the License is distributed on an "AS IS" BASIS, WITHOUT
 * WARRANTIES OR CONDITIONS OF ANY KIND, either express or implied. See the
 * License for the specific language governing permissions and limitations under
 * the License.
 */

package com.google.cloud.tools.jib.cli.jar;

import static com.google.common.truth.Truth.assertThat;
import static org.mockito.ArgumentMatchers.anyList;
import static org.mockito.Mockito.when;

import com.google.cloud.tools.jib.api.InvalidImageReferenceException;
import com.google.cloud.tools.jib.api.JibContainerBuilder;
import com.google.cloud.tools.jib.api.buildplan.AbsoluteUnixPath;
import com.google.cloud.tools.jib.api.buildplan.ContainerBuildPlan;
import com.google.cloud.tools.jib.api.buildplan.FileEntriesLayer;
import com.google.cloud.tools.jib.api.buildplan.ImageFormat;
import com.google.cloud.tools.jib.api.buildplan.Platform;
import com.google.cloud.tools.jib.api.buildplan.Port;
import com.google.cloud.tools.jib.cli.CommonCliOptions;
import com.google.cloud.tools.jib.cli.CommonContainerConfigCliOptions;
import com.google.cloud.tools.jib.cli.Jar;
import com.google.cloud.tools.jib.plugins.common.logging.ConsoleLogger;
import com.google.common.collect.ImmutableList;
import com.google.common.collect.ImmutableMap;
import com.google.common.collect.ImmutableSet;
import java.io.IOException;
import java.nio.file.Paths;
import java.time.Instant;
import java.util.Arrays;
import java.util.Optional;
import junitparams.JUnitParamsRunner;
import junitparams.Parameters;
import org.junit.Rule;
import org.junit.Test;
import org.junit.runner.RunWith;
import org.mockito.Mock;
import org.mockito.junit.MockitoJUnit;
import org.mockito.junit.MockitoRule;

/** Tests for {@link JarFiles}. */
@RunWith(JUnitParamsRunner.class)
public class JarFilesTest {

  @Rule public final MockitoRule mockitoRule = MockitoJUnit.rule().silent();

  @Mock private StandardExplodedProcessor mockStandardExplodedProcessor;
  @Mock private StandardPackagedProcessor mockStandardPackagedProcessor;
  @Mock private SpringBootExplodedProcessor mockSpringBootExplodedProcessor;
  @Mock private SpringBootPackagedProcessor mockSpringBootPackagedProcessor;
  @Mock private Jar mockJarCommand;
  @Mock private CommonCliOptions mockCommonCliOptions;
  @Mock private CommonContainerConfigCliOptions mockCommonContainerConfigCliOptions;
  @Mock private ConsoleLogger mockLogger;

  @Test
<<<<<<< HEAD
  public void testToJibContainer_defaultBaseImage_java8()
      throws IOException, InvalidImageReferenceException {
    when(mockStandardExplodedProcessor.getJavaVersion()).thenReturn(8);
    JibContainerBuilder containerBuilder =
        JarFiles.toJibContainerBuilder(
            mockStandardExplodedProcessor,
            mockJarCommand,
            mockCommonCliOptions,
            mockCommonContainerConfigCliOptions,
            mockLogger);
    ContainerBuildPlan buildPlan = containerBuilder.toContainerBuildPlan();

    assertThat(buildPlan.getBaseImage()).isEqualTo("eclipse-temurin:8-jre");
  }

  @Test
  public void testToJibContainer_defaultBaseImage_java9()
=======
  @Parameters(
      value = {
        "8, eclipse-temurin:8-jre",
        "9, eclipse-temurin:11-jre",
        "11, eclipse-temurin:11-jre",
        "13, azul/zulu-openjdk:17-jre",
        "17, azul/zulu-openjdk:17-jre",
      })
  public void testToJibContainer_defaultBaseImage(int javaVersion, String expectedBaseImage)
>>>>>>> 1f828124
      throws IOException, InvalidImageReferenceException {
    when(mockStandardExplodedProcessor.getJavaVersion()).thenReturn(javaVersion);
    JibContainerBuilder containerBuilder =
        JarFiles.toJibContainerBuilder(
            mockStandardExplodedProcessor,
            mockJarCommand,
            mockCommonCliOptions,
            mockCommonContainerConfigCliOptions,
            mockLogger);
    ContainerBuildPlan buildPlan = containerBuilder.toContainerBuildPlan();

<<<<<<< HEAD
    assertThat(buildPlan.getBaseImage()).isEqualTo("eclipse-temurin:11-jre");
=======
    assertThat(buildPlan.getBaseImage()).isEqualTo(expectedBaseImage);
>>>>>>> 1f828124
  }

  @Test
  public void testToJibContainerBuilder_explodedStandard_basicInfo()
      throws IOException, InvalidImageReferenceException {
    when(mockStandardExplodedProcessor.getJavaVersion()).thenReturn(8);
    FileEntriesLayer layer =
        FileEntriesLayer.builder()
            .setName("classes")
            .addEntry(
                Paths.get("path/to/tempDirectory/class1.class"),
                AbsoluteUnixPath.get("/app/explodedJar/class1.class"))
            .build();
    when(mockStandardExplodedProcessor.createLayers()).thenReturn(Arrays.asList(layer));
    when(mockStandardExplodedProcessor.computeEntrypoint(anyList()))
        .thenReturn(
            ImmutableList.of("java", "-cp", "/app/explodedJar:/app/dependencies/*", "HelloWorld"));
    when(mockCommonContainerConfigCliOptions.getFrom()).thenReturn(Optional.empty());

    JibContainerBuilder containerBuilder =
        JarFiles.toJibContainerBuilder(
            mockStandardExplodedProcessor,
            mockJarCommand,
            mockCommonCliOptions,
            mockCommonContainerConfigCliOptions,
            mockLogger);
    ContainerBuildPlan buildPlan = containerBuilder.toContainerBuildPlan();

    assertThat(buildPlan.getBaseImage()).isEqualTo("eclipse-temurin:8-jre");
    assertThat(buildPlan.getPlatforms()).isEqualTo(ImmutableSet.of(new Platform("amd64", "linux")));
    assertThat(buildPlan.getCreationTime()).isEqualTo(Instant.EPOCH);
    assertThat(buildPlan.getFormat()).isEqualTo(ImageFormat.Docker);
    assertThat(buildPlan.getEnvironment()).isEmpty();
    assertThat(buildPlan.getLabels()).isEmpty();
    assertThat(buildPlan.getVolumes()).isEmpty();
    assertThat(buildPlan.getExposedPorts()).isEmpty();
    assertThat(buildPlan.getUser()).isNull();
    assertThat(buildPlan.getWorkingDirectory()).isNull();
    assertThat(buildPlan.getEntrypoint())
        .containsExactly("java", "-cp", "/app/explodedJar:/app/dependencies/*", "HelloWorld")
        .inOrder();
    assertThat(buildPlan.getLayers()).hasSize(1);
    assertThat(buildPlan.getLayers().get(0).getName()).isEqualTo("classes");
    assertThat(((FileEntriesLayer) buildPlan.getLayers().get(0)).getEntries())
        .containsExactlyElementsIn(
            FileEntriesLayer.builder()
                .addEntry(
                    Paths.get("path/to/tempDirectory/class1.class"),
                    AbsoluteUnixPath.get("/app/explodedJar/class1.class"))
                .build()
                .getEntries());
  }

  @Test
  public void testToJibContainerBuilder_packagedStandard_basicInfo()
      throws IOException, InvalidImageReferenceException {
    when(mockStandardPackagedProcessor.getJavaVersion()).thenReturn(8);
    FileEntriesLayer layer =
        FileEntriesLayer.builder()
            .setName("jar")
            .addEntry(
                Paths.get("path/to/standardJar.jar"), AbsoluteUnixPath.get("/app/standardJar.jar"))
            .build();
    when(mockStandardPackagedProcessor.createLayers()).thenReturn(Arrays.asList(layer));
    when(mockStandardPackagedProcessor.computeEntrypoint(anyList()))
        .thenReturn(ImmutableList.of("java", "-jar", "/app/standardJar.jar"));
    when(mockCommonContainerConfigCliOptions.getFrom()).thenReturn(Optional.empty());

    JibContainerBuilder containerBuilder =
        JarFiles.toJibContainerBuilder(
            mockStandardPackagedProcessor,
            mockJarCommand,
            mockCommonCliOptions,
            mockCommonContainerConfigCliOptions,
            mockLogger);
    ContainerBuildPlan buildPlan = containerBuilder.toContainerBuildPlan();

    assertThat(buildPlan.getBaseImage()).isEqualTo("eclipse-temurin:8-jre");
    assertThat(buildPlan.getPlatforms()).isEqualTo(ImmutableSet.of(new Platform("amd64", "linux")));
    assertThat(buildPlan.getCreationTime()).isEqualTo(Instant.EPOCH);
    assertThat(buildPlan.getFormat()).isEqualTo(ImageFormat.Docker);
    assertThat(buildPlan.getEnvironment()).isEmpty();
    assertThat(buildPlan.getLabels()).isEmpty();
    assertThat(buildPlan.getVolumes()).isEmpty();
    assertThat(buildPlan.getExposedPorts()).isEmpty();
    assertThat(buildPlan.getUser()).isNull();
    assertThat(buildPlan.getWorkingDirectory()).isNull();
    assertThat(buildPlan.getEntrypoint())
        .containsExactly("java", "-jar", "/app/standardJar.jar")
        .inOrder();
    assertThat(buildPlan.getLayers().get(0).getName()).isEqualTo("jar");
    assertThat(((FileEntriesLayer) buildPlan.getLayers().get(0)).getEntries())
        .isEqualTo(
            FileEntriesLayer.builder()
                .addEntry(
                    Paths.get("path/to/standardJar.jar"),
                    AbsoluteUnixPath.get("/app/standardJar.jar"))
                .build()
                .getEntries());
  }

  @Test
  public void testToJibContainerBuilder_explodedLayeredSpringBoot_basicInfo()
      throws IOException, InvalidImageReferenceException {
    when(mockSpringBootExplodedProcessor.getJavaVersion()).thenReturn(8);
    FileEntriesLayer layer =
        FileEntriesLayer.builder()
            .setName("classes")
            .addEntry(
                Paths.get("path/to/tempDirectory/BOOT-INF/classes/class1.class"),
                AbsoluteUnixPath.get("/app/BOOT-INF/classes/class1.class"))
            .build();
    when(mockCommonContainerConfigCliOptions.getFrom()).thenReturn(Optional.empty());
    when(mockSpringBootExplodedProcessor.createLayers()).thenReturn(Arrays.asList(layer));
    when(mockSpringBootExplodedProcessor.computeEntrypoint(anyList()))
        .thenReturn(
            ImmutableList.of("java", "-cp", "/app", "org.springframework.boot.loader.JarLauncher"));
    when(mockCommonContainerConfigCliOptions.getFrom()).thenReturn(Optional.empty());

    JibContainerBuilder containerBuilder =
        JarFiles.toJibContainerBuilder(
            mockSpringBootExplodedProcessor,
            mockJarCommand,
            mockCommonCliOptions,
            mockCommonContainerConfigCliOptions,
            mockLogger);
    ContainerBuildPlan buildPlan = containerBuilder.toContainerBuildPlan();

    assertThat(buildPlan.getBaseImage()).isEqualTo("eclipse-temurin:8-jre");
    assertThat(buildPlan.getPlatforms()).isEqualTo(ImmutableSet.of(new Platform("amd64", "linux")));
    assertThat(buildPlan.getCreationTime()).isEqualTo(Instant.EPOCH);
    assertThat(buildPlan.getFormat()).isEqualTo(ImageFormat.Docker);
    assertThat(buildPlan.getEnvironment()).isEmpty();
    assertThat(buildPlan.getLabels()).isEmpty();
    assertThat(buildPlan.getVolumes()).isEmpty();
    assertThat(buildPlan.getExposedPorts()).isEmpty();
    assertThat(buildPlan.getUser()).isNull();
    assertThat(buildPlan.getWorkingDirectory()).isNull();
    assertThat(buildPlan.getEntrypoint())
        .containsExactly("java", "-cp", "/app", "org.springframework.boot.loader.JarLauncher")
        .inOrder();
    assertThat(buildPlan.getLayers()).hasSize(1);
    assertThat(buildPlan.getLayers().get(0).getName()).isEqualTo("classes");
    assertThat(((FileEntriesLayer) buildPlan.getLayers().get(0)).getEntries())
        .containsExactlyElementsIn(
            FileEntriesLayer.builder()
                .addEntry(
                    Paths.get("path/to/tempDirectory/BOOT-INF/classes/class1.class"),
                    AbsoluteUnixPath.get("/app/BOOT-INF/classes/class1.class"))
                .build()
                .getEntries());
  }

  @Test
  public void testToJibContainerBuilder_packagedSpringBoot_basicInfo()
      throws IOException, InvalidImageReferenceException {
    when(mockSpringBootPackagedProcessor.getJavaVersion()).thenReturn(8);
    FileEntriesLayer layer =
        FileEntriesLayer.builder()
            .setName("jar")
            .addEntry(
                Paths.get("path/to/spring-boot.jar"), AbsoluteUnixPath.get("/app/spring-boot.jar"))
            .build();
    when(mockSpringBootPackagedProcessor.createLayers()).thenReturn(Arrays.asList(layer));
    when(mockSpringBootPackagedProcessor.computeEntrypoint(anyList()))
        .thenReturn(ImmutableList.of("java", "-jar", "/app/spring-boot.jar"));
    when(mockCommonContainerConfigCliOptions.getFrom()).thenReturn(Optional.empty());

    JibContainerBuilder containerBuilder =
        JarFiles.toJibContainerBuilder(
            mockSpringBootPackagedProcessor,
            mockJarCommand,
            mockCommonCliOptions,
            mockCommonContainerConfigCliOptions,
            mockLogger);
    ContainerBuildPlan buildPlan = containerBuilder.toContainerBuildPlan();

    assertThat(buildPlan.getBaseImage()).isEqualTo("eclipse-temurin:8-jre");
    assertThat(buildPlan.getPlatforms()).isEqualTo(ImmutableSet.of(new Platform("amd64", "linux")));
    assertThat(buildPlan.getCreationTime()).isEqualTo(Instant.EPOCH);
    assertThat(buildPlan.getFormat()).isEqualTo(ImageFormat.Docker);
    assertThat(buildPlan.getEnvironment()).isEmpty();
    assertThat(buildPlan.getLabels()).isEmpty();
    assertThat(buildPlan.getVolumes()).isEmpty();
    assertThat(buildPlan.getExposedPorts()).isEmpty();
    assertThat(buildPlan.getUser()).isNull();
    assertThat(buildPlan.getWorkingDirectory()).isNull();
    assertThat(buildPlan.getEntrypoint())
        .containsExactly("java", "-jar", "/app/spring-boot.jar")
        .inOrder();
    assertThat(buildPlan.getLayers()).hasSize(1);
    assertThat(buildPlan.getLayers().get(0).getName()).isEqualTo("jar");
    assertThat(((FileEntriesLayer) buildPlan.getLayers().get(0)).getEntries())
        .isEqualTo(
            FileEntriesLayer.builder()
                .addEntry(
                    Paths.get("path/to/spring-boot.jar"),
                    AbsoluteUnixPath.get("/app/spring-boot.jar"))
                .build()
                .getEntries());
  }

  @Test
  public void testToJibContainerBuilder_optionalParameters()
      throws IOException, InvalidImageReferenceException {
    when(mockCommonContainerConfigCliOptions.getFrom()).thenReturn(Optional.of("base-image"));
    when(mockCommonContainerConfigCliOptions.getExposedPorts())
        .thenReturn(ImmutableSet.of(Port.udp(123)));
    when(mockCommonContainerConfigCliOptions.getVolumes())
        .thenReturn(
            ImmutableSet.of(AbsoluteUnixPath.get("/volume1"), AbsoluteUnixPath.get("/volume2")));
    when(mockCommonContainerConfigCliOptions.getEnvironment())
        .thenReturn(ImmutableMap.of("key1", "value1"));
    when(mockCommonContainerConfigCliOptions.getLabels())
        .thenReturn(ImmutableMap.of("label", "mylabel"));
    when(mockCommonContainerConfigCliOptions.getUser()).thenReturn(Optional.of("customUser"));
    when(mockCommonContainerConfigCliOptions.getFormat()).thenReturn(Optional.of(ImageFormat.OCI));
    when(mockCommonContainerConfigCliOptions.getProgramArguments())
        .thenReturn(ImmutableList.of("arg1"));
    when(mockCommonContainerConfigCliOptions.getEntrypoint())
        .thenReturn(ImmutableList.of("custom", "entrypoint"));
    when(mockCommonContainerConfigCliOptions.getCreationTime())
        .thenReturn(Optional.of(Instant.ofEpochSecond(5)));

    JibContainerBuilder containerBuilder =
        JarFiles.toJibContainerBuilder(
            mockStandardExplodedProcessor,
            mockJarCommand,
            mockCommonCliOptions,
            mockCommonContainerConfigCliOptions,
            mockLogger);
    ContainerBuildPlan buildPlan = containerBuilder.toContainerBuildPlan();

    assertThat(buildPlan.getBaseImage()).isEqualTo("base-image");
    assertThat(buildPlan.getExposedPorts()).isEqualTo(ImmutableSet.of(Port.udp(123)));
    assertThat(buildPlan.getVolumes())
        .isEqualTo(
            ImmutableSet.of(AbsoluteUnixPath.get("/volume1"), AbsoluteUnixPath.get("/volume2")));
    assertThat(buildPlan.getEnvironment()).isEqualTo(ImmutableMap.of("key1", "value1"));
    assertThat(buildPlan.getLabels()).isEqualTo(ImmutableMap.of("label", "mylabel"));
    assertThat(buildPlan.getUser()).isEqualTo("customUser");
    assertThat(buildPlan.getFormat()).isEqualTo(ImageFormat.OCI);
    assertThat(buildPlan.getCmd()).isEqualTo(ImmutableList.of("arg1"));
    assertThat(buildPlan.getEntrypoint()).isEqualTo(ImmutableList.of("custom", "entrypoint"));
    assertThat(buildPlan.getCreationTime()).isEqualTo(Instant.ofEpochSecond(5));
  }
}<|MERGE_RESOLUTION|>--- conflicted
+++ resolved
@@ -65,25 +65,6 @@
   @Mock private ConsoleLogger mockLogger;
 
   @Test
-<<<<<<< HEAD
-  public void testToJibContainer_defaultBaseImage_java8()
-      throws IOException, InvalidImageReferenceException {
-    when(mockStandardExplodedProcessor.getJavaVersion()).thenReturn(8);
-    JibContainerBuilder containerBuilder =
-        JarFiles.toJibContainerBuilder(
-            mockStandardExplodedProcessor,
-            mockJarCommand,
-            mockCommonCliOptions,
-            mockCommonContainerConfigCliOptions,
-            mockLogger);
-    ContainerBuildPlan buildPlan = containerBuilder.toContainerBuildPlan();
-
-    assertThat(buildPlan.getBaseImage()).isEqualTo("eclipse-temurin:8-jre");
-  }
-
-  @Test
-  public void testToJibContainer_defaultBaseImage_java9()
-=======
   @Parameters(
       value = {
         "8, eclipse-temurin:8-jre",
@@ -93,7 +74,6 @@
         "17, azul/zulu-openjdk:17-jre",
       })
   public void testToJibContainer_defaultBaseImage(int javaVersion, String expectedBaseImage)
->>>>>>> 1f828124
       throws IOException, InvalidImageReferenceException {
     when(mockStandardExplodedProcessor.getJavaVersion()).thenReturn(javaVersion);
     JibContainerBuilder containerBuilder =
@@ -105,11 +85,7 @@
             mockLogger);
     ContainerBuildPlan buildPlan = containerBuilder.toContainerBuildPlan();
 
-<<<<<<< HEAD
-    assertThat(buildPlan.getBaseImage()).isEqualTo("eclipse-temurin:11-jre");
-=======
     assertThat(buildPlan.getBaseImage()).isEqualTo(expectedBaseImage);
->>>>>>> 1f828124
   }
 
   @Test
