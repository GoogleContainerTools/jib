--- conflicted
+++ resolved
@@ -23,7 +23,6 @@
 import com.google.cloud.tools.jib.api.buildplan.AbsoluteUnixPath;
 import com.google.cloud.tools.jib.api.buildplan.ContainerBuildPlan;
 import com.google.cloud.tools.jib.api.buildplan.FileEntriesLayer;
-import com.google.cloud.tools.jib.api.buildplan.FileEntry;
 import com.google.cloud.tools.jib.api.buildplan.ImageFormat;
 import com.google.cloud.tools.jib.api.buildplan.Platform;
 import com.google.common.collect.ImmutableList;
@@ -34,7 +33,6 @@
 import java.nio.file.Path;
 import java.nio.file.Paths;
 import java.time.Instant;
-import java.util.List;
 import org.junit.Rule;
 import org.junit.Test;
 import org.junit.rules.TemporaryFolder;
@@ -150,18 +148,11 @@
   @Test
   public void testToJibContainerBuilder_explodedLayeredSpringBoot_basicInfo()
       throws IOException, URISyntaxException, InvalidImageReferenceException {
-<<<<<<< HEAD
-    Path springbootJar = Paths.get(Resources.getResource(SIMPLE_SPRING_BOOT_LAYERED).toURI());
-    Path destDir = temporaryFolder.getRoot().toPath();
-    JibContainerBuilder containerBuilder =
-        JarFiles.toJibContainerBuilder(springbootJar, destDir, ProcessingMode.exploded);
-=======
     Path springBootJar = Paths.get(Resources.getResource(SIMPLE_SPRING_BOOT_LAYERED).toURI());
     Path temporaryParentDirectory = temporaryFolder.getRoot().toPath();
     JibContainerBuilder containerBuilder =
         JarFiles.toJibContainerBuilder(
             springBootJar, temporaryParentDirectory, ProcessingMode.exploded);
->>>>>>> c300c7a5
     ContainerBuildPlan buildPlan = containerBuilder.toContainerBuildPlan();
 
     assertThat(buildPlan.getBaseImage()).isEqualTo("gcr.io/distroless/java");
@@ -178,39 +169,54 @@
         .isEqualTo(
             ImmutableList.of("java", "-cp", "/app", "org.springframework.boot.loader.JarLauncher"));
     assertThat(buildPlan.getLayers().size()).isEqualTo(4);
-<<<<<<< HEAD
-    assertThatExpectedEntriesPresentInNonSnapshotLayer_SpringBoot(
-        ((FileEntriesLayer) buildPlan.getLayers().get(0)).getEntries(), destDir);
-    assertThatExpectedEntriesPresentInLoaderLayer_SpringBoot(
-        ((FileEntriesLayer) buildPlan.getLayers().get(1)).getEntries(), destDir);
-    assertThatExpectedEntriesPresentInSnapshotLayer_SpringBoot(
-        ((FileEntriesLayer) buildPlan.getLayers().get(2)).getEntries(), destDir);
+
+    assertThat(buildPlan.getLayers().get(0).getName()).isEqualTo("dependencies");
+    assertThat(((FileEntriesLayer) buildPlan.getLayers().get(0)).getEntries())
+        .isEqualTo(
+            FileEntriesLayer.builder()
+                .addEntry(
+                    temporaryParentDirectory.resolve("BOOT-INF/lib/dependency1.jar"),
+                    AbsoluteUnixPath.get("/app/BOOT-INF/lib/dependency1.jar"))
+                .build()
+                .getEntries());
+
+    assertThat(buildPlan.getLayers().get(1).getName()).isEqualTo("spring-boot-loader");
+    assertThat(((FileEntriesLayer) buildPlan.getLayers().get(1)).getEntries())
+        .containsExactlyElementsIn(
+            FileEntriesLayer.builder()
+                .addEntry(
+                    temporaryParentDirectory.resolve("org/launcher.class"),
+                    AbsoluteUnixPath.get("/app/org/launcher.class"))
+                .addEntry(
+                    temporaryParentDirectory.resolve("org/orgDirectory/data1.class"),
+                    AbsoluteUnixPath.get("/app/org/orgDirectory/data1.class"))
+                .build()
+                .getEntries());
+
+    assertThat(buildPlan.getLayers().get(2).getName()).isEqualTo("snapshot-dependencies");
+    assertThat(((FileEntriesLayer) buildPlan.getLayers().get(2)).getEntries())
+        .isEqualTo(
+            FileEntriesLayer.builder()
+                .addEntry(
+                    temporaryParentDirectory.resolve("BOOT-INF/lib/dependency3-SNAPSHOT.jar"),
+                    AbsoluteUnixPath.get("/app/BOOT-INF/lib/dependency3-SNAPSHOT.jar"))
+                .build()
+                .getEntries());
+
+    assertThat(buildPlan.getLayers().get(3).getName()).isEqualTo("application");
     assertThat(((FileEntriesLayer) buildPlan.getLayers().get(3)).getEntries())
         .containsExactlyElementsIn(
             FileEntriesLayer.builder()
-                .addEntry(destDir.resolve("META-INF/"), AbsoluteUnixPath.get("/app/META-INF/"))
-                .addEntry(
-                    destDir.resolve("META-INF/MANIFEST.MF"),
+                .addEntry(
+                    temporaryParentDirectory.resolve("META-INF/MANIFEST.MF"),
                     AbsoluteUnixPath.get("/app/META-INF/MANIFEST.MF"))
-                .addEntry(destDir.resolve("BOOT-INF/"), AbsoluteUnixPath.get("/app/BOOT-INF/"))
-                .addEntry(
-                    destDir.resolve("BOOT-INF/classes"),
-                    AbsoluteUnixPath.get("/app/BOOT-INF/classes/"))
-                .addEntry(
-                    destDir.resolve("BOOT-INF/classes/class1.class"),
+                .addEntry(
+                    temporaryParentDirectory.resolve("BOOT-INF/classes/class1.class"),
                     AbsoluteUnixPath.get("/app/BOOT-INF/classes/class1.class"))
                 .addEntry(
-                    destDir.resolve("BOOT-INF/classes/classDirectory/"),
-                    AbsoluteUnixPath.get("/app/BOOT-INF/classes/classDirectory/"))
-                .addEntry(
-                    destDir.resolve("BOOT-INF/classes/classDirectory/class2.class"),
+                    temporaryParentDirectory.resolve(
+                        "BOOT-INF/classes/classDirectory/class2.class"),
                     AbsoluteUnixPath.get("/app/BOOT-INF/classes/classDirectory/class2.class"))
-                .addEntry(
-                    destDir.resolve("BOOT-INF/lib/"), AbsoluteUnixPath.get("/app/BOOT-INF/lib/"))
-                .addEntry(destDir.resolve("org/"), AbsoluteUnixPath.get("/app/org/"))
-                .addEntry(
-                    destDir.resolve("org/orgDirectory/"),
-                    AbsoluteUnixPath.get("/app/org/orgDirectory/"))
                 .build()
                 .getEntries());
   }
@@ -218,10 +224,11 @@
   @Test
   public void testToJibContainerBuilder_explodedNonLayeredSpringBoot_basicInfo()
       throws IOException, URISyntaxException, InvalidImageReferenceException {
-    Path springbootJar = Paths.get(Resources.getResource(SIMPLE_SPRING_BOOT_NON_LAYERED).toURI());
-    Path destDir = temporaryFolder.getRoot().toPath();
+    Path springBootJar = Paths.get(Resources.getResource(SIMPLE_SPRING_BOOT_NON_LAYERED).toURI());
+    Path temporaryParentDirectory = temporaryFolder.getRoot().toPath();
     JibContainerBuilder containerBuilder =
-        JarFiles.toJibContainerBuilder(springbootJar, destDir, ProcessingMode.exploded);
+        JarFiles.toJibContainerBuilder(
+            springBootJar, temporaryParentDirectory, ProcessingMode.exploded);
     ContainerBuildPlan buildPlan = containerBuilder.toContainerBuildPlan();
 
     assertThat(buildPlan.getBaseImage()).isEqualTo("gcr.io/distroless/java");
@@ -238,58 +245,6 @@
         .isEqualTo(
             ImmutableList.of("java", "-cp", "/app", "org.springframework.boot.loader.JarLauncher"));
     assertThat(buildPlan.getLayers().size()).isEqualTo(5);
-    assertThatExpectedEntriesPresentInNonSnapshotLayer_SpringBoot(
-        ((FileEntriesLayer) buildPlan.getLayers().get(0)).getEntries(), destDir);
-    assertThatExpectedEntriesPresentInLoaderLayer_SpringBoot(
-        ((FileEntriesLayer) buildPlan.getLayers().get(1)).getEntries(), destDir);
-    assertThatExpectedEntriesPresentInSnapshotLayer_SpringBoot(
-        ((FileEntriesLayer) buildPlan.getLayers().get(2)).getEntries(), destDir);
-    assertThat(((FileEntriesLayer) buildPlan.getLayers().get(3)).getEntries())
-        .containsExactlyElementsIn(
-            FileEntriesLayer.builder()
-                .addEntry(destDir.resolve("META-INF/"), AbsoluteUnixPath.get("/app/META-INF/"))
-                .addEntry(
-                    destDir.resolve("META-INF/MANIFEST.MF"),
-                    AbsoluteUnixPath.get("/app/META-INF/MANIFEST.MF"))
-                .addEntry(destDir.resolve("BOOT-INF/"), AbsoluteUnixPath.get("/app/BOOT-INF/"))
-                .addEntry(
-                    destDir.resolve("BOOT-INF/classes"),
-                    AbsoluteUnixPath.get("/app/BOOT-INF/classes/"))
-                .addEntry(
-                    destDir.resolve("BOOT-INF/classes/classDirectory/"),
-                    AbsoluteUnixPath.get("/app/BOOT-INF/classes/classDirectory/"))
-                .addEntry(
-                    destDir.resolve("BOOT-INF/lib/"), AbsoluteUnixPath.get("/app/BOOT-INF/lib/"))
-                .addEntry(destDir.resolve("org/"), AbsoluteUnixPath.get("/app/org/"))
-                .addEntry(
-                    destDir.resolve("org/orgDirectory/"),
-                    AbsoluteUnixPath.get("/app/org/orgDirectory/"))
-                .build()
-                .getEntries());
-    assertThat(((FileEntriesLayer) buildPlan.getLayers().get(4)).getEntries())
-        .containsExactlyElementsIn(
-            FileEntriesLayer.builder()
-                .addEntry(destDir.resolve("META-INF/"), AbsoluteUnixPath.get("/app/META-INF/"))
-                .addEntry(destDir.resolve("BOOT-INF/"), AbsoluteUnixPath.get("/app/BOOT-INF/"))
-                .addEntry(
-                    destDir.resolve("BOOT-INF/classes"),
-                    AbsoluteUnixPath.get("/app/BOOT-INF/classes/"))
-                .addEntry(
-                    destDir.resolve("BOOT-INF/classes/class1.class"),
-                    AbsoluteUnixPath.get("/app/BOOT-INF/classes/class1.class"))
-                .addEntry(
-                    destDir.resolve("BOOT-INF/classes/classDirectory/"),
-                    AbsoluteUnixPath.get("/app/BOOT-INF/classes/classDirectory/"))
-                .addEntry(
-                    destDir.resolve("BOOT-INF/classes/classDirectory/class2.class"),
-                    AbsoluteUnixPath.get("/app/BOOT-INF/classes/classDirectory/class2.class"))
-                .addEntry(
-                    destDir.resolve("BOOT-INF/lib/"), AbsoluteUnixPath.get("/app/BOOT-INF/lib/"))
-                .addEntry(destDir.resolve("org/"), AbsoluteUnixPath.get("/app/org/"))
-                .addEntry(
-                    destDir.resolve("org/orgDirectory/"),
-                    AbsoluteUnixPath.get("/app/org/orgDirectory/"))
-=======
 
     assertThat(buildPlan.getLayers().get(0).getName()).isEqualTo("dependencies");
     assertThat(((FileEntriesLayer) buildPlan.getLayers().get(0)).getEntries())
@@ -314,7 +269,7 @@
                 .build()
                 .getEntries());
 
-    assertThat(buildPlan.getLayers().get(2).getName()).isEqualTo("snapshot-dependencies");
+    assertThat(buildPlan.getLayers().get(2).getName()).isEqualTo("snapshot dependencies");
     assertThat(((FileEntriesLayer) buildPlan.getLayers().get(2)).getEntries())
         .isEqualTo(
             FileEntriesLayer.builder()
@@ -324,13 +279,20 @@
                 .build()
                 .getEntries());
 
-    assertThat(buildPlan.getLayers().get(3).getName()).isEqualTo("application");
+    assertThat(buildPlan.getLayers().get(3).getName()).isEqualTo("resources");
     assertThat(((FileEntriesLayer) buildPlan.getLayers().get(3)).getEntries())
-        .containsExactlyElementsIn(
+        .isEqualTo(
             FileEntriesLayer.builder()
                 .addEntry(
                     temporaryParentDirectory.resolve("META-INF/MANIFEST.MF"),
                     AbsoluteUnixPath.get("/app/META-INF/MANIFEST.MF"))
+                .build()
+                .getEntries());
+
+    assertThat(buildPlan.getLayers().get(4).getName()).isEqualTo("classes");
+    assertThat(((FileEntriesLayer) buildPlan.getLayers().get(4)).getEntries())
+        .containsExactlyElementsIn(
+            FileEntriesLayer.builder()
                 .addEntry(
                     temporaryParentDirectory.resolve("BOOT-INF/classes/class1.class"),
                     AbsoluteUnixPath.get("/app/BOOT-INF/classes/class1.class"))
@@ -338,190 +300,6 @@
                     temporaryParentDirectory.resolve(
                         "BOOT-INF/classes/classDirectory/class2.class"),
                     AbsoluteUnixPath.get("/app/BOOT-INF/classes/classDirectory/class2.class"))
->>>>>>> c300c7a5
-                .build()
-                .getEntries());
-  }
-
-  @Test
-<<<<<<< HEAD
-  public void testToJibContainerBuilder_packagedSpringboot_basicInfo()
-      throws IOException, URISyntaxException, InvalidImageReferenceException {
-    Path springbootJar = Paths.get(Resources.getResource(SIMPLE_SPRING_BOOT_NON_LAYERED).toURI());
-    Path destDir = temporaryFolder.getRoot().toPath();
-    JibContainerBuilder containerBuilder =
-        JarFiles.toJibContainerBuilder(springbootJar, destDir, ProcessingMode.packaged);
-=======
-  public void testToJibContainerBuilder_explodedNonLayeredSpringBoot_basicInfo()
-      throws IOException, URISyntaxException, InvalidImageReferenceException {
-    Path springBootJar = Paths.get(Resources.getResource(SIMPLE_SPRING_BOOT_NON_LAYERED).toURI());
-    Path temporaryParentDirectory = temporaryFolder.getRoot().toPath();
-    JibContainerBuilder containerBuilder =
-        JarFiles.toJibContainerBuilder(
-            springBootJar, temporaryParentDirectory, ProcessingMode.exploded);
->>>>>>> c300c7a5
-    ContainerBuildPlan buildPlan = containerBuilder.toContainerBuildPlan();
-
-    assertThat(buildPlan.getBaseImage()).isEqualTo("gcr.io/distroless/java");
-    assertThat(buildPlan.getPlatforms()).isEqualTo(ImmutableSet.of(new Platform("amd64", "linux")));
-    assertThat(buildPlan.getCreationTime()).isEqualTo(Instant.EPOCH);
-    assertThat(buildPlan.getFormat()).isEqualTo(ImageFormat.Docker);
-    assertThat(buildPlan.getEnvironment()).isEmpty();
-    assertThat(buildPlan.getLabels()).isEmpty();
-    assertThat(buildPlan.getVolumes()).isEmpty();
-    assertThat(buildPlan.getExposedPorts()).isEmpty();
-    assertThat(buildPlan.getUser()).isNull();
-    assertThat(buildPlan.getWorkingDirectory()).isNull();
-    assertThat(buildPlan.getEntrypoint())
-<<<<<<< HEAD
-        .isEqualTo(ImmutableList.of("java", "-jar", "/app/springboot_simple_notLayered.jar"));
-    assertThat(buildPlan.getLayers().size()).isEqualTo(1);
-    assertThat(((FileEntriesLayer) buildPlan.getLayers().get(0)).getEntries())
-        .containsExactlyElementsIn(
-            FileEntriesLayer.builder()
-                .addEntry(
-                    springbootJar, AbsoluteUnixPath.get("/app/springboot_simple_notLayered.jar"))
-                .build()
-                .getEntries());
-  }
-
-  private void assertThatExpectedEntriesPresentInNonSnapshotLayer_SpringBoot(
-      List<FileEntry> actualEntries, Path destDir) {
-    assertThat(actualEntries)
-        .containsExactlyElementsIn(
-            FileEntriesLayer.builder()
-                .addEntry(destDir.resolve("META-INF/"), AbsoluteUnixPath.get("/app/META-INF/"))
-                .addEntry(destDir.resolve("BOOT-INF/"), AbsoluteUnixPath.get("/app/BOOT-INF/"))
-                .addEntry(
-                    destDir.resolve("BOOT-INF/classes/"),
-                    AbsoluteUnixPath.get("/app/BOOT-INF/classes/"))
-                .addEntry(
-                    destDir.resolve("BOOT-INF/classes/classDirectory/"),
-                    AbsoluteUnixPath.get("/app/BOOT-INF/classes/classDirectory/"))
-                .addEntry(
-                    destDir.resolve("BOOT-INF/lib/"), AbsoluteUnixPath.get("/app/BOOT-INF/lib/"))
-                .addEntry(
-                    destDir.resolve("BOOT-INF/lib/dependency1.jar"),
-                    AbsoluteUnixPath.get("/app/BOOT-INF/lib/dependency1.jar"))
-                .addEntry(destDir.resolve("org/"), AbsoluteUnixPath.get("/app/org/"))
-                .addEntry(
-                    destDir.resolve("org/orgDirectory/"),
-                    AbsoluteUnixPath.get("/app/org/orgDirectory/"))
-                .build()
-                .getEntries());
-  }
-
-  private void assertThatExpectedEntriesPresentInLoaderLayer_SpringBoot(
-      List<FileEntry> actualEntries, Path destDir) {
-    assertThat(actualEntries)
-        .containsExactlyElementsIn(
-            FileEntriesLayer.builder()
-                .addEntry(destDir.resolve("META-INF/"), AbsoluteUnixPath.get("/app/META-INF/"))
-                .addEntry(destDir.resolve("BOOT-INF/"), AbsoluteUnixPath.get("/app/BOOT-INF/"))
-                .addEntry(
-                    destDir.resolve("BOOT-INF/classes/"),
-                    AbsoluteUnixPath.get("/app/BOOT-INF/classes/"))
-                .addEntry(
-                    destDir.resolve("BOOT-INF/classes/classDirectory/"),
-                    AbsoluteUnixPath.get("/app/BOOT-INF/classes/classDirectory/"))
-                .addEntry(
-                    destDir.resolve("BOOT-INF/lib/"), AbsoluteUnixPath.get("/app/BOOT-INF/lib"))
-                .addEntry(destDir.resolve("org/"), AbsoluteUnixPath.get("/app/org/"))
-                .addEntry(
-                    destDir.resolve("org/launcher.class"),
-                    AbsoluteUnixPath.get("/app/org/launcher.class"))
-                .addEntry(
-                    destDir.resolve("org/orgDirectory/"),
-                    AbsoluteUnixPath.get("/app/org/orgDirectory/"))
-                .addEntry(
-                    destDir.resolve("org/orgDirectory/data1.class"),
-                    AbsoluteUnixPath.get("/app/org/orgDirectory/data1.class"))
-                .build()
-                .getEntries());
-  }
-
-  private void assertThatExpectedEntriesPresentInSnapshotLayer_SpringBoot(
-      List<FileEntry> actualEntries, Path destDir) {
-    assertThat(actualEntries)
-        .containsExactlyElementsIn(
-            FileEntriesLayer.builder()
-                .addEntry(destDir.resolve("META-INF/"), AbsoluteUnixPath.get("/app/META-INF/"))
-                .addEntry(destDir.resolve("BOOT-INF/"), AbsoluteUnixPath.get("/app/BOOT-INF/"))
-                .addEntry(
-                    destDir.resolve("BOOT-INF/classes/"),
-                    AbsoluteUnixPath.get("/app/BOOT-INF/classes/"))
-                .addEntry(
-                    destDir.resolve("BOOT-INF/classes/classDirectory/"),
-                    AbsoluteUnixPath.get("/app/BOOT-INF/classes/classDirectory/"))
-                .addEntry(
-                    destDir.resolve("BOOT-INF/lib/"), AbsoluteUnixPath.get("/app/BOOT-INF/lib"))
-                .addEntry(
-                    destDir.resolve("BOOT-INF/lib/dependency3-SNAPSHOT.jar"),
-                    AbsoluteUnixPath.get("/app/BOOT-INF/lib/dependency3-SNAPSHOT.jar"))
-                .addEntry(destDir.resolve("org/"), AbsoluteUnixPath.get("/app/org/"))
-                .addEntry(
-                    destDir.resolve("org/orgDirectory/"),
-                    AbsoluteUnixPath.get("/app/org/orgDirectory/"))
-=======
-        .isEqualTo(
-            ImmutableList.of("java", "-cp", "/app", "org.springframework.boot.loader.JarLauncher"));
-    assertThat(buildPlan.getLayers().size()).isEqualTo(5);
-
-    assertThat(buildPlan.getLayers().get(0).getName()).isEqualTo("dependencies");
-    assertThat(((FileEntriesLayer) buildPlan.getLayers().get(0)).getEntries())
-        .isEqualTo(
-            FileEntriesLayer.builder()
-                .addEntry(
-                    temporaryParentDirectory.resolve("BOOT-INF/lib/dependency1.jar"),
-                    AbsoluteUnixPath.get("/app/BOOT-INF/lib/dependency1.jar"))
-                .build()
-                .getEntries());
-
-    assertThat(buildPlan.getLayers().get(1).getName()).isEqualTo("spring-boot-loader");
-    assertThat(((FileEntriesLayer) buildPlan.getLayers().get(1)).getEntries())
-        .containsExactlyElementsIn(
-            FileEntriesLayer.builder()
-                .addEntry(
-                    temporaryParentDirectory.resolve("org/launcher.class"),
-                    AbsoluteUnixPath.get("/app/org/launcher.class"))
-                .addEntry(
-                    temporaryParentDirectory.resolve("org/orgDirectory/data1.class"),
-                    AbsoluteUnixPath.get("/app/org/orgDirectory/data1.class"))
-                .build()
-                .getEntries());
-
-    assertThat(buildPlan.getLayers().get(2).getName()).isEqualTo("snapshot dependencies");
-    assertThat(((FileEntriesLayer) buildPlan.getLayers().get(2)).getEntries())
-        .isEqualTo(
-            FileEntriesLayer.builder()
-                .addEntry(
-                    temporaryParentDirectory.resolve("BOOT-INF/lib/dependency3-SNAPSHOT.jar"),
-                    AbsoluteUnixPath.get("/app/BOOT-INF/lib/dependency3-SNAPSHOT.jar"))
-                .build()
-                .getEntries());
-
-    assertThat(buildPlan.getLayers().get(3).getName()).isEqualTo("resources");
-    assertThat(((FileEntriesLayer) buildPlan.getLayers().get(3)).getEntries())
-        .isEqualTo(
-            FileEntriesLayer.builder()
-                .addEntry(
-                    temporaryParentDirectory.resolve("META-INF/MANIFEST.MF"),
-                    AbsoluteUnixPath.get("/app/META-INF/MANIFEST.MF"))
-                .build()
-                .getEntries());
-
-    assertThat(buildPlan.getLayers().get(4).getName()).isEqualTo("classes");
-    assertThat(((FileEntriesLayer) buildPlan.getLayers().get(4)).getEntries())
-        .containsExactlyElementsIn(
-            FileEntriesLayer.builder()
-                .addEntry(
-                    temporaryParentDirectory.resolve("BOOT-INF/classes/class1.class"),
-                    AbsoluteUnixPath.get("/app/BOOT-INF/classes/class1.class"))
-                .addEntry(
-                    temporaryParentDirectory.resolve(
-                        "BOOT-INF/classes/classDirectory/class2.class"),
-                    AbsoluteUnixPath.get("/app/BOOT-INF/classes/classDirectory/class2.class"))
->>>>>>> c300c7a5
                 .build()
                 .getEntries());
   }
