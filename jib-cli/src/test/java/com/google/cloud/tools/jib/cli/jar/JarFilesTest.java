--- conflicted
+++ resolved
@@ -28,7 +28,6 @@
 import com.google.cloud.tools.jib.api.buildplan.ImageFormat;
 import com.google.cloud.tools.jib.api.buildplan.Platform;
 import com.google.cloud.tools.jib.api.buildplan.Port;
-import com.google.cloud.tools.jib.cli.CommonArtifactCommandOptions;
 import com.google.cloud.tools.jib.cli.CommonCliOptions;
 import com.google.cloud.tools.jib.cli.CommonContainerConfigCliOptions;
 import com.google.cloud.tools.jib.cli.Jar;
@@ -62,11 +61,7 @@
 
   @Mock private CommonCliOptions mockCommonCliOptions;
 
-<<<<<<< HEAD
-  @Mock private CommonArtifactCommandOptions mockCommonArtifactCommandOptions;
-=======
   @Mock private CommonContainerConfigCliOptions mockCommonContainerConfigCliOptions;
->>>>>>> 6ebddb43
 
   @Mock private ConsoleLogger mockLogger;
 
@@ -79,11 +74,7 @@
             mockStandardExplodedProcessor,
             mockJarCommand,
             mockCommonCliOptions,
-<<<<<<< HEAD
-            mockCommonArtifactCommandOptions,
-=======
-            mockCommonContainerConfigCliOptions,
->>>>>>> 6ebddb43
+            mockCommonContainerConfigCliOptions,
             mockLogger);
     ContainerBuildPlan buildPlan = containerBuilder.toContainerBuildPlan();
 
@@ -99,11 +90,7 @@
             mockStandardExplodedProcessor,
             mockJarCommand,
             mockCommonCliOptions,
-<<<<<<< HEAD
-            mockCommonArtifactCommandOptions,
-=======
-            mockCommonContainerConfigCliOptions,
->>>>>>> 6ebddb43
+            mockCommonContainerConfigCliOptions,
             mockLogger);
     ContainerBuildPlan buildPlan = containerBuilder.toContainerBuildPlan();
 
@@ -125,22 +112,14 @@
     when(mockStandardExplodedProcessor.computeEntrypoint(anyList()))
         .thenReturn(
             ImmutableList.of("java", "-cp", "/app/explodedJar:/app/dependencies/*", "HelloWorld"));
-<<<<<<< HEAD
-    when(mockCommonArtifactCommandOptions.getFrom()).thenReturn(Optional.empty());
-=======
-    when(mockCommonContainerConfigCliOptions.getFrom()).thenReturn(Optional.empty());
->>>>>>> 6ebddb43
+    when(mockCommonContainerConfigCliOptions.getFrom()).thenReturn(Optional.empty());
 
     JibContainerBuilder containerBuilder =
         JarFiles.toJibContainerBuilder(
             mockStandardExplodedProcessor,
             mockJarCommand,
             mockCommonCliOptions,
-<<<<<<< HEAD
-            mockCommonArtifactCommandOptions,
-=======
-            mockCommonContainerConfigCliOptions,
->>>>>>> 6ebddb43
+            mockCommonContainerConfigCliOptions,
             mockLogger);
     ContainerBuildPlan buildPlan = containerBuilder.toContainerBuildPlan();
 
@@ -182,22 +161,14 @@
     when(mockStandardPackagedProcessor.createLayers()).thenReturn(Arrays.asList(layer));
     when(mockStandardPackagedProcessor.computeEntrypoint(anyList()))
         .thenReturn(ImmutableList.of("java", "-jar", "/app/standardJar.jar"));
-<<<<<<< HEAD
-    when(mockCommonArtifactCommandOptions.getFrom()).thenReturn(Optional.empty());
-=======
-    when(mockCommonContainerConfigCliOptions.getFrom()).thenReturn(Optional.empty());
->>>>>>> 6ebddb43
+    when(mockCommonContainerConfigCliOptions.getFrom()).thenReturn(Optional.empty());
 
     JibContainerBuilder containerBuilder =
         JarFiles.toJibContainerBuilder(
             mockStandardPackagedProcessor,
             mockJarCommand,
             mockCommonCliOptions,
-<<<<<<< HEAD
-            mockCommonArtifactCommandOptions,
-=======
-            mockCommonContainerConfigCliOptions,
->>>>>>> 6ebddb43
+            mockCommonContainerConfigCliOptions,
             mockLogger);
     ContainerBuildPlan buildPlan = containerBuilder.toContainerBuildPlan();
 
@@ -236,31 +207,19 @@
                 Paths.get("path/to/tempDirectory/BOOT-INF/classes/class1.class"),
                 AbsoluteUnixPath.get("/app/BOOT-INF/classes/class1.class"))
             .build();
-<<<<<<< HEAD
-    when(mockCommonArtifactCommandOptions.getFrom()).thenReturn(Optional.empty());
-=======
-    when(mockCommonContainerConfigCliOptions.getFrom()).thenReturn(Optional.empty());
->>>>>>> 6ebddb43
+    when(mockCommonContainerConfigCliOptions.getFrom()).thenReturn(Optional.empty());
     when(mockSpringBootExplodedProcessor.createLayers()).thenReturn(Arrays.asList(layer));
     when(mockSpringBootExplodedProcessor.computeEntrypoint(anyList()))
         .thenReturn(
             ImmutableList.of("java", "-cp", "/app", "org.springframework.boot.loader.JarLauncher"));
-<<<<<<< HEAD
-    when(mockCommonArtifactCommandOptions.getFrom()).thenReturn(Optional.empty());
-=======
-    when(mockCommonContainerConfigCliOptions.getFrom()).thenReturn(Optional.empty());
->>>>>>> 6ebddb43
+    when(mockCommonContainerConfigCliOptions.getFrom()).thenReturn(Optional.empty());
 
     JibContainerBuilder containerBuilder =
         JarFiles.toJibContainerBuilder(
             mockSpringBootExplodedProcessor,
             mockJarCommand,
             mockCommonCliOptions,
-<<<<<<< HEAD
-            mockCommonArtifactCommandOptions,
-=======
-            mockCommonContainerConfigCliOptions,
->>>>>>> 6ebddb43
+            mockCommonContainerConfigCliOptions,
             mockLogger);
     ContainerBuildPlan buildPlan = containerBuilder.toContainerBuildPlan();
 
@@ -302,22 +261,14 @@
     when(mockSpringBootPackagedProcessor.createLayers()).thenReturn(Arrays.asList(layer));
     when(mockSpringBootPackagedProcessor.computeEntrypoint(anyList()))
         .thenReturn(ImmutableList.of("java", "-jar", "/app/spring-boot.jar"));
-<<<<<<< HEAD
-    when(mockCommonArtifactCommandOptions.getFrom()).thenReturn(Optional.empty());
-=======
-    when(mockCommonContainerConfigCliOptions.getFrom()).thenReturn(Optional.empty());
->>>>>>> 6ebddb43
+    when(mockCommonContainerConfigCliOptions.getFrom()).thenReturn(Optional.empty());
 
     JibContainerBuilder containerBuilder =
         JarFiles.toJibContainerBuilder(
             mockSpringBootPackagedProcessor,
             mockJarCommand,
             mockCommonCliOptions,
-<<<<<<< HEAD
-            mockCommonArtifactCommandOptions,
-=======
-            mockCommonContainerConfigCliOptions,
->>>>>>> 6ebddb43
+            mockCommonContainerConfigCliOptions,
             mockLogger);
     ContainerBuildPlan buildPlan = containerBuilder.toContainerBuildPlan();
 
@@ -349,25 +300,6 @@
   @Test
   public void testToJibContainerBuilder_optionalParameters()
       throws IOException, InvalidImageReferenceException {
-<<<<<<< HEAD
-    when(mockCommonArtifactCommandOptions.getFrom()).thenReturn(Optional.of("base-image"));
-    when(mockCommonArtifactCommandOptions.getExposedPorts())
-        .thenReturn(ImmutableSet.of(Port.udp(123)));
-    when(mockCommonArtifactCommandOptions.getVolumes())
-        .thenReturn(
-            ImmutableSet.of(AbsoluteUnixPath.get("/volume1"), AbsoluteUnixPath.get("/volume2")));
-    when(mockCommonArtifactCommandOptions.getEnvironment())
-        .thenReturn(ImmutableMap.of("key1", "value1"));
-    when(mockCommonArtifactCommandOptions.getLabels())
-        .thenReturn(ImmutableMap.of("label", "mylabel"));
-    when(mockCommonArtifactCommandOptions.getUser()).thenReturn(Optional.of("customUser"));
-    when(mockCommonArtifactCommandOptions.getFormat()).thenReturn(Optional.of(ImageFormat.OCI));
-    when(mockCommonArtifactCommandOptions.getProgramArguments())
-        .thenReturn(ImmutableList.of("arg1"));
-    when(mockCommonArtifactCommandOptions.getEntrypoint())
-        .thenReturn(ImmutableList.of("custom", "entrypoint"));
-    when(mockCommonArtifactCommandOptions.getCreationTime())
-=======
     when(mockCommonContainerConfigCliOptions.getFrom()).thenReturn(Optional.of("base-image"));
     when(mockCommonContainerConfigCliOptions.getExposedPorts())
         .thenReturn(ImmutableSet.of(Port.udp(123)));
@@ -385,7 +317,6 @@
     when(mockCommonContainerConfigCliOptions.getEntrypoint())
         .thenReturn(ImmutableList.of("custom", "entrypoint"));
     when(mockCommonContainerConfigCliOptions.getCreationTime())
->>>>>>> 6ebddb43
         .thenReturn(Optional.of(Instant.ofEpochSecond(5)));
 
     JibContainerBuilder containerBuilder =
@@ -393,11 +324,7 @@
             mockStandardExplodedProcessor,
             mockJarCommand,
             mockCommonCliOptions,
-<<<<<<< HEAD
-            mockCommonArtifactCommandOptions,
-=======
-            mockCommonContainerConfigCliOptions,
->>>>>>> 6ebddb43
+            mockCommonContainerConfigCliOptions,
             mockLogger);
     ContainerBuildPlan buildPlan = containerBuilder.toContainerBuildPlan();
 
