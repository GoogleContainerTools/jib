/*
 * Copyright 2020 Google LLC.
 *
 * Licensed under the Apache License, Version 2.0 (the "License"); you may not
 * use this file except in compliance with the License. You may obtain a copy of
 * the License at
 *
 *      http://www.apache.org/licenses/LICENSE-2.0
 *
 * Unless required by applicable law or agreed to in writing, software
 * distributed under the License is distributed on an "AS IS" BASIS, WITHOUT
 * WARRANTIES OR CONDITIONS OF ANY KIND, either express or implied. See the
 * License for the specific language governing permissions and limitations under
 * the License.
 */

package com.google.cloud.tools.jib.cli.cli2;

import static com.google.common.truth.Truth.assertThat;

import com.google.cloud.tools.jib.Command;
import com.google.common.io.Resources;
import java.io.IOException;
import java.io.PrintWriter;
import java.io.StringWriter;
import java.net.URISyntaxException;
import java.nio.file.Path;
import java.nio.file.Paths;
import java.util.jar.Attributes;
import java.util.jar.JarFile;
import org.junit.Test;
import picocli.CommandLine;

public class JarCommandTest {

  @Test
  public void testErrorLogging_fileDoesNotExist() {
    CommandLine jibCli = new CommandLine(new JibCli());
    StringWriter stringWriter = new StringWriter();
    jibCli.setErr(new PrintWriter(stringWriter));

    Integer exitCode = jibCli.execute("--target", "docker://jib-cli-image", "jar", "unknown.jar");

    assertThat(exitCode).isEqualTo(1);
    assertThat(stringWriter.toString())
        .isEqualTo("[ERROR] The file path provided does not exist: unknown.jar\n");
  }

  @Test
  public void testErrorLogging_directoryGiven() throws URISyntaxException {
    CommandLine jibCli = new CommandLine(new JibCli());
    StringWriter stringWriter = new StringWriter();
    jibCli.setErr(new PrintWriter(stringWriter));

    Path jarFile = Paths.get("/");
    Integer exitCode =
        jibCli.execute("--target", "docker://jib-cli-image", "jar", jarFile.toString());

    assertThat(exitCode).isEqualTo(1);
    assertThat(stringWriter.toString())
        .isEqualTo(
            "[ERROR] The file path provided is for a directory. Please provide a path to a JAR: "
                + jarFile.toString()
                + "\n");
  }

  @Test
<<<<<<< HEAD
  public void testJar_explodedMode_toDocker()
      throws IOException, InterruptedException, URISyntaxException {
    Path jarFile = Paths.get(Resources.getResource("jarTest/jarWithCp.jar").toURI());
=======
  public void testJar_toDocker() throws IOException, InterruptedException, URISyntaxException {
    Path jarPath = Paths.get(Resources.getResource("jarTest/jarWithCp.jar").toURI());
>>>>>>> 95c5b6c2
    Integer exitCode =
        new CommandLine(new JibCli())
            .execute("--target", "docker://jib-cli-image", "jar", jarPath.toString());
    String output = new Command("docker", "run", "--rm", "jib-cli-image").run();
    try (JarFile jarFile = new JarFile(jarPath.toFile())) {
      String classPath =
          jarFile.getManifest().getMainAttributes().getValue(Attributes.Name.CLASS_PATH);

<<<<<<< HEAD
    assertThat(exitCode).isEqualTo(0);
    assertThat(output).isEqualTo("HelloWorld");
  }

  @Test
  public void testJar_packagedMode_toDocker()
      throws IOException, InterruptedException, URISyntaxException {
    Path jarFile = Paths.get(Resources.getResource("jarTest/jarWithCp.jar").toURI());
    Integer exitCode =
        new CommandLine(new JibCli())
            .execute(
                "--target", "docker://jib-cli-image", "jar", jarFile.toString(), "--mode=packaged");
    String output = new Command("docker", "run", "--rm", "jib-cli-image").run();

    assertThat(exitCode).isEqualTo(0);
    assertThat(output).isEqualTo("HelloWorld");
  }

  @Test
  public void testJar_unknownMode() throws URISyntaxException {
    CommandLine jibCli = new CommandLine(new JibCli());
    StringWriter stringWriter = new StringWriter();
    jibCli.setErr(new PrintWriter(stringWriter));

    Integer exitCode =
        jibCli.execute("--target", "docker://jib-cli-image", "jar", "hello.jar", "--mode=unknown");

    assertThat(exitCode).isEqualTo(2);
    assertThat(stringWriter.toString())
        .contains(
            "Invalid value for option '--mode': expected one of [exploded, packaged] (case-sensitive) but was 'unknown'");
=======
      assertThat(classPath).isEqualTo("dependency1.jar directory/dependency2.jar");
      assertThat(exitCode).isEqualTo(0);
      assertThat(output).isEqualTo("Hello World");
    }
  }

  @Test
  public void testNoDependencyJar_toDocker()
      throws IOException, InterruptedException, URISyntaxException {
    Path jarPath = Paths.get(Resources.getResource("noDependencyJar.jar").toURI());
    Integer exitCode =
        new CommandLine(new JibCli())
            .execute("--target", "docker://cli-no-dep-jar", "jar", jarPath.toString());
    String output = new Command("docker", "run", "--rm", "cli-no-dep-jar").run();
    try (JarFile jarFile = new JarFile(jarPath.toFile())) {
      String classPath =
          jarFile.getManifest().getMainAttributes().getValue(Attributes.Name.CLASS_PATH);

      assertThat(classPath).isNull();
      assertThat(exitCode).isEqualTo(0);
      assertThat(output).isEqualTo("Hello World");
    }
>>>>>>> 95c5b6c2
  }
}<|MERGE_RESOLUTION|>--- conflicted
+++ resolved
@@ -65,14 +65,9 @@
   }
 
   @Test
-<<<<<<< HEAD
   public void testJar_explodedMode_toDocker()
       throws IOException, InterruptedException, URISyntaxException {
-    Path jarFile = Paths.get(Resources.getResource("jarTest/jarWithCp.jar").toURI());
-=======
-  public void testJar_toDocker() throws IOException, InterruptedException, URISyntaxException {
     Path jarPath = Paths.get(Resources.getResource("jarTest/jarWithCp.jar").toURI());
->>>>>>> 95c5b6c2
     Integer exitCode =
         new CommandLine(new JibCli())
             .execute("--target", "docker://jib-cli-image", "jar", jarPath.toString());
@@ -81,9 +76,28 @@
       String classPath =
           jarFile.getManifest().getMainAttributes().getValue(Attributes.Name.CLASS_PATH);
 
-<<<<<<< HEAD
-    assertThat(exitCode).isEqualTo(0);
-    assertThat(output).isEqualTo("HelloWorld");
+      assertThat(classPath).isEqualTo("dependency1.jar directory/dependency2.jar");
+      assertThat(exitCode).isEqualTo(0);
+      assertThat(output).isEqualTo("HelloWorld");
+    }
+  }
+
+  @Test
+  public void testNoDependencyJar_explodedMode_toDocker()
+      throws IOException, InterruptedException, URISyntaxException {
+    Path jarPath = Paths.get(Resources.getResource("noDependencyJar.jar").toURI());
+    Integer exitCode =
+        new CommandLine(new JibCli())
+            .execute("--target", "docker://cli-no-dep-jar", "jar", jarPath.toString());
+    String output = new Command("docker", "run", "--rm", "cli-no-dep-jar").run();
+    try (JarFile jarFile = new JarFile(jarPath.toFile())) {
+      String classPath =
+          jarFile.getManifest().getMainAttributes().getValue(Attributes.Name.CLASS_PATH);
+
+      assertThat(classPath).isNull();
+      assertThat(exitCode).isEqualTo(0);
+      assertThat(output).isEqualTo("Hello World");
+    }
   }
 
   @Test
@@ -113,29 +127,5 @@
     assertThat(stringWriter.toString())
         .contains(
             "Invalid value for option '--mode': expected one of [exploded, packaged] (case-sensitive) but was 'unknown'");
-=======
-      assertThat(classPath).isEqualTo("dependency1.jar directory/dependency2.jar");
-      assertThat(exitCode).isEqualTo(0);
-      assertThat(output).isEqualTo("Hello World");
-    }
-  }
-
-  @Test
-  public void testNoDependencyJar_toDocker()
-      throws IOException, InterruptedException, URISyntaxException {
-    Path jarPath = Paths.get(Resources.getResource("noDependencyJar.jar").toURI());
-    Integer exitCode =
-        new CommandLine(new JibCli())
-            .execute("--target", "docker://cli-no-dep-jar", "jar", jarPath.toString());
-    String output = new Command("docker", "run", "--rm", "cli-no-dep-jar").run();
-    try (JarFile jarFile = new JarFile(jarPath.toFile())) {
-      String classPath =
-          jarFile.getManifest().getMainAttributes().getValue(Attributes.Name.CLASS_PATH);
-
-      assertThat(classPath).isNull();
-      assertThat(exitCode).isEqualTo(0);
-      assertThat(output).isEqualTo("Hello World");
-    }
->>>>>>> 95c5b6c2
   }
 }