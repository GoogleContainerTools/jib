--- conflicted
+++ resolved
@@ -69,11 +69,7 @@
     Path jarPath = Paths.get(Resources.getResource("jarTest/jarWithCp.jar").toURI());
     Integer exitCode =
         new CommandLine(new JibCli())
-<<<<<<< HEAD
-            .execute("jar", "--target", "docker://jib-cli-image", jarFile.toString());
-=======
-            .execute("--target", "docker://jib-cli-image", "jar", jarPath.toString());
->>>>>>> acdf7c45
+            .execute("jar", "--target", "docker://jib-cli-image", jarPath.toString());
     String output = new Command("docker", "run", "--rm", "jib-cli-image").run();
     try (JarFile jarFile = new JarFile(jarPath.toFile())) {
       String classPath =
@@ -91,7 +87,7 @@
     Path jarPath = Paths.get(Resources.getResource("noDependencyJar.jar").toURI());
     Integer exitCode =
         new CommandLine(new JibCli())
-            .execute("--target", "docker://cli-no-dep-jar", "jar", jarPath.toString());
+            .execute("jar", "--target", "docker://cli-no-dep-jar", jarPath.toString());
     String output = new Command("docker", "run", "--rm", "cli-no-dep-jar").run();
     try (JarFile jarFile = new JarFile(jarPath.toFile())) {
       String classPath =
