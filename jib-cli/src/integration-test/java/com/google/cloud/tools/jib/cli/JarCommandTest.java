--- conflicted
+++ resolved
@@ -247,15 +247,8 @@
         new CommandLine(new JibCli())
             .execute(
                 "jar",
-<<<<<<< HEAD
-                "--target",
-                "docker://cli-gcr-base",
-                "--from",
-                "gcr.io/google-appengine/openjdk:8",
-=======
                 "--target=docker://cli-gcr-base",
                 "--from=gcr.io/google-appengine/openjdk:8",
->>>>>>> 9ec80292
                 jarPath.toString());
     assertThat(exitCode).isEqualTo(0);
     String output = new Command("docker", "run", "--rm", "cli-gcr-base").run();
