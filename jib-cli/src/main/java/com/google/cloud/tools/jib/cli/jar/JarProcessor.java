--- conflicted
+++ resolved
@@ -83,13 +83,8 @@
    * @throws IOException if I/O error occurs when opening the jar file or if temporary directory
    *     provided doesn't exist
    */
-<<<<<<< HEAD
   static List<FileEntriesLayer> createExplodedModeLayersForStandardJar(
       Path jarPath, Path tempDirPath) throws IOException {
-=======
-  static List<FileEntriesLayer> explodeStandardJar(Path jarPath, Path tempDirPath)
-      throws IOException {
->>>>>>> dbba0c64
     Path localExplodedJarRoot = tempDirPath;
     ZipUtil.unzip(jarPath, localExplodedJarRoot);
     List<FileEntriesLayer> layers = new ArrayList<>();
