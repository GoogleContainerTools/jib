--- conflicted
+++ resolved
@@ -17,7 +17,6 @@
 package com.google.cloud.tools.jib.cli;
 
 import com.google.api.client.http.HttpTransport;
-<<<<<<< HEAD
 import com.google.cloud.tools.jib.ProjectInfo;
 import com.google.cloud.tools.jib.api.LogEvent;
 import com.google.cloud.tools.jib.cli.logging.Verbosity;
@@ -30,13 +29,9 @@
 import java.util.concurrent.Executors;
 import java.util.concurrent.Future;
 import java.util.function.Consumer;
-=======
 import com.google.api.client.http.apache.v2.ApacheHttpTransport;
-import com.google.cloud.tools.jib.api.LogEvent;
-import com.google.cloud.tools.jib.plugins.common.logging.ConsoleLogger;
 import java.io.PrintWriter;
 import java.io.StringWriter;
->>>>>>> 64afcd8e
 import java.util.logging.ConsoleHandler;
 import java.util.logging.Level;
 import java.util.logging.Logger;
@@ -67,7 +62,23 @@
     return logger;
   }
 
-<<<<<<< HEAD
+  static void logTerminatingException(
+          ConsoleLogger consoleLogger, Exception exception, boolean logStackTrace) {
+    if (logStackTrace) {
+      StringWriter writer = new StringWriter();
+      exception.printStackTrace(new PrintWriter(writer));
+      consoleLogger.log(LogEvent.Level.ERROR, writer.toString());
+    }
+
+    consoleLogger.log(
+            LogEvent.Level.ERROR,
+            "\u001B[31;1m"
+                    + exception.getClass().getName()
+                    + ": "
+                    + exception.getMessage()
+                    + "\u001B[0m");
+  }
+
   static Future<Optional<String>> newUpdateChecker(
       GlobalConfig globalConfig, Verbosity verbosity, Consumer<LogEvent> log) {
     if (!verbosity.atLeast(Verbosity.lifecycle) || globalConfig.isDisableUpdateCheck()) {
@@ -89,40 +100,23 @@
   static void finishUpdateChecker(
       ConsoleLogger logger, Future<Optional<String>> updateCheckFuture) {
     UpdateChecker.finishUpdateCheck(updateCheckFuture)
-        .ifPresent(
-            updateMessage -> {
-              System.out.print("HELLOOOOOOO333333");
-              logger.log(LogEvent.Level.LIFECYCLE, "");
-              logger.log(LogEvent.Level.LIFECYCLE, "\u001B[33m" + updateMessage + "\u001B[0m");
-              logger.log(
-                  LogEvent.Level.LIFECYCLE,
-                  "\u001B[33m"
-                      + ProjectInfo.GITHUB_URL
-                      + "/blob/master/jib-cli/CHANGELOG.md\u001B[0m");
-              logger.log(
-                  LogEvent.Level.LIFECYCLE,
-                  "Please see "
-                      + ProjectInfo.GITHUB_URL
-                      + "blob/master/docs/privacy.md for info on disabling this update check.");
-              logger.log(LogEvent.Level.LIFECYCLE, "");
-            });
-=======
-  static void logTerminatingException(
-      ConsoleLogger consoleLogger, Exception exception, boolean logStackTrace) {
-    if (logStackTrace) {
-      StringWriter writer = new StringWriter();
-      exception.printStackTrace(new PrintWriter(writer));
-      consoleLogger.log(LogEvent.Level.ERROR, writer.toString());
-    }
-
-    consoleLogger.log(
-        LogEvent.Level.ERROR,
-        "\u001B[31;1m"
-            + exception.getClass().getName()
-            + ": "
-            + exception.getMessage()
-            + "\u001B[0m");
->>>>>>> 64afcd8e
+            .ifPresent(
+                    updateMessage -> {
+                      System.out.print("HELLOOOOOOO333333");
+                      logger.log(LogEvent.Level.LIFECYCLE, "");
+                      logger.log(LogEvent.Level.LIFECYCLE, "\u001B[33m" + updateMessage + "\u001B[0m");
+                      logger.log(
+                              LogEvent.Level.LIFECYCLE,
+                              "\u001B[33m"
+                                      + ProjectInfo.GITHUB_URL
+                                      + "/blob/master/jib-cli/CHANGELOG.md\u001B[0m");
+                      logger.log(
+                              LogEvent.Level.LIFECYCLE,
+                              "Please see "
+                                      + ProjectInfo.GITHUB_URL
+                                      + "blob/master/docs/privacy.md for info on disabling this update check.");
+                      logger.log(LogEvent.Level.LIFECYCLE, "");
+                    });
   }
 
   /**
