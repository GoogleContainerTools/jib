/*
 * Copyright 2020 Google LLC.
 *
 * Licensed under the Apache License, Version 2.0 (the "License"); you may not
 * use this file except in compliance with the License. You may obtain a copy of
 * the License at
 *
 *      http://www.apache.org/licenses/LICENSE-2.0
 *
 * Unless required by applicable law or agreed to in writing, software
 * distributed under the License is distributed on an "AS IS" BASIS, WITHOUT
 * WARRANTIES OR CONDITIONS OF ANY KIND, either express or implied. See the
 * License for the specific language governing permissions and limitations under
 * the License.
 */

package com.google.cloud.tools.jib.cli.jar;

<<<<<<< HEAD
import com.google.cloud.tools.jib.cli.CacheDirectories;
import com.google.common.io.MoreFiles;
import com.google.common.io.RecursiveDeleteOption;
import java.io.IOException;
import java.nio.file.Files;
=======
import com.google.cloud.tools.jib.filesystem.TempDirectoryProvider;
import com.google.common.annotations.VisibleForTesting;
import java.io.DataInputStream;
import java.io.IOException;
import java.net.URL;
import java.net.URLClassLoader;
>>>>>>> 4fb80185
import java.nio.file.Path;
import java.util.Enumeration;
import java.util.jar.JarEntry;
import java.util.jar.JarFile;

/** Class to create a {@link JarProcessor} instance depending on jar type and processing mode. */
public class JarProcessors {
  private static String SPRING_BOOT = "spring-boot";
  private static String STANDARD = "standard";
  private static Integer VERSION_NOT_FOUND = 0;

  /**
   * Creates a {@link JarProcessor} instance based on jar type and processing mode.
   *
   * @param jarPath path to the jar
   * @param cacheDirectories the location of the relevant caches
   * @param mode processing mode
   * @return JarProcessor
   * @throws IOException if I/O error occurs when opening the jar file
   */
  public static JarProcessor from(
<<<<<<< HEAD
      Path jarPath, CacheDirectories cacheDirectories, ProcessingMode mode) throws IOException {
=======
      Path jarPath, TempDirectoryProvider temporaryDirectoryProvider, ProcessingMode mode)
      throws IOException {
    Integer jarJavaVersion = getJavaMajorVersion(jarPath);
    if (jarJavaVersion > 11) {
      throw new IllegalStateException(
          "The input JAR ("
              + jarPath
              + ") is compiled with Java "
              + jarJavaVersion
              + ", but the default base image only supports versions up to Java 11. Specify a custom base image with --from.");
    }

>>>>>>> 4fb80185
    String jarType = determineJarType(jarPath);
    if (jarType.equals(SPRING_BOOT) && mode.equals(ProcessingMode.packaged)) {
      return new SpringBootPackagedProcessor(jarPath);
    } else if (jarType.equals(SPRING_BOOT) && mode.equals(ProcessingMode.exploded)) {
      Path explodedJarCache = cacheDirectories.getExplodedJarCache();
      // Clear the exploded-jar cache directory first
      if (Files.exists(explodedJarCache)) {
        MoreFiles.deleteRecursively(explodedJarCache, RecursiveDeleteOption.ALLOW_INSECURE);
      }

      return new SpringBootExplodedProcessor(jarPath, explodedJarCache);
    } else if (jarType.equals(STANDARD) && mode.equals(ProcessingMode.packaged)) {
      return new StandardPackagedProcessor(jarPath);
    } else {
      Path explodedJarCache = cacheDirectories.getExplodedJarCache();
      // Clear the exploded-jar cache directory first
      if (Files.exists(explodedJarCache)) {
        MoreFiles.deleteRecursively(explodedJarCache, RecursiveDeleteOption.ALLOW_INSECURE);
      }
      return new StandardExplodedProcessor(jarPath, explodedJarCache);
    }
  }

  /**
   * Determines whether the jar is a spring boot or standard jar.
   *
   * @param jarPath path to the jar
   * @return the jar type
   * @throws IOException if I/O error occurs when opening the file
   */
  private static String determineJarType(Path jarPath) throws IOException {
    try (JarFile jarFile = new JarFile(jarPath.toFile())) {
      if (jarFile.getEntry("BOOT-INF") != null) {
        return SPRING_BOOT;
      }
      return STANDARD;
    }
  }

  /**
   * Determines the java version of JAR. Derives the version from the first .class file it finds in
   * the JAR.
   *
   * @param jarPath path to the jar
   * @return java version
   * @throws IOException if I/O exception thrown when opening the jar file
   */
  @VisibleForTesting
  static Integer getJavaMajorVersion(Path jarPath) throws IOException {
    try (JarFile jarFile = new JarFile(jarPath.toFile())) {
      Enumeration<JarEntry> jarEntries = jarFile.entries();
      while (jarEntries.hasMoreElements()) {
        String jarEntry = jarEntries.nextElement().toString();
        if (jarEntry.endsWith(".class") && !jarEntry.endsWith("module-info.class")) {
          URLClassLoader loader = new URLClassLoader(new URL[] {jarPath.toUri().toURL()});
          try (DataInputStream classFile =
              new DataInputStream(loader.getResourceAsStream(jarEntry))) {

            // Check magic number
            if (classFile.readInt() != 0xCAFEBABE) {
              throw new IOException("Invalid class file format.");
            }

            // Skip over minor version
            classFile.skipBytes(2);

            int majorVersion = classFile.readUnsignedShort();
            int javaVersion = (majorVersion - 45) + 1;
            return javaVersion;
          }
        }
      }
      return VERSION_NOT_FOUND;
    }
  }
}<|MERGE_RESOLUTION|>--- conflicted
+++ resolved
@@ -16,20 +16,17 @@
 
 package com.google.cloud.tools.jib.cli.jar;
 
-<<<<<<< HEAD
 import com.google.cloud.tools.jib.cli.CacheDirectories;
 import com.google.common.io.MoreFiles;
 import com.google.common.io.RecursiveDeleteOption;
 import java.io.IOException;
 import java.nio.file.Files;
-=======
 import com.google.cloud.tools.jib.filesystem.TempDirectoryProvider;
 import com.google.common.annotations.VisibleForTesting;
 import java.io.DataInputStream;
 import java.io.IOException;
 import java.net.URL;
 import java.net.URLClassLoader;
->>>>>>> 4fb80185
 import java.nio.file.Path;
 import java.util.Enumeration;
 import java.util.jar.JarEntry;
@@ -51,11 +48,7 @@
    * @throws IOException if I/O error occurs when opening the jar file
    */
   public static JarProcessor from(
-<<<<<<< HEAD
       Path jarPath, CacheDirectories cacheDirectories, ProcessingMode mode) throws IOException {
-=======
-      Path jarPath, TempDirectoryProvider temporaryDirectoryProvider, ProcessingMode mode)
-      throws IOException {
     Integer jarJavaVersion = getJavaMajorVersion(jarPath);
     if (jarJavaVersion > 11) {
       throw new IllegalStateException(
@@ -66,7 +59,6 @@
               + ", but the default base image only supports versions up to Java 11. Specify a custom base image with --from.");
     }
 
->>>>>>> 4fb80185
     String jarType = determineJarType(jarPath);
     if (jarType.equals(SPRING_BOOT) && mode.equals(ProcessingMode.packaged)) {
       return new SpringBootPackagedProcessor(jarPath);
