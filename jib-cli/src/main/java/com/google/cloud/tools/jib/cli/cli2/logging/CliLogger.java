/*
 * Copyright 2020 Google LLC.
 *
 * Licensed under the Apache License, Version 2.0 (the "License"); you may not
 * use this file except in compliance with the License. You may obtain a copy of
 * the License at
 *
 *      http://www.apache.org/licenses/LICENSE-2.0
 *
 * Unless required by applicable law or agreed to in writing, software
 * distributed under the License is distributed on an "AS IS" BASIS, WITHOUT
 * WARRANTIES OR CONDITIONS OF ANY KIND, either express or implied. See the
 * License for the specific language governing permissions and limitations under
 * the License.
 */

package com.google.cloud.tools.jib.cli.cli2.logging;

import com.google.cloud.tools.jib.plugins.common.logging.ConsoleLogger;
import com.google.cloud.tools.jib.plugins.common.logging.ConsoleLoggerBuilder;
import com.google.cloud.tools.jib.plugins.common.logging.SingleThreadedExecutor;
import com.google.common.annotations.VisibleForTesting;
import java.io.PrintWriter;

/** A simple CLI logger that logs to the command line based on the configured log level. */
public class CliLogger {

  /**
   * Create a new logger for the CLI.
   *
   * @param verbosity the configure verbosity
   * @param consoleOutput the configured consoleOutput format
<<<<<<< HEAD
   * @param executor a {@link SingleThreadedExecutor} to ensure that all messages are logged in a
   *     sequential, deterministic order
   * @return a new ConsoleLogger instance
   */
  public static ConsoleLogger newLogger(
      Verbosity verbosity, ConsoleOutput consoleOutput, SingleThreadedExecutor executor) {
    return newLogger(verbosity, consoleOutput, System.out, System.err, executor);
  }

  @VisibleForTesting
  static ConsoleLogger newLogger(
=======
   * @param stdout the writer to store stdout
   * @param stderr the writer to store stderr
   * @param executor the single thread executor
   * @return a new ConsoleLogger instance
   */
  public static ConsoleLogger newLogger(
>>>>>>> 33d239d5
      Verbosity verbosity,
      ConsoleOutput consoleOutput,
      PrintWriter stdout,
      PrintWriter stderr,
      SingleThreadedExecutor executor) {
    boolean enableRichProgress =
        isRichConsole(consoleOutput) && verbosity.atLeast(Verbosity.lifecycle);
    ConsoleLoggerBuilder builder =
        enableRichProgress
            ? ConsoleLoggerBuilder.rich(executor, false)
            : ConsoleLoggerBuilder.plain(executor);
    if (verbosity.atLeast(Verbosity.error)) {
      builder.error(message -> stderr.println("[ERROR] " + message));
    }
    if (verbosity.atLeast(Verbosity.warn)) {
      builder.warn(message -> stdout.println("[WARN] " + message));
    }
    if (verbosity.atLeast(Verbosity.lifecycle)) {
      builder.lifecycle(stdout::println);
      // Rich progress reporting will be through ProgressEvent (note this is not LogEvent of
      // Level.PROGRESS), so we ignore PROGRESS LogEvent.
      if (!enableRichProgress) {
        builder.progress(stdout::println);
      }
    }
    if (verbosity.atLeast(Verbosity.info)) {
      builder.info(stdout::println);
    }
    if (verbosity.atLeast(Verbosity.debug)) {
      builder.debug(stdout::println);
    }

    return builder.build();
  }

  @VisibleForTesting
  static boolean isRichConsole(ConsoleOutput consoleOutput) {
    switch (consoleOutput) {
      case plain:
        return false;
      case auto:
        // Enables progress footer when ANSI is supported (Windows or TERM not 'dumb').
        return System.getProperty("os.name").startsWith("windows")
            || !"dumb".equals(System.getenv("TERM"));
      case rich:
      default:
        return true;
    }
  }
}<|MERGE_RESOLUTION|>--- conflicted
+++ resolved
@@ -30,26 +30,13 @@
    *
    * @param verbosity the configure verbosity
    * @param consoleOutput the configured consoleOutput format
-<<<<<<< HEAD
+   * @param stdout the writer to store stdout
+   * @param stderr the writer to store stderr
    * @param executor a {@link SingleThreadedExecutor} to ensure that all messages are logged in a
    *     sequential, deterministic order
    * @return a new ConsoleLogger instance
    */
   public static ConsoleLogger newLogger(
-      Verbosity verbosity, ConsoleOutput consoleOutput, SingleThreadedExecutor executor) {
-    return newLogger(verbosity, consoleOutput, System.out, System.err, executor);
-  }
-
-  @VisibleForTesting
-  static ConsoleLogger newLogger(
-=======
-   * @param stdout the writer to store stdout
-   * @param stderr the writer to store stderr
-   * @param executor the single thread executor
-   * @return a new ConsoleLogger instance
-   */
-  public static ConsoleLogger newLogger(
->>>>>>> 33d239d5
       Verbosity verbosity,
       ConsoleOutput consoleOutput,
       PrintWriter stdout,
