/*
 * Copyright 2020 Google LLC.
 *
 * Licensed under the Apache License, Version 2.0 (the "License"); you may not
 * use this file except in compliance with the License. You may obtain a copy of
 * the License at
 *
 *      http://www.apache.org/licenses/LICENSE-2.0
 *
 * Unless required by applicable law or agreed to in writing, software
 * distributed under the License is distributed on an "AS IS" BASIS, WITHOUT
 * WARRANTIES OR CONDITIONS OF ANY KIND, either express or implied. See the
 * License for the specific language governing permissions and limitations under
 * the License.
 */

package com.google.cloud.tools.jib.cli.cli2;

import com.google.cloud.tools.jib.api.Containerizer;
import com.google.cloud.tools.jib.api.JibContainerBuilder;
import com.google.cloud.tools.jib.api.LogEvent.Level;
import com.google.cloud.tools.jib.cli.buildfile.BuildFiles;
import com.google.cloud.tools.jib.cli.cli2.logging.CliLogger;
import com.google.cloud.tools.jib.plugins.common.logging.ConsoleLogger;
import com.google.cloud.tools.jib.plugins.common.logging.SingleThreadedExecutor;
import java.nio.file.Files;
import java.nio.file.Path;
import java.time.Duration;
import java.util.concurrent.Callable;
import picocli.CommandLine;
import picocli.CommandLine.Model.CommandSpec;

@CommandLine.Command(
    name = "build",
    showAtFileInUsageHelp = true,
    description = "Build a container")
public class Build implements Callable<Integer> {

<<<<<<< HEAD
  private final SingleThreadedExecutor singleThreadedExecutor = new SingleThreadedExecutor();
=======
  @CommandLine.Spec private CommandSpec spec = CommandSpec.create();
>>>>>>> 33d239d5

  @CommandLine.ParentCommand
  @SuppressWarnings("NullAway.Init") // initialized by picocli
  protected JibCli globalOptions;

  @Override
  public Integer call() {
    globalOptions.validate();
    SingleThreadedExecutor executor = new SingleThreadedExecutor();
    try {
      ConsoleLogger logger =
          CliLogger.newLogger(
              globalOptions.getVerbosity(),
              globalOptions.getConsoleOutput(),
<<<<<<< HEAD
              singleThreadedExecutor);
=======
              spec.commandLine().getOut(),
              spec.commandLine().getErr(),
              executor);
>>>>>>> 33d239d5

      Path buildFile = globalOptions.getBuildFile();
      if (!Files.isReadable(buildFile)) {
        logger.log(
            Level.ERROR,
            "The Build File YAML either does not exist or cannot be opened for reading: "
                + buildFile);
        return 1;
      }
      if (!Files.isRegularFile(buildFile)) {
        logger.log(Level.ERROR, "Build File YAML path is a not a file: " + buildFile);
        return 1;
      }

      Containerizer containerizer = Containerizers.from(globalOptions, logger);

      JibContainerBuilder containerBuilder =
          BuildFiles.toJibContainerBuilder(
              globalOptions.getContextRoot(), buildFile, globalOptions, logger);

      containerBuilder.containerize(containerizer);
    } catch (Exception ex) {
      if (globalOptions.isStacktrace()) {
        ex.printStackTrace();
      }
      System.err.println(ex.getClass().getName() + ": " + ex.getMessage());
      return 1;
    } finally {
      singleThreadedExecutor.shutDownAndAwaitTermination(Duration.ofSeconds(3));
    }
    return 0;
  }
}<|MERGE_RESOLUTION|>--- conflicted
+++ resolved
@@ -36,11 +36,7 @@
     description = "Build a container")
 public class Build implements Callable<Integer> {
 
-<<<<<<< HEAD
-  private final SingleThreadedExecutor singleThreadedExecutor = new SingleThreadedExecutor();
-=======
   @CommandLine.Spec private CommandSpec spec = CommandSpec.create();
->>>>>>> 33d239d5
 
   @CommandLine.ParentCommand
   @SuppressWarnings("NullAway.Init") // initialized by picocli
@@ -55,13 +51,9 @@
           CliLogger.newLogger(
               globalOptions.getVerbosity(),
               globalOptions.getConsoleOutput(),
-<<<<<<< HEAD
-              singleThreadedExecutor);
-=======
               spec.commandLine().getOut(),
               spec.commandLine().getErr(),
               executor);
->>>>>>> 33d239d5
 
       Path buildFile = globalOptions.getBuildFile();
       if (!Files.isReadable(buildFile)) {
@@ -90,7 +82,7 @@
       System.err.println(ex.getClass().getName() + ": " + ex.getMessage());
       return 1;
     } finally {
-      singleThreadedExecutor.shutDownAndAwaitTermination(Duration.ofSeconds(3));
+      executor.shutDownAndAwaitTermination(Duration.ofSeconds(3));
     }
     return 0;
   }
