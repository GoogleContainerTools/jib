/*
 * Copyright 2020 Google LLC.
 *
 * Licensed under the Apache License, Version 2.0 (the "License"); you may not
 * use this file except in compliance with the License. You may obtain a copy of
 * the License at
 *
 *      http://www.apache.org/licenses/LICENSE-2.0
 *
 * Unless required by applicable law or agreed to in writing, software
 * distributed under the License is distributed on an "AS IS" BASIS, WITHOUT
 * WARRANTIES OR CONDITIONS OF ANY KIND, either express or implied. See the
 * License for the specific language governing permissions and limitations under
 * the License.
 */

package com.google.cloud.tools.jib.cli.jar;

import com.google.cloud.tools.jib.api.buildplan.AbsoluteUnixPath;
import com.google.cloud.tools.jib.api.buildplan.FileEntriesLayer;
import com.google.cloud.tools.jib.filesystem.DirectoryWalker;
import com.google.cloud.tools.jib.plugins.common.ZipUtil;
import com.google.common.annotations.VisibleForTesting;
import com.google.common.base.Splitter;
import com.google.common.collect.ImmutableList;
import java.io.IOException;
import java.nio.file.Files;
import java.nio.file.Path;
import java.nio.file.Paths;
import java.util.ArrayList;
import java.util.List;
import java.util.function.Predicate;
import java.util.jar.Attributes;
import java.util.jar.JarFile;
import java.util.stream.Collectors;

/** Process jar file contents and create layers. */
public class JarModeProcessor {

  private static final AbsoluteUnixPath APP_ROOT = AbsoluteUnixPath.get("/app");
  private static final String JAR = "jar";
  private static final String CLASSES = "classes";
  private static final String RESOURCES = "resources";
  private static final String DEPENDENCIES = "dependencies";
  private static final String SNAPSHOT_DEPENDENCIES = "snapshot dependencies";

  /**
   * Jar Type.
   *
   * <ul>
   *   <li>{@code STANDARD} a regular jar.
   *   <li>{@code SPRING_BOOT} a spring boot fat jar.
   * </ul>
   */
  public enum JarType {
    STANDARD,
    SPRING_BOOT;
  }

  /**
   * Determines whether the jar is a spring boot or standard jar.
   *
   * @param jarPath path to the jar
   * @return the jar type
   * @throws IOException if I/O error occurs when opening the file
   */
  @VisibleForTesting
  static JarType determineJarType(Path jarPath) throws IOException {
    try (JarFile jarFile = new JarFile(jarPath.toFile())) {
      if (jarFile.getEntry("BOOT-INF") != null) {
        return JarType.SPRING_BOOT;
      }
      return JarType.STANDARD;
    }
  }

  /**
   * Creates layers for dependencies, snapshot dependencies, resources and classes on container for
   * a standard jar.
   *
   * @param jarPath path to jar file
   * @param tempDirPath path to temporary jib local directory
   * @return list of {@link FileEntriesLayer}
   * @throws IOException if I/O error occurs when opening the jar file or if temporary directory
   *     provided doesn't exist
   */
<<<<<<< HEAD
  static List<FileEntriesLayer> createLayersForExplodedStandard(Path jarPath, Path tempDirPath)
      throws IOException {
    // Add dependencies layers.
    List<FileEntriesLayer> layers =
        getDependenciesLayers(jarPath, APP_ROOT.resolve(RelativeUnixPath.get("dependencies")));

    Path localExplodedJarRoot = tempDirPath;
    ZipUtil.unzip(jarPath, localExplodedJarRoot);
=======
  static List<FileEntriesLayer> createExplodedModeLayersForStandardJar(
      Path jarPath, Path tempDirPath) throws IOException, IllegalArgumentException {
    Path localExplodedJarRoot = tempDirPath;
    ZipUtil.unzip(jarPath, localExplodedJarRoot);
    List<FileEntriesLayer> layers = new ArrayList<>();

    // Get dependencies from Class-Path in the jar's manifest and add a layer each for non-snapshot
    // and snapshot dependencies. If Class-Path is not present in the jar's manifest then skip
    // adding the dependencies layers.
    String classPath = null;
    try (JarFile jarFile = new JarFile(jarPath.toFile())) {
      classPath = jarFile.getManifest().getMainAttributes().getValue(Attributes.Name.CLASS_PATH);
    }
    if (classPath != null) {
      Predicate<String> isSnapshot = name -> name.contains("SNAPSHOT");
      List<String> allDependencies = Splitter.onPattern("\\s+").splitToList(classPath.trim());
      List<Path> nonSnapshotDependencies =
          allDependencies
              .stream()
              .filter(isSnapshot.negate())
              .map(Paths::get)
              .collect(Collectors.toList());
      List<Path> snapshotDependencies =
          allDependencies.stream().filter(isSnapshot).map(Paths::get).collect(Collectors.toList());
      Path jarParent = jarPath.getParent() == null ? Paths.get("") : jarPath.getParent();
      if (!nonSnapshotDependencies.isEmpty()) {
        FileEntriesLayer.Builder nonSnapshotDependenciesLayerBuilder =
            FileEntriesLayer.builder().setName(DEPENDENCIES);
        nonSnapshotDependencies.forEach(
            path ->
                addDependency(
                    nonSnapshotDependenciesLayerBuilder,
                    jarParent.resolve(path),
                    APP_ROOT.resolve("dependencies").resolve(path.getFileName())));
        layers.add(nonSnapshotDependenciesLayerBuilder.build());
      }
      if (!snapshotDependencies.isEmpty()) {
        FileEntriesLayer.Builder snapshotDependenciesLayerBuilder =
            FileEntriesLayer.builder().setName(SNAPSHOT_DEPENDENCIES);
        snapshotDependencies.forEach(
            path ->
                addDependency(
                    snapshotDependenciesLayerBuilder,
                    jarParent.resolve(path),
                    APP_ROOT.resolve("dependencies").resolve(path.getFileName())));
        layers.add(snapshotDependenciesLayerBuilder.build());
      }
    }
>>>>>>> 95c5b6c2

    // Determine class and resource files in the directory containing jar contents and create
    // FileEntriesLayer for each type of layer (classes or resources), while maintaining the
    // file's original project structure.
    Predicate<Path> isClassFile = path -> path.getFileName().toString().endsWith(".class");
    Predicate<Path> isResourceFile = isClassFile.negate();
    FileEntriesLayer classesLayer =
        addDirectoryContentsToLayer(
            CLASSES, localExplodedJarRoot, isClassFile, APP_ROOT.resolve("explodedJar"));
    FileEntriesLayer resourcesLayer =
        addDirectoryContentsToLayer(
            RESOURCES, localExplodedJarRoot, isResourceFile, APP_ROOT.resolve("explodedJar"));

    layers.add(resourcesLayer);
    layers.add(classesLayer);
    return layers;
  }

  /**
   * Creates layers for dependencies, snapshot dependencies and the jar itself on container for a
   * standard jar.
   *
   * @param jarPath path to jar file
   * @return list of {@link FileEntriesLayer}
   * @throws IOException if I/O error occurs when opening the jar file
   */
  static List<FileEntriesLayer> createLayersForPackagedStandard(Path jarPath) throws IOException {
    // Add dependencies layers.
    List<FileEntriesLayer> layers = getDependenciesLayers(jarPath, APP_ROOT);

    // Add layer for jar.
    FileEntriesLayer jarLayer =
        FileEntriesLayer.builder()
            .setName(JAR)
            .addEntry(jarPath, APP_ROOT.resolve(jarPath.getFileName()))
            .build();

    layers.add(jarLayer);
    return layers;
  }

  /**
   * Computes the entrypoint for a standard jar in exploded mode.
   *
   * @param jarPath path to jar file
   * @return list of {@link String} representing entrypoint
   * @throws IOException if I/O error occurs when opening the jar file
   */
  static ImmutableList<String> computeEntrypointForExplodedStandard(Path jarPath)
      throws IOException {
    try (JarFile jarFile = new JarFile(jarPath.toFile())) {
      String mainClass =
          jarFile.getManifest().getMainAttributes().getValue(Attributes.Name.MAIN_CLASS);
      if (mainClass == null) {
        throw new IllegalArgumentException(
            "`Main-Class:` attribute for an application main class not defined in the input JAR's "
                + "manifest (`META-INF/MANIFEST.MF` in the JAR).");
      }
      String classpath = APP_ROOT + "/explodedJar:" + APP_ROOT + "/dependencies/*";
      return ImmutableList.of("java", "-cp", classpath, mainClass);
    }
  }

<<<<<<< HEAD
  /**
   * Computes the entrypoint for a standard jar in packaged mode.
   *
   * @param jarPath path to jar file
   * @return list of {@link String} representing entrypoint
   * @throws IOException if I/O error occurs when opening the jar file
   */
  static ImmutableList<String> computeEntrypointForPackagedStandard(Path jarPath)
      throws IOException {
    try (JarFile jarFile = new JarFile(jarPath.toFile())) {
      String mainClass =
          jarFile.getManifest().getMainAttributes().getValue(Attributes.Name.MAIN_CLASS);
      if (mainClass == null) {
        throw new IllegalArgumentException(
            "`Main-Class:` attribute for an application main class not defined in the input JAR's "
                + "manifest (`META-INF/MANIFEST.MF` in the JAR).");
      }
      return ImmutableList.of("java", "-jar", APP_ROOT + "/" + jarPath.getFileName().toString());
    }
=======
  private static void addDependency(
      FileEntriesLayer.Builder layerbuilder, Path fullDepPath, AbsoluteUnixPath pathOnContainer) {
    if (!Files.exists(fullDepPath)) {
      throw new IllegalArgumentException(
          String.format(
              "Dependency required by the JAR (as specified in `Class-Path` in the JAR manifest) doesn't exist: %s",
              fullDepPath));
    }
    layerbuilder.addEntry(fullDepPath, pathOnContainer);
>>>>>>> 95c5b6c2
  }

  private static FileEntriesLayer addDirectoryContentsToLayer(
      String layerName,
      Path sourceRoot,
      Predicate<Path> pathFilter,
      AbsoluteUnixPath basePathInContainer)
      throws IOException {
    FileEntriesLayer.Builder builder = FileEntriesLayer.builder().setName(layerName);
    new DirectoryWalker(sourceRoot)
        .filterRoot()
        .filter(path -> Files.isDirectory(path) || pathFilter.test(path))
        .walk(
            path -> {
              AbsoluteUnixPath pathOnContainer =
                  basePathInContainer.resolve(sourceRoot.relativize(path));
              builder.addEntry(path, pathOnContainer);
            });
    return builder.build();
  }

  private static List<FileEntriesLayer> getDependenciesLayers(
      Path jarPath, AbsoluteUnixPath pathOnContainer) throws IOException {
    List<FileEntriesLayer> layers = new ArrayList<>();
    String classPath = null;

    // Get dependencies from Class-Path in the jar's manifest and add a layer each for non-snapshot
    // and snapshot dependencies. If Class-Path is not present in the jar's manifest then skip
    // adding the dependencies layers.
    try (JarFile jarFile = new JarFile(jarPath.toFile())) {
      classPath = jarFile.getManifest().getMainAttributes().getValue(Attributes.Name.CLASS_PATH);
      if (classPath == null) {
        return new ArrayList<>();
      } else {
        Predicate<String> isSnapshot = name -> name.contains("SNAPSHOT");
        List<String> allDependencies = Splitter.onPattern("\\s+").splitToList(classPath.trim());
        List<Path> nonSnapshotDependencies =
            allDependencies
                .stream()
                .filter(isSnapshot.negate())
                .map(Paths::get)
                .collect(Collectors.toList());
        List<Path> snapshotDependencies =
            allDependencies
                .stream()
                .filter(isSnapshot)
                .map(Paths::get)
                .collect(Collectors.toList());
        Path jarParent = jarPath.getParent() == null ? Paths.get("") : jarPath.getParent();
        if (!nonSnapshotDependencies.isEmpty()) {
          FileEntriesLayer.Builder nonSnapshotDependenciesLayerBuilder =
              FileEntriesLayer.builder().setName(DEPENDENCIES);
          nonSnapshotDependencies.forEach(
              path ->
                  nonSnapshotDependenciesLayerBuilder.addEntry(
                      jarParent.resolve(path), pathOnContainer.resolve(path)));
          layers.add(nonSnapshotDependenciesLayerBuilder.build());
        }
        if (!snapshotDependencies.isEmpty()) {
          FileEntriesLayer.Builder snapshotDependenciesLayerBuilder =
              FileEntriesLayer.builder().setName(SNAPSHOT_DEPENDENCIES);
          snapshotDependencies.forEach(
              path ->
                  snapshotDependenciesLayerBuilder.addEntry(
                      jarParent.resolve(path), pathOnContainer.resolve(path)));
          layers.add(snapshotDependenciesLayerBuilder.build());
        }
      }
      return layers;
    }
  }
}<|MERGE_RESOLUTION|>--- conflicted
+++ resolved
@@ -84,18 +84,9 @@
    * @throws IOException if I/O error occurs when opening the jar file or if temporary directory
    *     provided doesn't exist
    */
-<<<<<<< HEAD
   static List<FileEntriesLayer> createLayersForExplodedStandard(Path jarPath, Path tempDirPath)
       throws IOException {
     // Add dependencies layers.
-    List<FileEntriesLayer> layers =
-        getDependenciesLayers(jarPath, APP_ROOT.resolve(RelativeUnixPath.get("dependencies")));
-
-    Path localExplodedJarRoot = tempDirPath;
-    ZipUtil.unzip(jarPath, localExplodedJarRoot);
-=======
-  static List<FileEntriesLayer> createExplodedModeLayersForStandardJar(
-      Path jarPath, Path tempDirPath) throws IOException, IllegalArgumentException {
     Path localExplodedJarRoot = tempDirPath;
     ZipUtil.unzip(jarPath, localExplodedJarRoot);
     List<FileEntriesLayer> layers = new ArrayList<>();
@@ -142,7 +133,6 @@
         layers.add(snapshotDependenciesLayerBuilder.build());
       }
     }
->>>>>>> 95c5b6c2
 
     // Determine class and resource files in the directory containing jar contents and create
     // FileEntriesLayer for each type of layer (classes or resources), while maintaining the
@@ -171,8 +161,50 @@
    */
   static List<FileEntriesLayer> createLayersForPackagedStandard(Path jarPath) throws IOException {
     // Add dependencies layers.
-    List<FileEntriesLayer> layers = getDependenciesLayers(jarPath, APP_ROOT);
-
+    List<FileEntriesLayer> layers = new ArrayList<>();
+
+    // Get dependencies from Class-Path in the jar's manifest and add a layer each for non-snapshot
+    // and snapshot dependencies. If Class-Path is not present in the jar's manifest then skip
+    // adding the dependencies layers.
+    String classPath = null;
+    try (JarFile jarFile = new JarFile(jarPath.toFile())) {
+      classPath = jarFile.getManifest().getMainAttributes().getValue(Attributes.Name.CLASS_PATH);
+    }
+    if (classPath != null) {
+      Predicate<String> isSnapshot = name -> name.contains("SNAPSHOT");
+      List<String> allDependencies = Splitter.onPattern("\\s+").splitToList(classPath.trim());
+      List<Path> nonSnapshotDependencies =
+          allDependencies
+              .stream()
+              .filter(isSnapshot.negate())
+              .map(Paths::get)
+              .collect(Collectors.toList());
+      List<Path> snapshotDependencies =
+          allDependencies.stream().filter(isSnapshot).map(Paths::get).collect(Collectors.toList());
+      Path jarParent = jarPath.getParent() == null ? Paths.get("") : jarPath.getParent();
+      if (!nonSnapshotDependencies.isEmpty()) {
+        FileEntriesLayer.Builder nonSnapshotDependenciesLayerBuilder =
+            FileEntriesLayer.builder().setName(DEPENDENCIES);
+        nonSnapshotDependencies.forEach(
+            path ->
+                addDependency(
+                    nonSnapshotDependenciesLayerBuilder,
+                    jarParent.resolve(path),
+                    APP_ROOT.resolve(path)));
+        layers.add(nonSnapshotDependenciesLayerBuilder.build());
+      }
+      if (!snapshotDependencies.isEmpty()) {
+        FileEntriesLayer.Builder snapshotDependenciesLayerBuilder =
+            FileEntriesLayer.builder().setName(SNAPSHOT_DEPENDENCIES);
+        snapshotDependencies.forEach(
+            path ->
+                addDependency(
+                    snapshotDependenciesLayerBuilder,
+                    jarParent.resolve(path),
+                    APP_ROOT.resolve(path)));
+        layers.add(snapshotDependenciesLayerBuilder.build());
+      }
+    }
     // Add layer for jar.
     FileEntriesLayer jarLayer =
         FileEntriesLayer.builder()
@@ -206,7 +238,6 @@
     }
   }
 
-<<<<<<< HEAD
   /**
    * Computes the entrypoint for a standard jar in packaged mode.
    *
@@ -226,7 +257,8 @@
       }
       return ImmutableList.of("java", "-jar", APP_ROOT + "/" + jarPath.getFileName().toString());
     }
-=======
+  }
+
   private static void addDependency(
       FileEntriesLayer.Builder layerbuilder, Path fullDepPath, AbsoluteUnixPath pathOnContainer) {
     if (!Files.exists(fullDepPath)) {
@@ -236,7 +268,6 @@
               fullDepPath));
     }
     layerbuilder.addEntry(fullDepPath, pathOnContainer);
->>>>>>> 95c5b6c2
   }
 
   private static FileEntriesLayer addDirectoryContentsToLayer(
@@ -257,55 +288,4 @@
             });
     return builder.build();
   }
-
-  private static List<FileEntriesLayer> getDependenciesLayers(
-      Path jarPath, AbsoluteUnixPath pathOnContainer) throws IOException {
-    List<FileEntriesLayer> layers = new ArrayList<>();
-    String classPath = null;
-
-    // Get dependencies from Class-Path in the jar's manifest and add a layer each for non-snapshot
-    // and snapshot dependencies. If Class-Path is not present in the jar's manifest then skip
-    // adding the dependencies layers.
-    try (JarFile jarFile = new JarFile(jarPath.toFile())) {
-      classPath = jarFile.getManifest().getMainAttributes().getValue(Attributes.Name.CLASS_PATH);
-      if (classPath == null) {
-        return new ArrayList<>();
-      } else {
-        Predicate<String> isSnapshot = name -> name.contains("SNAPSHOT");
-        List<String> allDependencies = Splitter.onPattern("\\s+").splitToList(classPath.trim());
-        List<Path> nonSnapshotDependencies =
-            allDependencies
-                .stream()
-                .filter(isSnapshot.negate())
-                .map(Paths::get)
-                .collect(Collectors.toList());
-        List<Path> snapshotDependencies =
-            allDependencies
-                .stream()
-                .filter(isSnapshot)
-                .map(Paths::get)
-                .collect(Collectors.toList());
-        Path jarParent = jarPath.getParent() == null ? Paths.get("") : jarPath.getParent();
-        if (!nonSnapshotDependencies.isEmpty()) {
-          FileEntriesLayer.Builder nonSnapshotDependenciesLayerBuilder =
-              FileEntriesLayer.builder().setName(DEPENDENCIES);
-          nonSnapshotDependencies.forEach(
-              path ->
-                  nonSnapshotDependenciesLayerBuilder.addEntry(
-                      jarParent.resolve(path), pathOnContainer.resolve(path)));
-          layers.add(nonSnapshotDependenciesLayerBuilder.build());
-        }
-        if (!snapshotDependencies.isEmpty()) {
-          FileEntriesLayer.Builder snapshotDependenciesLayerBuilder =
-              FileEntriesLayer.builder().setName(SNAPSHOT_DEPENDENCIES);
-          snapshotDependencies.forEach(
-              path ->
-                  snapshotDependenciesLayerBuilder.addEntry(
-                      jarParent.resolve(path), pathOnContainer.resolve(path)));
-          layers.add(snapshotDependenciesLayerBuilder.build());
-        }
-      }
-      return layers;
-    }
-  }
 }