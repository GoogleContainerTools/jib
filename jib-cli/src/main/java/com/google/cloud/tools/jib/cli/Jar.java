/*
 * Copyright 2020 Google LLC.
 *
 * Licensed under the Apache License, Version 2.0 (the "License"); you may not
 * use this file except in compliance with the License. You may obtain a copy of
 * the License at
 *
 *      http://www.apache.org/licenses/LICENSE-2.0
 *
 * Unless required by applicable law or agreed to in writing, software
 * distributed under the License is distributed on an "AS IS" BASIS, WITHOUT
 * WARRANTIES OR CONDITIONS OF ANY KIND, either express or implied. See the
 * License for the specific language governing permissions and limitations under
 * the License.
 */

package com.google.cloud.tools.jib.cli;

import com.google.cloud.tools.jib.api.Containerizer;
import com.google.cloud.tools.jib.api.JibContainerBuilder;
import com.google.cloud.tools.jib.api.LogEvent;
import com.google.cloud.tools.jib.api.Ports;
import com.google.cloud.tools.jib.api.buildplan.AbsoluteUnixPath;
import com.google.cloud.tools.jib.api.buildplan.ImageFormat;
import com.google.cloud.tools.jib.api.buildplan.Port;
import com.google.cloud.tools.jib.cli.jar.JarFiles;
import com.google.cloud.tools.jib.cli.jar.JarProcessor;
import com.google.cloud.tools.jib.cli.jar.JarProcessors;
import com.google.cloud.tools.jib.cli.jar.ProcessingMode;
import com.google.cloud.tools.jib.cli.logging.CliLogger;
import com.google.cloud.tools.jib.plugins.common.globalconfig.GlobalConfig;
import com.google.cloud.tools.jib.plugins.common.logging.ConsoleLogger;
import com.google.cloud.tools.jib.plugins.common.logging.SingleThreadedExecutor;
import com.google.common.annotations.VisibleForTesting;
import com.google.common.collect.ImmutableSet;
import com.google.common.collect.Multimaps;
import com.google.common.util.concurrent.Futures;
import java.nio.file.Files;
import java.nio.file.Path;
import java.time.Duration;
import java.time.Instant;
import java.util.Collections;
import java.util.List;
import java.util.Map;
import java.util.Optional;
import java.util.Set;
import java.util.concurrent.Callable;
import java.util.concurrent.Future;
import java.util.stream.Collectors;
import picocli.CommandLine;
import picocli.CommandLine.Model.CommandSpec;

@CommandLine.Command(
    name = "jar",
    mixinStandardHelpOptions = true,
    showAtFileInUsageHelp = true,
    description = "Containerize a jar")
public class Jar implements Callable<Integer> {

  @CommandLine.Spec
  @SuppressWarnings("NullAway.Init") // initialized by picocli
  private CommandSpec spec;

  @CommandLine.Mixin
  @VisibleForTesting
  @SuppressWarnings("NullAway.Init") // initialized by picocli
  CommonCliOptions commonCliOptions;

  @CommandLine.Parameters(description = "The path to the jar file (ex: path/to/my-jar.jar)")
  @SuppressWarnings("NullAway.Init") // initialized by picocli
  private Path jarFile;

  @CommandLine.Option(
      names = "--mode",
      defaultValue = "exploded",
      paramLabel = "<mode>",
      description =
          "The jar processing mode, candidates: ${COMPLETION-CANDIDATES}, default: ${DEFAULT-VALUE}")
  @SuppressWarnings("NullAway.Init") // initialized by picocli
  private ProcessingMode mode;

  @CommandLine.Option(
      names = "--from",
      paramLabel = "<base-image>",
      description = "The base image to use.")
  @SuppressWarnings("NullAway.Init") // initialized by picocli
  private String from;

  @CommandLine.Option(
      names = "--jvm-flags",
      paramLabel = "<jvm-flag>",
      split = ",",
      description = "JVM arguments, example: --jvm-flags=-Dmy.property=value,-Xshare:off")
  private List<String> jvmFlags = Collections.emptyList();

  @CommandLine.Option(
      names = "--expose",
      paramLabel = "<port>",
      split = ",",
      description = "Ports to expose on container, example: --expose=5000,7/udp.")
  private List<String> exposedPorts = Collections.emptyList();

  @CommandLine.Option(
      names = "--volumes",
      paramLabel = "<volume>",
      split = ",",
      description =
          "Directories on container to hold extra volumes,  example: --volumes=/var/log,/var/log2.")
  private List<String> volumes = Collections.emptyList();

  @CommandLine.Option(
      names = "--environment-variables",
      paramLabel = "<key>=<value>",
      split = ",",
      description =
          "Environment variables to write into container, example: --environment-variables env1=env_value1,env2=env_value2.")
  private Map<String, String> environment = Collections.emptyMap();

  @CommandLine.Option(
      names = "--labels",
      paramLabel = "<key>=<value>",
      split = ",",
      description =
          "Labels to write into container metadata, example: --labels=label1=value1,label2=value2.")
  private Map<String, String> labels = Collections.emptyMap();

  @CommandLine.Option(
      names = {"-u", "--user"},
      paramLabel = "<user>",
      description = "The user to run the container as, example: --user=myuser:mygroup.")
  @SuppressWarnings("NullAway.Init") // initialized by picocli
  private String user;

  @CommandLine.Option(
      names = {"--image-format"},
      defaultValue = "Docker",
      paramLabel = "<image-format>",
      description =
          "Format of container, candidates: ${COMPLETION-CANDIDATES}, default: ${DEFAULT-VALUE}.")
  @SuppressWarnings("NullAway.Init") // initialized by picocli
  private ImageFormat format;

  @CommandLine.Option(
      names = "--program-args",
      paramLabel = "<program-argument>",
      split = ",",
      description = "Program arguments for container entrypoint.")
  private List<String> programArguments = Collections.emptyList();

  @CommandLine.Option(
      names = "--entrypoint",
      paramLabel = "<entrypoint>",
      split = "\\s+",
      description =
          "Entrypoint for container. Overrides the default entrypoint, example: --entrypoint='custom entrypoint'")
  private List<String> entrypoint = Collections.emptyList();

  @CommandLine.Option(
      names = "--creation-time",
      paramLabel = "<creation-time>",
      description =
          "The creation time of the container in milliseconds since epoch or iso8601 format. Overrides the default (1970-01-01T00:00:00Z)")
  @SuppressWarnings("NullAway.Init") // initialized by picocli
  private String creationTime;

  @Override
  public Integer call() {
    commonCliOptions.validate();

    SingleThreadedExecutor executor = new SingleThreadedExecutor();
    ConsoleLogger logger =
        CliLogger.newLogger(
            commonCliOptions.getVerbosity(),
<<<<<<< HEAD
=======
            commonCliOptions.getHttpTrace(),
>>>>>>> 64afcd8e
            commonCliOptions.getConsoleOutput(),
            spec.commandLine().getOut(),
            spec.commandLine().getErr(),
            executor);
<<<<<<< HEAD
    Future<Optional<String>> updateCheckFuture = Futures.immediateFuture(Optional.empty());
=======
>>>>>>> 64afcd8e
    try {
      JibCli.configureHttpLogging(commonCliOptions.getHttpTrace().toJulLevel());
      GlobalConfig globalConfig = GlobalConfig.readConfig();
      updateCheckFuture =
          JibCli.newUpdateChecker(
              globalConfig,
              commonCliOptions.getVerbosity(),
              logEvent -> logger.log(logEvent.getLevel(), logEvent.getMessage()));
      if (!Files.exists(jarFile)) {
        logger.log(LogEvent.Level.ERROR, "The file path provided does not exist: " + jarFile);
        return 1;
      }
      if (Files.isDirectory(jarFile)) {
        logger.log(
            LogEvent.Level.ERROR,
            "The file path provided is for a directory. Please provide a path to a JAR: "
                + jarFile);
        return 1;
      }
      if (!entrypoint.isEmpty() && !jvmFlags.isEmpty()) {
        logger.log(LogEvent.Level.WARN, "--jvm-flags is ignored when --entrypoint is specified");
      }

      CacheDirectories cacheDirectories =
          CacheDirectories.from(commonCliOptions, jarFile.toAbsolutePath().getParent());
      JarProcessor processor = JarProcessors.from(jarFile, cacheDirectories, this);
      JibContainerBuilder containerBuilder =
          JarFiles.toJibContainerBuilder(processor, this, commonCliOptions, logger);
      Containerizer containerizer = Containerizers.from(commonCliOptions, logger, cacheDirectories);

      // Enable registry mirrors
      Multimaps.asMap(globalConfig.getRegistryMirrors()).forEach(containerizer::addRegistryMirrors);

      containerBuilder.containerize(containerizer);
    } catch (Exception ex) {
      JibCli.logTerminatingException(logger, ex, commonCliOptions.isStacktrace());
      return 1;
    } finally {
      JibCli.finishUpdateChecker(logger, updateCheckFuture);
      executor.shutDownAndAwaitTermination(Duration.ofSeconds(3));
    }
    return 0;
  }

  /**
   * Returns the user-specified base image.
   *
   * @return an optional base image
   */
  public Optional<String> getFrom() {
    return Optional.ofNullable(from);
  }

  public List<String> getJvmFlags() {
    return jvmFlags;
  }

  /**
   * Returns set of {@link Port} representing ports to be exposed on container (if specified).
   *
   * @return set of exposed ports
   */
  public Set<Port> getExposedPorts() {
    return (exposedPorts == null) ? ImmutableSet.of() : Ports.parse(exposedPorts);
  }

  /**
   * Returns a set of {@link AbsoluteUnixPath} representing directories on container to hold volumes
   * (if specified).
   *
   * @return set of volumes
   */
  public Set<AbsoluteUnixPath> getVolumes() {
    if (volumes == null) {
      return ImmutableSet.of();
    }
    return volumes.stream().map(AbsoluteUnixPath::get).collect(Collectors.toSet());
  }

  public Map<String, String> getEnvironment() {
    return environment;
  }

  public Map<String, String> getLabels() {
    return labels;
  }

  public Optional<String> getUser() {
    return Optional.ofNullable(user);
  }

  public Optional<ImageFormat> getFormat() {
    return Optional.ofNullable(format);
  }

  public List<String> getProgramArguments() {
    return programArguments;
  }

  public List<String> getEntrypoint() {
    return entrypoint;
  }

  /**
   * Returns {@link Instant} representing creation time of container.
   *
   * @return an optional creation time
   */
  public Optional<Instant> getCreationTime() {
    if (creationTime != null) {
      return Optional.of(Instants.fromMillisOrIso8601(creationTime, "creationTime"));
    }
    return Optional.empty();
  }

  public ProcessingMode getMode() {
    return mode;
  }
}<|MERGE_RESOLUTION|>--- conflicted
+++ resolved
@@ -171,18 +171,12 @@
     ConsoleLogger logger =
         CliLogger.newLogger(
             commonCliOptions.getVerbosity(),
-<<<<<<< HEAD
-=======
             commonCliOptions.getHttpTrace(),
->>>>>>> 64afcd8e
             commonCliOptions.getConsoleOutput(),
             spec.commandLine().getOut(),
             spec.commandLine().getErr(),
             executor);
-<<<<<<< HEAD
     Future<Optional<String>> updateCheckFuture = Futures.immediateFuture(Optional.empty());
-=======
->>>>>>> 64afcd8e
     try {
       JibCli.configureHttpLogging(commonCliOptions.getHttpTrace().toJulLevel());
       GlobalConfig globalConfig = GlobalConfig.readConfig();
