--- conflicted
+++ resolved
@@ -20,19 +20,17 @@
 import com.google.cloud.tools.jib.api.JibContainer;
 import com.google.cloud.tools.jib.api.JibContainerBuilder;
 import com.google.cloud.tools.jib.api.LogEvent;
-<<<<<<< HEAD
-=======
-import com.google.cloud.tools.jib.cli.jar.ArtifactProcessors;
->>>>>>> 6ebddb43
 import com.google.cloud.tools.jib.cli.jar.JarFiles;
 import com.google.cloud.tools.jib.cli.jar.ProcessingMode;
 import com.google.cloud.tools.jib.cli.logging.CliLogger;
 import com.google.cloud.tools.jib.plugins.common.globalconfig.GlobalConfig;
+import com.google.cloud.tools.jib.plugins.common.globalconfig.InvalidGlobalConfigException;
 import com.google.cloud.tools.jib.plugins.common.logging.ConsoleLogger;
 import com.google.cloud.tools.jib.plugins.common.logging.SingleThreadedExecutor;
 import com.google.common.annotations.VisibleForTesting;
 import com.google.common.collect.Multimaps;
 import com.google.common.util.concurrent.Futures;
+import java.io.IOException;
 import java.nio.file.Files;
 import java.nio.file.Path;
 import java.time.Duration;
@@ -63,11 +61,7 @@
   @CommandLine.Mixin
   @VisibleForTesting
   @SuppressWarnings("NullAway.Init") // initialized by picocli
-<<<<<<< HEAD
-  CommonArtifactCommandOptions commonArtifactCommandOptions;
-=======
   CommonContainerConfigCliOptions commonContainerConfigCliOptions;
->>>>>>> 6ebddb43
 
   @CommandLine.Parameters(description = "The path to the jar file (ex: path/to/my-jar.jar)")
   @SuppressWarnings("NullAway.Init") // initialized by picocli
@@ -90,7 +84,7 @@
   private List<String> jvmFlags = Collections.emptyList();
 
   @Override
-  public Integer call() {
+  public Integer call() throws IOException, InvalidGlobalConfigException {
     commonCliOptions.validate();
     SingleThreadedExecutor executor = new SingleThreadedExecutor();
     ConsoleLogger logger =
@@ -121,28 +115,19 @@
                 + jarFile);
         return 1;
       }
-<<<<<<< HEAD
-      if (!commonArtifactCommandOptions.getEntrypoint().isEmpty() && !jvmFlags.isEmpty()) {
-=======
+
       if (!commonContainerConfigCliOptions.getEntrypoint().isEmpty() && !jvmFlags.isEmpty()) {
->>>>>>> 6ebddb43
         logger.log(LogEvent.Level.WARN, "--jvm-flags is ignored when --entrypoint is specified");
       }
 
       CacheDirectories cacheDirectories =
           CacheDirectories.from(commonCliOptions, jarFile.toAbsolutePath().getParent());
       ArtifactProcessor processor =
-<<<<<<< HEAD
-          ArtifactProcessors.fromJar(jarFile, cacheDirectories, this, commonArtifactCommandOptions);
-      JibContainerBuilder containerBuilder =
-          JarFiles.toJibContainerBuilder(
-              processor, this, commonCliOptions, commonArtifactCommandOptions, logger);
-=======
-          ArtifactProcessors.from(jarFile, cacheDirectories, this, commonContainerConfigCliOptions);
+          ArtifactProcessors.fromJar(
+              jarFile, cacheDirectories, this, commonContainerConfigCliOptions);
       JibContainerBuilder containerBuilder =
           JarFiles.toJibContainerBuilder(
               processor, this, commonCliOptions, commonContainerConfigCliOptions, logger);
->>>>>>> 6ebddb43
       Containerizer containerizer = Containerizers.from(commonCliOptions, logger, cacheDirectories);
 
       // Enable registry mirrors
