/*
 * Copyright 2020 Google LLC.
 *
 * Licensed under the Apache License, Version 2.0 (the "License"); you may not
 * use this file except in compliance with the License. You may obtain a copy of
 * the License at
 *
 *      http://www.apache.org/licenses/LICENSE-2.0
 *
 * Unless required by applicable law or agreed to in writing, software
 * distributed under the License is distributed on an "AS IS" BASIS, WITHOUT
 * WARRANTIES OR CONDITIONS OF ANY KIND, either express or implied. See the
 * License for the specific language governing permissions and limitations under
 * the License.
 */

package com.google.cloud.tools.jib.cli.jar;

import com.google.cloud.tools.jib.api.InvalidImageReferenceException;
import com.google.cloud.tools.jib.api.Jib;
import com.google.cloud.tools.jib.api.JibContainerBuilder;
import com.google.cloud.tools.jib.api.buildplan.FileEntriesLayer;
import com.google.cloud.tools.jib.cli.ArtifactProcessor;
import com.google.cloud.tools.jib.cli.CommonArtifactCommandOptions;
import com.google.cloud.tools.jib.cli.CommonCliOptions;
import com.google.cloud.tools.jib.cli.CommonContainerConfigCliOptions;
import com.google.cloud.tools.jib.cli.ContainerBuilders;
import com.google.cloud.tools.jib.cli.Jar;
import com.google.cloud.tools.jib.plugins.common.logging.ConsoleLogger;
import java.io.IOException;
import java.util.Collections;
import java.util.List;

/** Class to build a container representation from the contents of a jar file. */
public class JarFiles {

  /**
   * Generates a {@link JibContainerBuilder} from contents of a jar file.
   *
   * @param processor jar processor
   * @param jarOptions jar cli options
   * @param commonCliOptions common cli options
<<<<<<< HEAD
   * @param commonArtifactCommandOptions common command line options shared between jar and war
=======
   * @param commonContainerConfigCliOptions common command line options shared between jar and war
>>>>>>> 6ebddb43
   *     command
   * @param logger console logger
   * @return JibContainerBuilder
   * @throws IOException if I/O error occurs when opening the jar file or if temporary directory
   *     provided doesn't exist
   * @throws InvalidImageReferenceException if the base image reference is invalid
   */
  public static JibContainerBuilder toJibContainerBuilder(
      ArtifactProcessor processor,
      Jar jarOptions,
      CommonCliOptions commonCliOptions,
<<<<<<< HEAD
      CommonArtifactCommandOptions commonArtifactCommandOptions,
=======
      CommonContainerConfigCliOptions commonContainerConfigCliOptions,
>>>>>>> 6ebddb43
      ConsoleLogger logger)
      throws IOException, InvalidImageReferenceException {

    // Use AdoptOpenJDK image as the default base image.
    JibContainerBuilder containerBuilder;
<<<<<<< HEAD
    if (commonArtifactCommandOptions.getFrom().isPresent()) {
      containerBuilder =
          ContainerBuilders.create(
              commonArtifactCommandOptions.getFrom().get(),
=======
    if (commonContainerConfigCliOptions.getFrom().isPresent()) {
      containerBuilder =
          ContainerBuilders.create(
              commonContainerConfigCliOptions.getFrom().get(),
>>>>>>> 6ebddb43
              Collections.emptySet(),
              commonCliOptions,
              logger);
    } else {
      containerBuilder =
          (processor.getJavaVersion() <= 8)
              ? Jib.from("adoptopenjdk:8-jre")
              : Jib.from("adoptopenjdk:11-jre");
    }

    List<FileEntriesLayer> layers = processor.createLayers();
<<<<<<< HEAD
    List<String> customEntrypoint = commonArtifactCommandOptions.getEntrypoint();
=======
    List<String> customEntrypoint = commonContainerConfigCliOptions.getEntrypoint();
>>>>>>> 6ebddb43
    List<String> entrypoint =
        customEntrypoint.isEmpty()
            ? processor.computeEntrypoint(jarOptions.getJvmFlags())
            : customEntrypoint;

    containerBuilder
        .setEntrypoint(entrypoint)
        .setFileEntriesLayers(layers)
<<<<<<< HEAD
        .setExposedPorts(commonArtifactCommandOptions.getExposedPorts())
        .setVolumes(commonArtifactCommandOptions.getVolumes())
        .setEnvironment(commonArtifactCommandOptions.getEnvironment())
        .setLabels(commonArtifactCommandOptions.getLabels())
        .setProgramArguments(commonArtifactCommandOptions.getProgramArguments());
    commonArtifactCommandOptions.getUser().ifPresent(containerBuilder::setUser);
    commonArtifactCommandOptions.getFormat().ifPresent(containerBuilder::setFormat);
    commonArtifactCommandOptions.getCreationTime().ifPresent(containerBuilder::setCreationTime);
=======
        .setExposedPorts(commonContainerConfigCliOptions.getExposedPorts())
        .setVolumes(commonContainerConfigCliOptions.getVolumes())
        .setEnvironment(commonContainerConfigCliOptions.getEnvironment())
        .setLabels(commonContainerConfigCliOptions.getLabels())
        .setProgramArguments(commonContainerConfigCliOptions.getProgramArguments());
    commonContainerConfigCliOptions.getUser().ifPresent(containerBuilder::setUser);
    commonContainerConfigCliOptions.getFormat().ifPresent(containerBuilder::setFormat);
    commonContainerConfigCliOptions.getCreationTime().ifPresent(containerBuilder::setCreationTime);
>>>>>>> 6ebddb43

    return containerBuilder;
  }
}<|MERGE_RESOLUTION|>--- conflicted
+++ resolved
@@ -21,7 +21,6 @@
 import com.google.cloud.tools.jib.api.JibContainerBuilder;
 import com.google.cloud.tools.jib.api.buildplan.FileEntriesLayer;
 import com.google.cloud.tools.jib.cli.ArtifactProcessor;
-import com.google.cloud.tools.jib.cli.CommonArtifactCommandOptions;
 import com.google.cloud.tools.jib.cli.CommonCliOptions;
 import com.google.cloud.tools.jib.cli.CommonContainerConfigCliOptions;
 import com.google.cloud.tools.jib.cli.ContainerBuilders;
@@ -40,11 +39,7 @@
    * @param processor jar processor
    * @param jarOptions jar cli options
    * @param commonCliOptions common cli options
-<<<<<<< HEAD
-   * @param commonArtifactCommandOptions common command line options shared between jar and war
-=======
    * @param commonContainerConfigCliOptions common command line options shared between jar and war
->>>>>>> 6ebddb43
    *     command
    * @param logger console logger
    * @return JibContainerBuilder
@@ -56,27 +51,16 @@
       ArtifactProcessor processor,
       Jar jarOptions,
       CommonCliOptions commonCliOptions,
-<<<<<<< HEAD
-      CommonArtifactCommandOptions commonArtifactCommandOptions,
-=======
       CommonContainerConfigCliOptions commonContainerConfigCliOptions,
->>>>>>> 6ebddb43
       ConsoleLogger logger)
       throws IOException, InvalidImageReferenceException {
 
     // Use AdoptOpenJDK image as the default base image.
     JibContainerBuilder containerBuilder;
-<<<<<<< HEAD
-    if (commonArtifactCommandOptions.getFrom().isPresent()) {
-      containerBuilder =
-          ContainerBuilders.create(
-              commonArtifactCommandOptions.getFrom().get(),
-=======
     if (commonContainerConfigCliOptions.getFrom().isPresent()) {
       containerBuilder =
           ContainerBuilders.create(
               commonContainerConfigCliOptions.getFrom().get(),
->>>>>>> 6ebddb43
               Collections.emptySet(),
               commonCliOptions,
               logger);
@@ -88,11 +72,7 @@
     }
 
     List<FileEntriesLayer> layers = processor.createLayers();
-<<<<<<< HEAD
-    List<String> customEntrypoint = commonArtifactCommandOptions.getEntrypoint();
-=======
     List<String> customEntrypoint = commonContainerConfigCliOptions.getEntrypoint();
->>>>>>> 6ebddb43
     List<String> entrypoint =
         customEntrypoint.isEmpty()
             ? processor.computeEntrypoint(jarOptions.getJvmFlags())
@@ -101,16 +81,6 @@
     containerBuilder
         .setEntrypoint(entrypoint)
         .setFileEntriesLayers(layers)
-<<<<<<< HEAD
-        .setExposedPorts(commonArtifactCommandOptions.getExposedPorts())
-        .setVolumes(commonArtifactCommandOptions.getVolumes())
-        .setEnvironment(commonArtifactCommandOptions.getEnvironment())
-        .setLabels(commonArtifactCommandOptions.getLabels())
-        .setProgramArguments(commonArtifactCommandOptions.getProgramArguments());
-    commonArtifactCommandOptions.getUser().ifPresent(containerBuilder::setUser);
-    commonArtifactCommandOptions.getFormat().ifPresent(containerBuilder::setFormat);
-    commonArtifactCommandOptions.getCreationTime().ifPresent(containerBuilder::setCreationTime);
-=======
         .setExposedPorts(commonContainerConfigCliOptions.getExposedPorts())
         .setVolumes(commonContainerConfigCliOptions.getVolumes())
         .setEnvironment(commonContainerConfigCliOptions.getEnvironment())
@@ -119,7 +89,6 @@
     commonContainerConfigCliOptions.getUser().ifPresent(containerBuilder::setUser);
     commonContainerConfigCliOptions.getFormat().ifPresent(containerBuilder::setFormat);
     commonContainerConfigCliOptions.getCreationTime().ifPresent(containerBuilder::setCreationTime);
->>>>>>> 6ebddb43
 
     return containerBuilder;
   }
