--- conflicted
+++ resolved
@@ -49,18 +49,8 @@
     List<FileEntriesLayer> layers;
     List<String> entrypoint;
     if (JarModeProcessor.determineJarType(jarPath).equals(JarModeProcessor.JarType.SPRING_BOOT)) {
-<<<<<<< HEAD
-      if (mode.equals(ProcessingMode.packaged)) {
-        layers = JarModeProcessor.createLayerForPackagedSpringboot(jarPath);
-        entrypoint = JarModeProcessor.computeEntrypointForPackagedSpringboot(jarPath);
-      } else {
-        layers = JarModeProcessor.createLayersForExplodedSpringBootFat(jarPath, tempDirPath);
-        entrypoint = JarModeProcessor.computeEntrypointForExplodedSpringBoot();
-      }
-=======
       layers = JarModeProcessor.createLayersForExplodedSpringBootFat(jarPath, tempDirPath);
       entrypoint = JarModeProcessor.computeEntrypointForExplodedSpringBoot();
->>>>>>> c300c7a5
     } else {
       if (mode.equals(ProcessingMode.packaged)) {
         layers = JarModeProcessor.createLayersForPackagedStandard(jarPath);
