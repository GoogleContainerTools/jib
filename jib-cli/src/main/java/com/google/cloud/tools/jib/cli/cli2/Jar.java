/*
 * Copyright 2020 Google LLC.
 *
 * Licensed under the Apache License, Version 2.0 (the "License"); you may not
 * use this file except in compliance with the License. You may obtain a copy of
 * the License at
 *
 *      http://www.apache.org/licenses/LICENSE-2.0
 *
 * Unless required by applicable law or agreed to in writing, software
 * distributed under the License is distributed on an "AS IS" BASIS, WITHOUT
 * WARRANTIES OR CONDITIONS OF ANY KIND, either express or implied. See the
 * License for the specific language governing permissions and limitations under
 * the License.
 */

package com.google.cloud.tools.jib.cli.cli2;

import com.google.cloud.tools.jib.api.Containerizer;
import com.google.cloud.tools.jib.api.JibContainerBuilder;
import com.google.cloud.tools.jib.api.LogEvent;
import com.google.cloud.tools.jib.cli.cli2.logging.CliLogger;
import com.google.cloud.tools.jib.cli.jar.JarFiles;
import com.google.cloud.tools.jib.filesystem.TempDirectoryProvider;
import com.google.cloud.tools.jib.plugins.common.logging.ConsoleLogger;
import com.google.cloud.tools.jib.plugins.common.logging.SingleThreadedExecutor;
import java.nio.file.Files;
import java.nio.file.Path;
import java.time.Duration;
import java.util.concurrent.Callable;
import picocli.CommandLine;
import picocli.CommandLine.Model.CommandSpec;

@CommandLine.Command(name = "jar", showAtFileInUsageHelp = true, description = "Containerize a jar")
public class Jar implements Callable<Integer> {

<<<<<<< HEAD
  private final SingleThreadedExecutor singleThreadedExecutor = new SingleThreadedExecutor();
=======
  @CommandLine.Spec private CommandSpec spec = CommandSpec.create();
>>>>>>> 33d239d5

  @CommandLine.ParentCommand
  @SuppressWarnings("NullAway.Init") // initialized by picocli
  protected JibCli globalOptions;

  @CommandLine.Parameters(description = "The path to the jar file (ex: path/to/my-jar.jar)")
  @SuppressWarnings("NullAway.Init") // initialized by picocli
  private Path jarFile;

  @Override
  public Integer call() {
    globalOptions.validate();
    SingleThreadedExecutor executor = new SingleThreadedExecutor();
    try (TempDirectoryProvider tempDirectoryProvider = new TempDirectoryProvider()) {

      ConsoleLogger logger =
          CliLogger.newLogger(
              globalOptions.getVerbosity(),
              globalOptions.getConsoleOutput(),
<<<<<<< HEAD
              singleThreadedExecutor);
=======
              spec.commandLine().getOut(),
              spec.commandLine().getErr(),
              executor);
>>>>>>> 33d239d5

      if (!Files.exists(jarFile)) {
        logger.log(LogEvent.Level.ERROR, "The file path provided does not exist: " + jarFile);
        return 1;
      }
      if (Files.isDirectory(jarFile)) {
        logger.log(
            LogEvent.Level.ERROR,
            "The file path provided is for a directory. Please provide a path to a jar file: "
                + jarFile);
        return 1;
      }

      Containerizer containerizer = Containerizers.from(globalOptions, logger);

      JibContainerBuilder containerBuilder =
          JarFiles.toJibContainerBuilder(jarFile, tempDirectoryProvider.newDirectory());

      containerBuilder.containerize(containerizer);
    } catch (Exception ex) {
      if (globalOptions.isStacktrace()) {
        ex.printStackTrace();
      }
      System.err.println(ex.getClass().getName() + ": " + ex.getMessage());
      return 1;
    } finally {
      singleThreadedExecutor.shutDownAndAwaitTermination(Duration.ofSeconds(3));
    }
    return 0;
  }
}<|MERGE_RESOLUTION|>--- conflicted
+++ resolved
@@ -34,11 +34,7 @@
 @CommandLine.Command(name = "jar", showAtFileInUsageHelp = true, description = "Containerize a jar")
 public class Jar implements Callable<Integer> {
 
-<<<<<<< HEAD
-  private final SingleThreadedExecutor singleThreadedExecutor = new SingleThreadedExecutor();
-=======
   @CommandLine.Spec private CommandSpec spec = CommandSpec.create();
->>>>>>> 33d239d5
 
   @CommandLine.ParentCommand
   @SuppressWarnings("NullAway.Init") // initialized by picocli
@@ -58,13 +54,9 @@
           CliLogger.newLogger(
               globalOptions.getVerbosity(),
               globalOptions.getConsoleOutput(),
-<<<<<<< HEAD
-              singleThreadedExecutor);
-=======
               spec.commandLine().getOut(),
               spec.commandLine().getErr(),
               executor);
->>>>>>> 33d239d5
 
       if (!Files.exists(jarFile)) {
         logger.log(LogEvent.Level.ERROR, "The file path provided does not exist: " + jarFile);
@@ -91,7 +83,7 @@
       System.err.println(ex.getClass().getName() + ": " + ex.getMessage());
       return 1;
     } finally {
-      singleThreadedExecutor.shutDownAndAwaitTermination(Duration.ofSeconds(3));
+      executor.shutDownAndAwaitTermination(Duration.ofSeconds(3));
     }
     return 0;
   }
