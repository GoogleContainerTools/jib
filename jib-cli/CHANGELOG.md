--- conflicted
+++ resolved
@@ -5,11 +5,8 @@
 
 ### Added
 
-<<<<<<< HEAD
+- Increased robustness in registry communications by retrying HTTP requests (to the effect of retrying image pushes or pulls) on I/O exceptions with exponential backoffs. ([#3351](https://github.com/GoogleContainerTools/jib/pull/3351))
 - Now also supports `username` and `password` properties for the `auths` section in a Docker config (`~/.docker/config.json`). (Previously, only supported was a base64-encoded username and password string of the `auth` property.) ([#3365](https://github.com/GoogleContainerTools/jib/pull/3365))
-=======
-- Increased robustness in registry communications by retrying HTTP requests (to the effect of retrying image pushes or pulls) on I/O exceptions with exponential backoffs. ([#3351](https://github.com/GoogleContainerTools/jib/pull/3351))
->>>>>>> 822b86b7
 
 ### Changed
 
