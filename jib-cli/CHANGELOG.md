--- conflicted
+++ resolved
@@ -11,11 +11,7 @@
 ### Changed
 
 - Downgraded Google HTTP libraries to 1.34.0 to resolve network issues. ([#3415](https://github.com/GoogleContainerTools/jib/pull/3415), [#3058](https://github.com/GoogleContainerTools/jib/issues/3058), [#3409](https://github.com/GoogleContainerTools/jib/issues/3409))
-<<<<<<< HEAD
-- Changed the default base image of the Jib CLI `jar` command from the `adoptopenjdk` images to the `eclipse-temurin` images on Docker Hub. Note that Temurin by Adoptium is the new name of AdoptOpenJDK. ([#3491](https://github.com/GoogleContainerTools/jib/pull/3491))
-=======
 - Changed the default base image of the Jib CLI `jar` command from the `adoptopenjdk` images to the [`eclipse-temurin`](https://hub.docker.com/_/eclipse-temurin) (for Java 8 and 11) and [`azul/zulu-openjdk`](https://hub.docker.com/r/azul/zulu-openjdk) (for Java 17) images on Docker Hub. Note that Temurin (by Adoptium) is the new name of AdoptOpenJDK. ([#3491](https://github.com/GoogleContainerTools/jib/pull/3491))
->>>>>>> 1f828124
 
 ### Fixed
 
