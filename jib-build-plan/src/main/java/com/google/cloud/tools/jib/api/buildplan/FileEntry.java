--- conflicted
+++ resolved
@@ -76,28 +76,8 @@
 
   /**
    * Instantiates with a source file and the path to place the source file in the container file
-<<<<<<< HEAD
-   * system.
-   *
-   * <p>For example, {@code new FileEntry(Paths.get("HelloWorld.class"),
-   * AbsoluteUnixPath.get("/app/classes/HelloWorld.class"))} adds a file {@code HelloWorld.class} to
-   * the container file system at {@code /app/classes/HelloWorld.class}.
-   *
-   * <p>For example, {@code new FileEntry(Paths.get("com"),
-   * AbsoluteUnixPath.get("/app/classes/com"))} adds a directory to the container file system at
-   * {@code /app/classes/com}. This does <b>not</b> add the contents of {@code com/}.
-   *
-   * <p>Note that:
-   *
-   * <ul>
-   *   <li>Entry source files can be either files or directories.
-   *   <li>Adding a directory does not include the contents of the directory. Each file under a
-   *       directory must be added as a separate {@link FileEntry}.
-   * </ul>
-=======
    * system. See {@link #FileEntry(Path, AbsoluteUnixPath, FilePermissions, Instant)} for more
    * information.
->>>>>>> e81774e3
    *
    * @param sourceFile the source file to add to the layer
    * @param extractionPath the path in the container file system corresponding to the {@code
