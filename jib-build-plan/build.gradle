--- conflicted
+++ resolved
@@ -44,13 +44,6 @@
 /* RELEASE */
 
 /* ECLIPSE */
-<<<<<<< HEAD
-eclipse.classpath.file.whenMerged {
-  entries.each {
-    if (it.path == 'src/test/java' || it.path == 'src/test/resources') {
-      it.entryAttributes['test'] = 'true'
-    }
-=======
 // TODO: remove after upgrading to Gradle 5.6. (https://github.com/eclipse/buildship/issues/689)
 // Also remove the 'eclipse' plugin.
 eclipse.classpath.file.whenMerged {
@@ -58,7 +51,6 @@
     it.path in ['src/test/java', 'src/test/resources']
   }.each {
     it.entryAttributes['test'] = 'true'
->>>>>>> 29efd1cb
   }
 }
 /* ECLIPSE */