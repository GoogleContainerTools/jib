/*
 * Copyright 2018 Google LLC.
 *
 * Licensed under the Apache License, Version 2.0 (the "License"); you may not
 * use this file except in compliance with the License. You may obtain a copy of
 * the License at
 *
 *      http://www.apache.org/licenses/LICENSE-2.0
 *
 * Unless required by applicable law or agreed to in writing, software
 * distributed under the License is distributed on an "AS IS" BASIS, WITHOUT
 * WARRANTIES OR CONDITIONS OF ANY KIND, either express or implied. See the
 * License for the specific language governing permissions and limitations under
 * the License.
 */

package com.google.cloud.tools.jib.plugins.common;

import com.google.cloud.tools.jib.filesystem.DirectoryWalker;
import com.google.common.io.ByteStreams;
import java.io.BufferedInputStream;
import java.io.BufferedOutputStream;
import java.io.File;
import java.io.IOException;
import java.io.InputStream;
import java.io.OutputStream;
import java.nio.file.Files;
import java.nio.file.Path;
import java.nio.file.attribute.FileTime;
<<<<<<< HEAD
import java.time.Instant;
=======
>>>>>>> 4fb80185
import java.util.ArrayList;
import java.util.List;
import java.util.zip.ZipEntry;
import java.util.zip.ZipInputStream;

/** Utility class for Zip archives. */
public class ZipUtil {

  /**
   * Unzips {@code archive} into {@code destination}.
   *
   * @param archive zip archive to unzip
   * @param destination target root for unzipping
   * @throws IOException when I/O error occurs
   */
  public static void unzip(Path archive, Path destination) throws IOException {
    unzip(archive, destination, false);
  }

  /**
   * Unzips {@code archive} into {@code destination}.
   *
   * @param archive zip archive to unzip
   * @param destination target root for unzipping
   * @param enableReproducibleTimestamps whether or not reproducible timestamps should be used
   * @throws IOException when I/O error occurs
   * @throws IllegalStateException when reproducible timestamps are enabled but the target root used
   *     for unzipping is not empty
   */
  public static void unzip(Path archive, Path destination, boolean enableReproducibleTimestamps)
      throws IOException {
    if (enableReproducibleTimestamps
        && Files.isDirectory(destination)
        && destination.toFile().list().length != 0) {
      throw new IllegalStateException(
          "Cannot enable reproducible timestamps. They can only be enabled when the target root doesn't exist or is an empty directory");
    }
    String canonicalDestination = destination.toFile().getCanonicalPath();
    List<ZipEntry> entries = new ArrayList<>();
    try (InputStream fileIn = new BufferedInputStream(Files.newInputStream(archive));
        ZipInputStream zipIn = new ZipInputStream(fileIn)) {
<<<<<<< HEAD
      List<ZipEntry> entries = new ArrayList<>();
=======
>>>>>>> 4fb80185
      for (ZipEntry entry = zipIn.getNextEntry(); entry != null; entry = zipIn.getNextEntry()) {
        entries.add(entry);
        Path entryPath = destination.resolve(entry.getName());

        String canonicalTarget = entryPath.toFile().getCanonicalPath();
        if (!canonicalTarget.startsWith(canonicalDestination + File.separator)) {
          String offender = entry.getName() + " from " + archive;
          throw new IOException("Blocked unzipping files outside destination: " + offender);
        }

        if (entry.isDirectory()) {
          Files.createDirectories(entryPath);
        } else {
          if (entryPath.getParent() != null) {
            Files.createDirectories(entryPath.getParent());
          }
          try (OutputStream out = new BufferedOutputStream(Files.newOutputStream(entryPath))) {
            ByteStreams.copy(zipIn, out);
          }
        }
        Files.setLastModifiedTime(entryPath, entry.getLastModifiedTime());
      }
      preserveModificationTimes(destination, entries);
    }
  }

  private static void preserveModificationTimes(Path destination, List<ZipEntry> entries)
      throws IOException {
    new DirectoryWalker(destination)
        .filter(path -> Files.isDirectory(path))
        .walk(path -> Files.setLastModifiedTime(path, FileTime.from(Instant.ofEpochSecond(1L))));
    for (ZipEntry entry : entries) {
      Files.setLastModifiedTime(destination.resolve(entry.getName()), entry.getLastModifiedTime());
    }
    preserveModificationTimes(destination, entries, enableReproducibleTimestamps);
  }

  /**
   * Preserve modification time of files and directories in a zip file. If a directory is not an
   * entry in the zip file and reproducible timestamps are enabled then its modification timestamp
   * is set to a constant value.
   *
   * @param destination target root for unzipping
   * @param entries list of entries in zip file
   * @param enableReproducibleTimestamps whether or not reproducible timestamps should be used
   * @throws IOException when I/O error occurs
   */
  private static void preserveModificationTimes(
      Path destination, List<ZipEntry> entries, boolean enableReproducibleTimestamps)
      throws IOException {
    if (enableReproducibleTimestamps) {
      FileTime epochPlusOne = FileTime.fromMillis(1000L);
      new DirectoryWalker(destination)
          .filter(Files::isDirectory)
          .walk(path -> Files.setLastModifiedTime(path, epochPlusOne));
    }
    for (ZipEntry entry : entries) {
      Files.setLastModifiedTime(destination.resolve(entry.getName()), entry.getLastModifiedTime());
    }
  }
}<|MERGE_RESOLUTION|>--- conflicted
+++ resolved
@@ -27,10 +27,6 @@
 import java.nio.file.Files;
 import java.nio.file.Path;
 import java.nio.file.attribute.FileTime;
-<<<<<<< HEAD
-import java.time.Instant;
-=======
->>>>>>> 4fb80185
 import java.util.ArrayList;
 import java.util.List;
 import java.util.zip.ZipEntry;
@@ -72,10 +68,7 @@
     List<ZipEntry> entries = new ArrayList<>();
     try (InputStream fileIn = new BufferedInputStream(Files.newInputStream(archive));
         ZipInputStream zipIn = new ZipInputStream(fileIn)) {
-<<<<<<< HEAD
-      List<ZipEntry> entries = new ArrayList<>();
-=======
->>>>>>> 4fb80185
+
       for (ZipEntry entry = zipIn.getNextEntry(); entry != null; entry = zipIn.getNextEntry()) {
         entries.add(entry);
         Path entryPath = destination.resolve(entry.getName());
@@ -96,19 +89,7 @@
             ByteStreams.copy(zipIn, out);
           }
         }
-        Files.setLastModifiedTime(entryPath, entry.getLastModifiedTime());
       }
-      preserveModificationTimes(destination, entries);
-    }
-  }
-
-  private static void preserveModificationTimes(Path destination, List<ZipEntry> entries)
-      throws IOException {
-    new DirectoryWalker(destination)
-        .filter(path -> Files.isDirectory(path))
-        .walk(path -> Files.setLastModifiedTime(path, FileTime.from(Instant.ofEpochSecond(1L))));
-    for (ZipEntry entry : entries) {
-      Files.setLastModifiedTime(destination.resolve(entry.getName()), entry.getLastModifiedTime());
     }
     preserveModificationTimes(destination, entries, enableReproducibleTimestamps);
   }
