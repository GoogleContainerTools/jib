--- conflicted
+++ resolved
@@ -161,15 +161,11 @@
 
       for (LayerConfiguration layerConfiguration :
           buildSteps.getBuildConfiguration().getLayerConfigurations()) {
-<<<<<<< HEAD
         if (layerConfiguration.getLayerEntries().isEmpty()) {
           continue;
         }
 
-        buildLogger.info("\t" + capitalizeFirstLetter(layerConfiguration.getLabel()) + ":");
-=======
         buildLogger.info("\t" + capitalizeFirstLetter(layerConfiguration.getName()) + ":");
->>>>>>> 35df6375
 
         for (LayerEntry layerEntry : layerConfiguration.getLayerEntries()) {
           buildLogger.info("\t\t" + layerEntry.getSourceFile());
