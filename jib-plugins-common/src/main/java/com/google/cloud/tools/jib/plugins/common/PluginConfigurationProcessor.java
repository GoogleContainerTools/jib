--- conflicted
+++ resolved
@@ -55,7 +55,23 @@
  */
 public class PluginConfigurationProcessor {
 
-<<<<<<< HEAD
+  private static final String DEFAULT_BASE_IMAGE = "gcr.io/distroless/java";
+  private static final String DEFAULT_BASE_IMAGE_WAR = "gcr.io/distroless/java/jetty";
+
+  /**
+   * Checks whether or not the default distroless base image is being used.
+   *
+   * @param baseImageConfiguration the configured base image
+   * @return {@code true} if the base image is null or equal to one of the distroless java images,
+   *     else {@code false}
+   */
+  public static boolean usingDefaultBaseImage(@Nullable String baseImageConfiguration) {
+    // TODO: check for other Java 8 base images?
+    return baseImageConfiguration == null
+        || baseImageConfiguration.equals(DEFAULT_BASE_IMAGE)
+        || baseImageConfiguration.equals(DEFAULT_BASE_IMAGE_WAR);
+  }
+
   /**
    * Gets the value of the {@code appRoot} parameter. If the parameter is empty, returns {@link
    * JavaLayerConfigurations#DEFAULT_WEB_APP_ROOT} for WAR projects or {@link
@@ -80,23 +96,6 @@
     } catch (IllegalArgumentException ex) {
       throw new InvalidAppRootException(appRoot, appRoot, ex);
     }
-=======
-  private static final String DEFAULT_BASE_IMAGE = "gcr.io/distroless/java";
-  private static final String DEFAULT_BASE_IMAGE_WAR = "gcr.io/distroless/java/jetty";
-
-  /**
-   * Checks whether or not the default distroless base image is being used.
-   *
-   * @param baseImageConfiguration the configured base image
-   * @return {@code true} if the base image is null or equal to one of the distroless java images,
-   *     else {@code false}
-   */
-  public static boolean usingDefaultBaseImage(@Nullable String baseImageConfiguration) {
-    // TODO: check for other Java 8 base images?
-    return baseImageConfiguration == null
-        || baseImageConfiguration.equals(DEFAULT_BASE_IMAGE)
-        || baseImageConfiguration.equals(DEFAULT_BASE_IMAGE_WAR);
->>>>>>> 5d00a085
   }
 
   public static PluginConfigurationProcessor processCommonConfigurationForDockerDaemonImage(
