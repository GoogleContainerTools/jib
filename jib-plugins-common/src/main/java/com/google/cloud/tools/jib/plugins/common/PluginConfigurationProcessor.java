--- conflicted
+++ resolved
@@ -131,13 +131,9 @@
       @Nullable Path dockerExecutable,
       @Nullable Map<String, String> dockerEnvironment,
       HelpfulSuggestions helpfulSuggestions)
-<<<<<<< HEAD
-      throws InvalidImageReferenceException, MainClassInferenceException, AppRootInvalidException,
-          InferredAuthRetrievalException, IOException, InvalidContainerVolumeException {
-=======
       throws InvalidImageReferenceException, MainClassInferenceException, InvalidAppRootException,
-          InferredAuthRetrievalException, IOException, InvalidWorkingDirectoryException {
->>>>>>> 7fe4b4be
+          InferredAuthRetrievalException, IOException, InvalidWorkingDirectoryException,
+          InvalidContainerVolumeException {
     ImageReference targetImageReference =
         getGeneratedTargetDockerTag(rawConfiguration, projectProperties, helpfulSuggestions);
     DockerDaemonImage targetImage = DockerDaemonImage.named(targetImageReference);
@@ -158,13 +154,9 @@
       ProjectProperties projectProperties,
       Path tarImagePath,
       HelpfulSuggestions helpfulSuggestions)
-<<<<<<< HEAD
-      throws InvalidImageReferenceException, MainClassInferenceException, AppRootInvalidException,
-          InferredAuthRetrievalException, IOException, InvalidContainerVolumeException {
-=======
       throws InvalidImageReferenceException, MainClassInferenceException, InvalidAppRootException,
-          InferredAuthRetrievalException, IOException, InvalidWorkingDirectoryException {
->>>>>>> 7fe4b4be
+          InferredAuthRetrievalException, IOException, InvalidWorkingDirectoryException,
+          InvalidContainerVolumeException {
     ImageReference targetImageReference =
         getGeneratedTargetDockerTag(rawConfiguration, projectProperties, helpfulSuggestions);
     TarImage targetImage = TarImage.named(targetImageReference).saveTo(tarImagePath);
@@ -177,13 +169,8 @@
   public static PluginConfigurationProcessor processCommonConfigurationForRegistryImage(
       RawConfiguration rawConfiguration, ProjectProperties projectProperties)
       throws InferredAuthRetrievalException, InvalidImageReferenceException,
-<<<<<<< HEAD
-          MainClassInferenceException, AppRootInvalidException, IOException,
-          InvalidContainerVolumeException {
-=======
           MainClassInferenceException, InvalidAppRootException, IOException,
-          InvalidWorkingDirectoryException {
->>>>>>> 7fe4b4be
+          InvalidWorkingDirectoryException, InvalidContainerVolumeException {
     Preconditions.checkArgument(rawConfiguration.getToImage().isPresent());
 
     ImageReference targetImageReference = ImageReference.parse(rawConfiguration.getToImage().get());
@@ -224,13 +211,9 @@
       Containerizer containerizer,
       ImageReference targetImageReference,
       boolean isTargetImageCredentialPresent)
-<<<<<<< HEAD
-      throws InvalidImageReferenceException, MainClassInferenceException, AppRootInvalidException,
-          InferredAuthRetrievalException, IOException, InvalidContainerVolumeException {
-=======
       throws InvalidImageReferenceException, MainClassInferenceException, InvalidAppRootException,
-          InferredAuthRetrievalException, IOException, InvalidWorkingDirectoryException {
->>>>>>> 7fe4b4be
+          InferredAuthRetrievalException, IOException, InvalidWorkingDirectoryException,
+          InvalidContainerVolumeException {
     JibSystemProperties.checkHttpTimeoutProperty();
 
     ImageReference baseImageReference =
