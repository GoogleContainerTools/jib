--- conflicted
+++ resolved
@@ -55,56 +55,8 @@
  */
 public class PluginConfigurationProcessor {
 
-<<<<<<< HEAD
   private static final String DEFAULT_BASE_IMAGE = "gcr.io/distroless/java";
   private static final String DEFAULT_BASE_IMAGE_WAR = "gcr.io/distroless/java/jetty";
-
-  /**
-   * Compute the container entrypoint, in this order:
-   *
-   * <ol>
-   *   <li>null (inheriting from the base image), if the user specified value is {@code INHERIT}
-   *   <li>the user specified one, if set
-   *   <li>for a WAR project, null (it must be inherited from base image)
-   *   <li>for a non-WAR project, by resolving the main class
-   * </ol>
-   *
-   * @param rawConfiguration raw configuration data
-   * @param projectProperties used for providing additional information
-   * @return the entrypoint
-   * @throws MainClassInferenceException if no valid main class is configured or discovered
-   * @throws InvalidAppRootException if {@code appRoot} value is not an absolute Unix path
-   */
-  @Nullable
-  public static List<String> computeEntrypoint(
-      RawConfiguration rawConfiguration, ProjectProperties projectProperties)
-      throws MainClassInferenceException, InvalidAppRootException {
-    Optional<List<String>> rawEntrypoint = rawConfiguration.getEntrypoint();
-    if (rawEntrypoint.isPresent() && !rawEntrypoint.get().isEmpty()) {
-      if (rawConfiguration.getMainClass().isPresent()
-          || !rawConfiguration.getJvmFlags().isEmpty()) {
-        new DefaultEventDispatcher(projectProperties.getEventHandlers())
-            .dispatch(
-                LogEvent.warn("mainClass and jvmFlags are ignored when entrypoint is specified"));
-      }
-
-      if (rawEntrypoint.get().size() == 1 && "INHERIT".equals(rawEntrypoint.get().get(0))) {
-        return null;
-      }
-      return rawEntrypoint.get();
-    }
-
-    if (projectProperties.isWarProject()) {
-      return null;
-    }
-
-    AbsoluteUnixPath appRoot = getAppRootChecked(rawConfiguration, projectProperties);
-    String mainClass =
-        MainClassResolver.resolveMainClass(
-            rawConfiguration.getMainClass().orElse(null), projectProperties);
-    return JavaEntrypointConstructor.makeDefaultEntrypoint(
-        appRoot, rawConfiguration.getJvmFlags(), mainClass);
-  }
 
   /**
    * Checks whether or not the default distroless base image is being used.
@@ -120,24 +72,6 @@
         || baseImageConfiguration.equals(DEFAULT_BASE_IMAGE_WAR);
   }
 
-  /**
-   * Gets the suitable value for the base image. If the raw base image parameter is null, returns
-   * {@code "gcr.io/distroless/java/jetty"} for WAR projects or {@code "gcr.io/distroless/java"} for
-   * non-WAR.
-   *
-   * @param rawConfiguration raw configuration data
-   * @param projectProperties used for providing additional information
-   * @return the base image
-   */
-  public static String getBaseImage(
-      RawConfiguration rawConfiguration, ProjectProperties projectProperties) {
-    return rawConfiguration
-        .getFromImage()
-        .orElse(projectProperties.isWarProject() ? DEFAULT_BASE_IMAGE_WAR : DEFAULT_BASE_IMAGE);
-  }
-
-=======
->>>>>>> cfd6621b
   public static PluginConfigurationProcessor processCommonConfigurationForDockerDaemonImage(
       RawConfiguration rawConfiguration,
       InferredAuthProvider inferredAuthProvider,
