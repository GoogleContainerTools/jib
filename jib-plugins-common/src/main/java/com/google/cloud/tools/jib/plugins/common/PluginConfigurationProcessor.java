--- conflicted
+++ resolved
@@ -739,13 +739,8 @@
 
   /**
    * Gets the suitable value for the base image. If the raw base image parameter is null, returns
-<<<<<<< HEAD
-   * {@code "jetty"} for WAR projects or {@code "eclipse-temurin:8-jre"} or {@code
-   * "eclipse-temurin:11-jre"} for non-WAR.
-=======
    * {@code "jetty"} for WAR projects, or {@code "eclipse-temurin:{8|11}-jre"} or {@code
    * "azul/zulu-openjdk:17-jre"} for non-WAR.
->>>>>>> 1f828124
    *
    * @param projectProperties used for providing additional information
    * @return the base image
@@ -763,11 +758,8 @@
       return "eclipse-temurin:8-jre";
     } else if (javaVersion <= 11) {
       return "eclipse-temurin:11-jre";
-<<<<<<< HEAD
-=======
     } else if (javaVersion <= 17) {
       return "azul/zulu-openjdk:17-jre";
->>>>>>> 1f828124
     }
     throw new IncompatibleBaseImageJavaVersionException(17, javaVersion);
   }
@@ -1080,8 +1072,6 @@
   private static boolean isKnownJava11Image(String imageReference) {
     return imageReference.startsWith("adoptopenjdk:11")
         || imageReference.startsWith("eclipse-temurin:11");
-<<<<<<< HEAD
-=======
   }
 
   /**
@@ -1092,6 +1082,5 @@
    */
   private static boolean isKnownJava17Image(String imageReference) {
     return imageReference.startsWith("azul/zulu-openjdk:17");
->>>>>>> 1f828124
   }
 }