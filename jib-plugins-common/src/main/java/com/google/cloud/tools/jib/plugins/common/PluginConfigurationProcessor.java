--- conflicted
+++ resolved
@@ -86,19 +86,10 @@
         processCommonConfiguration(
             rawConfiguration, inferredAuthProvider, projectProperties, containerizer);
 
-<<<<<<< HEAD
     JibBuildRunner.forBuildToDockerDaemon(targetImageReference, rawConfiguration.getToTags())
         .writeImageDigest(projectProperties.getOutputDirectory().resolve("jib-image.digest"))
         .writeImageId(projectProperties.getOutputDirectory().resolve("jib-image.id"))
         .build(jibContainerBuilder, containerizer, projectProperties::log, helpfulSuggestions);
-=======
-    return processCommonConfiguration(
-        rawConfiguration,
-        inferredAuthProvider,
-        projectProperties,
-        containerizer,
-        targetImageReference);
->>>>>>> deb1947f
   }
 
   public static void runJibForTarImage(
@@ -122,19 +113,10 @@
         processCommonConfiguration(
             rawConfiguration, inferredAuthProvider, projectProperties, containerizer);
 
-<<<<<<< HEAD
     JibBuildRunner.forBuildTar(tarImagePath)
         .writeImageDigest(projectProperties.getOutputDirectory().resolve("jib-image.digest"))
         .writeImageId(projectProperties.getOutputDirectory().resolve("jib-image.id"))
         .build(jibContainerBuilder, containerizer, projectProperties::log, helpfulSuggestions);
-=======
-    return processCommonConfiguration(
-        rawConfiguration,
-        inferredAuthProvider,
-        projectProperties,
-        containerizer,
-        targetImageReference);
->>>>>>> deb1947f
   }
 
   public static void runJibForRegistryImage(
@@ -164,30 +146,18 @@
         inferredAuthProvider,
         rawConfiguration.getToCredHelper().orElse(null));
 
-<<<<<<< HEAD
     Containerizer containerizer = Containerizer.to(targetImage);
     JibContainerBuilder jibContainerBuilder =
         processCommonConfiguration(
             rawConfiguration, inferredAuthProvider, projectProperties, containerizer);
 
-    // Note Docker and tar build doesn't set the configured format.
+    // Note Docker and tar builds don't set the configured format.
     jibContainerBuilder.setFormat(rawConfiguration.getImageFormat());
 
     JibBuildRunner.forBuildImage(targetImageReference, rawConfiguration.getToTags())
         .writeImageDigest(projectProperties.getOutputDirectory().resolve("jib-image.digest"))
         .writeImageId(projectProperties.getOutputDirectory().resolve("jib-image.id"))
         .build(jibContainerBuilder, containerizer, projectProperties::log, helpfulSuggestions);
-=======
-    PluginConfigurationProcessor processor =
-        processCommonConfiguration(
-            rawConfiguration,
-            inferredAuthProvider,
-            projectProperties,
-            Containerizer.to(targetImage),
-            targetImageReference);
-    processor.getJibContainerBuilder().setFormat(rawConfiguration.getImageFormat());
-    return processor;
->>>>>>> deb1947f
   }
 
   @VisibleForTesting
@@ -195,12 +165,7 @@
       RawConfiguration rawConfiguration,
       InferredAuthProvider inferredAuthProvider,
       ProjectProperties projectProperties,
-<<<<<<< HEAD
       Containerizer containerizer)
-=======
-      Containerizer containerizer,
-      ImageReference targetImageReference)
->>>>>>> deb1947f
       throws InvalidImageReferenceException, MainClassInferenceException, InvalidAppRootException,
           IOException, InvalidWorkingDirectoryException, InvalidContainerVolumeException,
           IncompatibleBaseImageJavaVersionException, NumberFormatException,
@@ -223,10 +188,7 @@
     configureContainerizer(containerizer, rawConfiguration, projectProperties);
 
     RegistryImage baseImage = RegistryImage.named(baseImageReference);
-<<<<<<< HEAD
     // 2. create and configure credential retrievers for base image
-=======
->>>>>>> deb1947f
     configureCredentialRetrievers(
         rawConfiguration,
         projectProperties,
@@ -279,15 +241,7 @@
                 modificationTimeProvider));
       }
     }
-<<<<<<< HEAD
     return jibContainerBuilder;
-=======
-
-    configureContainerizer(containerizer, rawConfiguration, projectProperties);
-
-    return new PluginConfigurationProcessor(
-        jibContainerBuilder, containerizer, targetImageReference);
->>>>>>> deb1947f
   }
 
   /**
@@ -702,32 +656,4 @@
         || imageReference.equals("gcr.io/distroless/java/jetty:java11")
         || imageReference.equals("gcr.io/distroless/java/jetty:java11-debug");
   }
-<<<<<<< HEAD
-=======
-
-  private final JibContainerBuilder jibContainerBuilder;
-  private final ImageReference targetImageReference;
-  private final Containerizer containerizer;
-
-  private PluginConfigurationProcessor(
-      JibContainerBuilder jibContainerBuilder,
-      Containerizer containerizer,
-      ImageReference targetImageReference) {
-    this.jibContainerBuilder = jibContainerBuilder;
-    this.containerizer = containerizer;
-    this.targetImageReference = targetImageReference;
-  }
-
-  public JibContainerBuilder getJibContainerBuilder() {
-    return jibContainerBuilder;
-  }
-
-  public Containerizer getContainerizer() {
-    return containerizer;
-  }
-
-  public ImageReference getTargetImageReference() {
-    return targetImageReference;
-  }
->>>>>>> deb1947f
 }