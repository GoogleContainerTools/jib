--- conflicted
+++ resolved
@@ -25,12 +25,9 @@
 import com.google.cloud.tools.jib.api.JibContainerBuilderTestHelper;
 import com.google.cloud.tools.jib.api.RegistryImage;
 import com.google.cloud.tools.jib.api.buildplan.AbsoluteUnixPath;
-<<<<<<< HEAD
-import com.google.cloud.tools.jib.api.buildplan.FilePermissions;
-=======
 import com.google.cloud.tools.jib.api.buildplan.FileEntriesLayer;
 import com.google.cloud.tools.jib.api.buildplan.FileEntry;
->>>>>>> 816aa186
+import com.google.cloud.tools.jib.api.buildplan.FilePermissions;
 import com.google.cloud.tools.jib.configuration.BuildContext;
 import com.google.cloud.tools.jib.filesystem.FileOperations;
 import com.google.common.collect.ImmutableList;
@@ -115,12 +112,12 @@
             FilePermissions.fromOctalString("456"),
             "**/bar",
             FilePermissions.fromOctalString("765"));
-    LayerConfiguration layerConfiguration =
+    FileEntriesLayer fileEntriesLayer =
         JavaContainerBuilderHelper.extraDirectoryLayerConfiguration(
             extraFilesDirectory, permissionsMap, (ignored1, ignored2) -> Instant.EPOCH);
     assertExtractionPathsUnordered(
         Arrays.asList("/a", "/a/b", "/a/b/bar", "/c", "/c/cat", "/foo"),
-        layerConfiguration.getLayerEntries());
+        fileEntriesLayer.getEntries());
 
     Map<AbsoluteUnixPath, FilePermissions> expectedPermissions =
         ImmutableMap.<AbsoluteUnixPath, FilePermissions>builder()
@@ -131,7 +128,7 @@
             .put(AbsoluteUnixPath.get("/c/cat"), FilePermissions.DEFAULT_FILE_PERMISSIONS)
             .put(AbsoluteUnixPath.get("/foo"), FilePermissions.DEFAULT_FILE_PERMISSIONS)
             .build();
-    for (LayerEntry entry : layerConfiguration.getLayerEntries()) {
+    for (FileEntry entry : fileEntriesLayer.getEntries()) {
       Assert.assertEquals(
           expectedPermissions.get(entry.getExtractionPath()), entry.getPermissions());
     }
@@ -147,12 +144,12 @@
             FilePermissions.fromOctalString("123"),
             "/a/b/bar",
             FilePermissions.fromOctalString("765"));
-    LayerConfiguration layerConfiguration =
+    FileEntriesLayer fileEntriesLayer =
         JavaContainerBuilderHelper.extraDirectoryLayerConfiguration(
             extraFilesDirectory, permissionsMap, (ignored1, ignored2) -> Instant.EPOCH);
     assertExtractionPathsUnordered(
         Arrays.asList("/a", "/a/b", "/a/b/bar", "/c", "/c/cat", "/foo"),
-        layerConfiguration.getLayerEntries());
+        fileEntriesLayer.getEntries());
 
     Map<AbsoluteUnixPath, FilePermissions> expectedPermissions =
         ImmutableMap.<AbsoluteUnixPath, FilePermissions>builder()
@@ -163,7 +160,7 @@
             .put(AbsoluteUnixPath.get("/c/cat"), FilePermissions.DEFAULT_FILE_PERMISSIONS)
             .put(AbsoluteUnixPath.get("/foo"), FilePermissions.DEFAULT_FILE_PERMISSIONS)
             .build();
-    for (LayerEntry entry : layerConfiguration.getLayerEntries()) {
+    for (FileEntry entry : fileEntriesLayer.getEntries()) {
       Assert.assertEquals(
           expectedPermissions.get(entry.getExtractionPath()), entry.getPermissions());
     }
