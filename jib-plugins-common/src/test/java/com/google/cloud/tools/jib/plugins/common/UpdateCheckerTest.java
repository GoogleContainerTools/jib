/*
 * Copyright 2020 Google LLC.
 *
 * Licensed under the Apache License, Version 2.0 (the "License"); you may not
 * use this file except in compliance with the License. You may obtain a copy of
 * the License at
 *
 *      http://www.apache.org/licenses/LICENSE-2.0
 *
 * Unless required by applicable law or agreed to in writing, software
 * distributed under the License is distributed on an "AS IS" BASIS, WITHOUT
 * WARRANTIES OR CONDITIONS OF ANY KIND, either express or implied. See the
 * License for the specific language governing permissions and limitations under
 * the License.
 */

package com.google.cloud.tools.jib.plugins.common;

import static com.google.common.truth.Truth.assertThat;
import static com.google.common.truth.Truth8.assertThat;

import com.google.cloud.tools.jib.api.LogEvent;
import com.google.cloud.tools.jib.http.TestWebServer;
import com.google.common.util.concurrent.Futures;
import java.io.IOException;
import java.net.URISyntaxException;
import java.nio.charset.StandardCharsets;
import java.nio.file.Files;
import java.nio.file.Path;
import java.nio.file.attribute.FileTime;
import java.security.GeneralSecurityException;
import java.time.Duration;
import java.time.Instant;
import java.util.Collections;
import java.util.Optional;
import java.util.concurrent.Future;
import org.junit.After;
import org.junit.Before;
import org.junit.Rule;
import org.junit.Test;
import org.junit.contrib.java.lang.system.RestoreSystemProperties;
import org.junit.rules.TemporaryFolder;
import org.junit.runner.RunWith;
import org.mockito.Mockito;
import org.mockito.junit.MockitoJUnitRunner;

/** Tests for {@link UpdateChecker}. */
@RunWith(MockitoJUnitRunner.class)
public class UpdateCheckerTest {

  @Rule public final RestoreSystemProperties systemPropertyRestorer = new RestoreSystemProperties();
  @Rule public final TemporaryFolder temporaryFolder = new TemporaryFolder();

  private TestWebServer testWebServer;
  private Path configDir;

  @Before
  public void setUp()
          throws InterruptedException, GeneralSecurityException, URISyntaxException, IOException {
    String response = "HTTP/1.1 200 OK\nContent-Length:18\n\n{\"latest\":\"2.0.0\"}";
    testWebServer = new TestWebServer(false, Collections.singletonList(response), 1);
    configDir = temporaryFolder.getRoot().toPath();
  }

  @After
  public void tearDown() throws IOException {
    testWebServer.close();
  }

  @Test
  public void testPerformUpdateCheck_newVersionFound() throws IOException {
    Instant before = Instant.now();
    setupLastUpdateCheck();
    Optional<String> message =
<<<<<<< HEAD
            UpdateChecker.performUpdateCheck(
                    configDir, "1.0.2", testWebServer.getEndpoint(), "tool-name", ignored -> {});
=======
        UpdateChecker.performUpdateCheck(
            configDir, "1.0.2", testWebServer.getEndpoint(), "tool-name", ignored -> {});
>>>>>>> b872f0ea

    assertThat(testWebServer.getInputRead()).contains("User-Agent: jib 1.0.2 tool-name");
    assertThat(message).hasValue("2.0.0");
    String modifiedTime =
<<<<<<< HEAD
            new String(
                    Files.readAllBytes(configDir.resolve("lastUpdateCheck")), StandardCharsets.UTF_8);
=======
        new String(
            Files.readAllBytes(configDir.resolve("lastUpdateCheck")), StandardCharsets.UTF_8);
>>>>>>> b872f0ea
    assertThat(Instant.parse(modifiedTime).isAfter(before)).isTrue();
  }

  @Test
  public void testPerformUpdateCheck_newJsonField()
          throws IOException, InterruptedException, GeneralSecurityException, URISyntaxException {
    String response =
            "HTTP/1.1 200 OK\nContent-Length:43\n\n{\"latest\":\"2.0.0\",\"unknownField\":\"unknown\"}";
    try (TestWebServer server = new TestWebServer(false, Collections.singletonList(response), 1)) {
      setupLastUpdateCheck();
      Optional<String> message =
<<<<<<< HEAD
              UpdateChecker.performUpdateCheck(
                      configDir, "1.0.2", server.getEndpoint(), "tool-name", ignored -> {});
=======
          UpdateChecker.performUpdateCheck(
              configDir, "1.0.2", server.getEndpoint(), "tool-name", ignored -> {});
>>>>>>> b872f0ea
      assertThat(message).hasValue("2.0.0");
    }
  }

  @Test
  public void testPerformUpdateCheck_onLatest() throws IOException {
    Instant before = Instant.now();
    setupLastUpdateCheck();
    Optional<String> message =
<<<<<<< HEAD
            UpdateChecker.performUpdateCheck(
                    configDir, "2.0.0", testWebServer.getEndpoint(), "tool-name", ignored -> {});

    assertThat(message).isEmpty();
    String modifiedTime =
            new String(
                    Files.readAllBytes(configDir.resolve("lastUpdateCheck")), StandardCharsets.UTF_8);
=======
        UpdateChecker.performUpdateCheck(
            configDir, "2.0.0", testWebServer.getEndpoint(), "tool-name", ignored -> {});

    assertThat(message).isEmpty();
    String modifiedTime =
        new String(
            Files.readAllBytes(configDir.resolve("lastUpdateCheck")), StandardCharsets.UTF_8);
>>>>>>> b872f0ea
    assertThat(testWebServer.getInputRead()).contains("User-Agent: jib 2.0.0 tool-name");
    assertThat(Instant.parse(modifiedTime).isAfter(before)).isTrue();
  }

  @Test
  public void testPerformUpdateCheck_noLastUpdateCheck() throws IOException {
    Instant before = Instant.now();
    Optional<String> message =
<<<<<<< HEAD
            UpdateChecker.performUpdateCheck(
                    configDir, "1.0.2", testWebServer.getEndpoint(), "tool-name", ignored -> {});

    assertThat(message).hasValue("2.0.0");
    String modifiedTime =
            new String(
                    Files.readAllBytes(configDir.resolve("lastUpdateCheck")), StandardCharsets.UTF_8);
=======
        UpdateChecker.performUpdateCheck(
            configDir, "1.0.2", testWebServer.getEndpoint(), "tool-name", ignored -> {});

    assertThat(message).hasValue("2.0.0");
    String modifiedTime =
        new String(
            Files.readAllBytes(configDir.resolve("lastUpdateCheck")), StandardCharsets.UTF_8);
>>>>>>> b872f0ea
    assertThat(Instant.parse(modifiedTime).isAfter(before)).isTrue();
  }

  @Test
  public void testPerformUpdateCheck_emptyLastUpdateCheck() throws IOException {
    Files.createFile(configDir.resolve("lastUpdateCheck"));
    Instant before = Instant.now();
    Optional<String> message =
<<<<<<< HEAD
            UpdateChecker.performUpdateCheck(
                    configDir, "1.0.2", testWebServer.getEndpoint(), "tool-name", ignored -> {});

    assertThat(message).hasValue("2.0.0");
    String modifiedTime =
            new String(
                    Files.readAllBytes(configDir.resolve("lastUpdateCheck")), StandardCharsets.UTF_8);
=======
        UpdateChecker.performUpdateCheck(
            configDir, "1.0.2", testWebServer.getEndpoint(), "tool-name", ignored -> {});

    assertThat(message).hasValue("2.0.0");
    String modifiedTime =
        new String(
            Files.readAllBytes(configDir.resolve("lastUpdateCheck")), StandardCharsets.UTF_8);
>>>>>>> b872f0ea
    assertThat(Instant.parse(modifiedTime).isAfter(before)).isTrue();
  }

  @Test
  public void testPerformUpdateCheck_lastUpdateCheckTooSoon() throws IOException {
    FileTime modifiedTime = FileTime.from(Instant.now().minusSeconds(12));
    setupLastUpdateCheck();
    Files.write(
            configDir.resolve("lastUpdateCheck"),
            modifiedTime.toString().getBytes(StandardCharsets.UTF_8));
    Optional<String> message =
<<<<<<< HEAD
            UpdateChecker.performUpdateCheck(
                    configDir, "1.0.2", testWebServer.getEndpoint(), "tool-name", ignored -> {});
=======
        UpdateChecker.performUpdateCheck(
            configDir, "1.0.2", testWebServer.getEndpoint(), "tool-name", ignored -> {});
>>>>>>> b872f0ea

    assertThat(message).isEmpty();

    // lastUpdateCheck should not have changed
    String lastUpdateTime =
<<<<<<< HEAD
            new String(
                    Files.readAllBytes(configDir.resolve("lastUpdateCheck")), StandardCharsets.UTF_8);
=======
        new String(
            Files.readAllBytes(configDir.resolve("lastUpdateCheck")), StandardCharsets.UTF_8);
>>>>>>> b872f0ea
    assertThat(modifiedTime.toInstant()).isEqualTo(Instant.parse(lastUpdateTime));
  }

  @Test
  public void testPerformUpdateCheck_badLastUpdateTime() throws IOException {
    Instant before = Instant.now();
    Files.write(
            configDir.resolve("lastUpdateCheck"), "bad timestamp".getBytes(StandardCharsets.UTF_8));
    Optional<String> message =
<<<<<<< HEAD
            UpdateChecker.performUpdateCheck(
                    configDir, "1.0.2", testWebServer.getEndpoint(), "tool-name", ignored -> {});
    String modifiedTime =
            new String(
                    Files.readAllBytes(configDir.resolve("lastUpdateCheck")), StandardCharsets.UTF_8);
=======
        UpdateChecker.performUpdateCheck(
            configDir, "1.0.2", testWebServer.getEndpoint(), "tool-name", ignored -> {});
    String modifiedTime =
        new String(
            Files.readAllBytes(configDir.resolve("lastUpdateCheck")), StandardCharsets.UTF_8);
>>>>>>> b872f0ea

    assertThat(Instant.parse(modifiedTime).isAfter(before)).isTrue();
    assertThat(message).hasValue("2.0.0");
  }

  @Test
  public void testPerformUpdateCheck_failSilently()
          throws InterruptedException, GeneralSecurityException, URISyntaxException, IOException {
    String response = "HTTP/1.1 400 Bad Request\nContent-Length: 0\n\n";
    try (TestWebServer badServer =
                 new TestWebServer(false, Collections.singletonList(response), 1)) {
      Optional<String> message =
<<<<<<< HEAD
              UpdateChecker.performUpdateCheck(
                      configDir,
                      "1.0.2",
                      badServer.getEndpoint(),
                      "tool-name",
                      logEvent -> {
                        assertThat(logEvent.getLevel()).isEqualTo(LogEvent.Level.DEBUG);
                        assertThat(logEvent.getMessage()).contains("Update check failed; ");
                      });
=======
          UpdateChecker.performUpdateCheck(
              configDir,
              "1.0.2",
              badServer.getEndpoint(),
              "tool-name",
              logEvent -> {
                assertThat(logEvent.getLevel()).isEqualTo(LogEvent.Level.DEBUG);
                assertThat(logEvent.getMessage()).contains("Update check failed; ");
              });
>>>>>>> b872f0ea
      assertThat(message).isEmpty();
    }
  }

  @Test
  public void testFinishUpdateCheck_success() {
    Future<Optional<String>> updateCheckFuture = Futures.immediateFuture(Optional.of("Hello"));
    Optional<String> result = UpdateChecker.finishUpdateCheck(updateCheckFuture);
    assertThat(result).hasValue("Hello");
  }

  @Test
  public void testFinishUpdateCheck_notDone() {
    @SuppressWarnings("unchecked")
    Future<Optional<String>> updateCheckFuture = Mockito.mock(Future.class);
    Mockito.when(updateCheckFuture.isDone()).thenReturn(false);

    Optional<String> result = UpdateChecker.finishUpdateCheck(updateCheckFuture);
    assertThat(result).isEmpty();
  }

  private void setupLastUpdateCheck() throws IOException {
    Files.write(
            configDir.resolve("lastUpdateCheck"),
            Instant.now().minus(Duration.ofDays(2)).toString().getBytes(StandardCharsets.UTF_8));
  }
}<|MERGE_RESOLUTION|>--- conflicted
+++ resolved
@@ -72,24 +72,15 @@
     Instant before = Instant.now();
     setupLastUpdateCheck();
     Optional<String> message =
-<<<<<<< HEAD
-            UpdateChecker.performUpdateCheck(
-                    configDir, "1.0.2", testWebServer.getEndpoint(), "tool-name", ignored -> {});
-=======
-        UpdateChecker.performUpdateCheck(
-            configDir, "1.0.2", testWebServer.getEndpoint(), "tool-name", ignored -> {});
->>>>>>> b872f0ea
+        UpdateChecker.performUpdateCheck(
+            configDir, "1.0.2", testWebServer.getEndpoint(), "tool name", ignored -> {});
 
     assertThat(testWebServer.getInputRead()).contains("User-Agent: jib 1.0.2 tool-name");
-    assertThat(message).hasValue("2.0.0");
-    String modifiedTime =
-<<<<<<< HEAD
+    assertThat(message).hasValue( "A new version of Jib (2.0.0) is available (currently using 1.0.2). Update your build "
+            + "configuration to use the latest features and fixes!");
+    String modifiedTime =
             new String(
                     Files.readAllBytes(configDir.resolve("lastUpdateCheck")), StandardCharsets.UTF_8);
-=======
-        new String(
-            Files.readAllBytes(configDir.resolve("lastUpdateCheck")), StandardCharsets.UTF_8);
->>>>>>> b872f0ea
     assertThat(Instant.parse(modifiedTime).isAfter(before)).isTrue();
   }
 
@@ -101,14 +92,10 @@
     try (TestWebServer server = new TestWebServer(false, Collections.singletonList(response), 1)) {
       setupLastUpdateCheck();
       Optional<String> message =
-<<<<<<< HEAD
               UpdateChecker.performUpdateCheck(
-                      configDir, "1.0.2", server.getEndpoint(), "tool-name", ignored -> {});
-=======
-          UpdateChecker.performUpdateCheck(
-              configDir, "1.0.2", server.getEndpoint(), "tool-name", ignored -> {});
->>>>>>> b872f0ea
-      assertThat(message).hasValue("2.0.0");
+                      configDir, "1.0.2", server.getEndpoint(), "tool name", ignored -> {});
+      assertThat(message).hasValue( "A new version of Jib (2.0.0) is available (currently using 1.0.2). Update your build "
+              + "configuration to use the latest features and fixes!");
     }
   }
 
@@ -117,48 +104,29 @@
     Instant before = Instant.now();
     setupLastUpdateCheck();
     Optional<String> message =
-<<<<<<< HEAD
+        UpdateChecker.performUpdateCheck(
+            configDir, "2.0.0", testWebServer.getEndpoint(), "tool name", ignored -> {});
+
+    assertThat(message).isEmpty();
+    String modifiedTime =
+        new String(
+            Files.readAllBytes(configDir.resolve("lastUpdateCheck")), StandardCharsets.UTF_8);
+    assertThat(testWebServer.getInputRead()).contains("User-Agent: jib 2.0.0 tool-name");
+    assertThat(Instant.parse(modifiedTime).isAfter(before)).isTrue();
+  }
+
+  @Test
+  public void testPerformUpdateCheck_noLastUpdateCheck() throws IOException {
+    Instant before = Instant.now();
+    Optional<String> message =
             UpdateChecker.performUpdateCheck(
-                    configDir, "2.0.0", testWebServer.getEndpoint(), "tool-name", ignored -> {});
-
-    assertThat(message).isEmpty();
-    String modifiedTime =
-            new String(
-                    Files.readAllBytes(configDir.resolve("lastUpdateCheck")), StandardCharsets.UTF_8);
-=======
-        UpdateChecker.performUpdateCheck(
-            configDir, "2.0.0", testWebServer.getEndpoint(), "tool-name", ignored -> {});
-
-    assertThat(message).isEmpty();
-    String modifiedTime =
-        new String(
-            Files.readAllBytes(configDir.resolve("lastUpdateCheck")), StandardCharsets.UTF_8);
->>>>>>> b872f0ea
-    assertThat(testWebServer.getInputRead()).contains("User-Agent: jib 2.0.0 tool-name");
-    assertThat(Instant.parse(modifiedTime).isAfter(before)).isTrue();
-  }
-
-  @Test
-  public void testPerformUpdateCheck_noLastUpdateCheck() throws IOException {
-    Instant before = Instant.now();
-    Optional<String> message =
-<<<<<<< HEAD
-            UpdateChecker.performUpdateCheck(
-                    configDir, "1.0.2", testWebServer.getEndpoint(), "tool-name", ignored -> {});
-
-    assertThat(message).hasValue("2.0.0");
-    String modifiedTime =
-            new String(
-                    Files.readAllBytes(configDir.resolve("lastUpdateCheck")), StandardCharsets.UTF_8);
-=======
-        UpdateChecker.performUpdateCheck(
-            configDir, "1.0.2", testWebServer.getEndpoint(), "tool-name", ignored -> {});
-
-    assertThat(message).hasValue("2.0.0");
-    String modifiedTime =
-        new String(
-            Files.readAllBytes(configDir.resolve("lastUpdateCheck")), StandardCharsets.UTF_8);
->>>>>>> b872f0ea
+                    configDir, "1.0.2", testWebServer.getEndpoint(), "tool name", ignored -> {});
+
+    assertThat(message).hasValue( "A new version of Jib (2.0.0) is available (currently using 1.0.2). Update your build "
+            + "configuration to use the latest features and fixes!");
+    String modifiedTime =
+        new String(
+            Files.readAllBytes(configDir.resolve("lastUpdateCheck")), StandardCharsets.UTF_8);
     assertThat(Instant.parse(modifiedTime).isAfter(before)).isTrue();
   }
 
@@ -167,23 +135,14 @@
     Files.createFile(configDir.resolve("lastUpdateCheck"));
     Instant before = Instant.now();
     Optional<String> message =
-<<<<<<< HEAD
             UpdateChecker.performUpdateCheck(
-                    configDir, "1.0.2", testWebServer.getEndpoint(), "tool-name", ignored -> {});
-
-    assertThat(message).hasValue("2.0.0");
-    String modifiedTime =
-            new String(
-                    Files.readAllBytes(configDir.resolve("lastUpdateCheck")), StandardCharsets.UTF_8);
-=======
-        UpdateChecker.performUpdateCheck(
-            configDir, "1.0.2", testWebServer.getEndpoint(), "tool-name", ignored -> {});
-
-    assertThat(message).hasValue("2.0.0");
-    String modifiedTime =
-        new String(
-            Files.readAllBytes(configDir.resolve("lastUpdateCheck")), StandardCharsets.UTF_8);
->>>>>>> b872f0ea
+                    configDir, "1.0.2", testWebServer.getEndpoint(), "tool name", ignored -> {});
+
+    assertThat(message).hasValue( "A new version of Jib (2.0.0) is available (currently using 1.0.2). Update your build "
+            + "configuration to use the latest features and fixes!");
+    String modifiedTime =
+        new String(
+            Files.readAllBytes(configDir.resolve("lastUpdateCheck")), StandardCharsets.UTF_8);
     assertThat(Instant.parse(modifiedTime).isAfter(before)).isTrue();
   }
 
@@ -195,25 +154,16 @@
             configDir.resolve("lastUpdateCheck"),
             modifiedTime.toString().getBytes(StandardCharsets.UTF_8));
     Optional<String> message =
-<<<<<<< HEAD
-            UpdateChecker.performUpdateCheck(
-                    configDir, "1.0.2", testWebServer.getEndpoint(), "tool-name", ignored -> {});
-=======
+
         UpdateChecker.performUpdateCheck(
             configDir, "1.0.2", testWebServer.getEndpoint(), "tool-name", ignored -> {});
->>>>>>> b872f0ea
 
     assertThat(message).isEmpty();
 
     // lastUpdateCheck should not have changed
     String lastUpdateTime =
-<<<<<<< HEAD
             new String(
                     Files.readAllBytes(configDir.resolve("lastUpdateCheck")), StandardCharsets.UTF_8);
-=======
-        new String(
-            Files.readAllBytes(configDir.resolve("lastUpdateCheck")), StandardCharsets.UTF_8);
->>>>>>> b872f0ea
     assertThat(modifiedTime.toInstant()).isEqualTo(Instant.parse(lastUpdateTime));
   }
 
@@ -223,22 +173,15 @@
     Files.write(
             configDir.resolve("lastUpdateCheck"), "bad timestamp".getBytes(StandardCharsets.UTF_8));
     Optional<String> message =
-<<<<<<< HEAD
-            UpdateChecker.performUpdateCheck(
-                    configDir, "1.0.2", testWebServer.getEndpoint(), "tool-name", ignored -> {});
-    String modifiedTime =
-            new String(
-                    Files.readAllBytes(configDir.resolve("lastUpdateCheck")), StandardCharsets.UTF_8);
-=======
-        UpdateChecker.performUpdateCheck(
-            configDir, "1.0.2", testWebServer.getEndpoint(), "tool-name", ignored -> {});
-    String modifiedTime =
-        new String(
-            Files.readAllBytes(configDir.resolve("lastUpdateCheck")), StandardCharsets.UTF_8);
->>>>>>> b872f0ea
-
-    assertThat(Instant.parse(modifiedTime).isAfter(before)).isTrue();
-    assertThat(message).hasValue("2.0.0");
+        UpdateChecker.performUpdateCheck(
+            configDir, "1.0.2", testWebServer.getEndpoint(), "tool name", ignored -> {});
+    String modifiedTime =
+        new String(
+            Files.readAllBytes(configDir.resolve("lastUpdateCheck")), StandardCharsets.UTF_8);
+
+    assertThat(Instant.parse(modifiedTime).isAfter(before)).isTrue();
+    assertThat(message).hasValue( "A new version of Jib (2.0.0) is available (currently using 1.0.2). Update your build "
+            + "configuration to use the latest features and fixes!");
   }
 
   @Test
@@ -248,17 +191,6 @@
     try (TestWebServer badServer =
                  new TestWebServer(false, Collections.singletonList(response), 1)) {
       Optional<String> message =
-<<<<<<< HEAD
-              UpdateChecker.performUpdateCheck(
-                      configDir,
-                      "1.0.2",
-                      badServer.getEndpoint(),
-                      "tool-name",
-                      logEvent -> {
-                        assertThat(logEvent.getLevel()).isEqualTo(LogEvent.Level.DEBUG);
-                        assertThat(logEvent.getMessage()).contains("Update check failed; ");
-                      });
-=======
           UpdateChecker.performUpdateCheck(
               configDir,
               "1.0.2",
@@ -268,7 +200,6 @@
                 assertThat(logEvent.getLevel()).isEqualTo(LogEvent.Level.DEBUG);
                 assertThat(logEvent.getMessage()).contains("Update check failed; ");
               });
->>>>>>> b872f0ea
       assertThat(message).isEmpty();
     }
   }
