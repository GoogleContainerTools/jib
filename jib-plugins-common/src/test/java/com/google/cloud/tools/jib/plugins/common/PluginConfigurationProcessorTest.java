/*
 * Copyright 2018 Google LLC.
 *
 * Licensed under the Apache License, Version 2.0 (the "License"); you may not
 * use this file except in compliance with the License. You may obtain a copy of
 * the License at
 *
 *      http://www.apache.org/licenses/LICENSE-2.0
 *
 * Unless required by applicable law or agreed to in writing, software
 * distributed under the License is distributed on an "AS IS" BASIS, WITHOUT
 * WARRANTIES OR CONDITIONS OF ANY KIND, either express or implied. See the
 * License for the specific language governing permissions and limitations under
 * the License.
 */

package com.google.cloud.tools.jib.plugins.common;

import com.google.cloud.tools.jib.api.AbsoluteUnixPath;
import com.google.cloud.tools.jib.api.CacheDirectoryCreationException;
import com.google.cloud.tools.jib.api.Containerizer;
import com.google.cloud.tools.jib.api.FilePermissions;
import com.google.cloud.tools.jib.api.InvalidImageReferenceException;
import com.google.cloud.tools.jib.api.JavaContainerBuilder;
import com.google.cloud.tools.jib.api.Jib;
import com.google.cloud.tools.jib.api.JibContainerBuilder;
import com.google.cloud.tools.jib.api.JibContainerBuilderTestHelper;
import com.google.cloud.tools.jib.api.LayerEntry;
import com.google.cloud.tools.jib.api.LogEvent;
import com.google.cloud.tools.jib.api.RegistryImage;
import com.google.cloud.tools.jib.configuration.BuildConfiguration;
import com.google.common.collect.ImmutableMap;
import com.google.common.collect.ImmutableSet;
import com.google.common.io.Resources;
import java.io.IOException;
import java.net.URISyntaxException;
import java.nio.file.Path;
import java.nio.file.Paths;
import java.time.Instant;
import java.time.format.DateTimeFormatter;
import java.util.Arrays;
import java.util.Collections;
import java.util.List;
import java.util.Optional;
import java.util.function.BiFunction;
import java.util.function.Consumer;
import java.util.function.Function;
import java.util.stream.Collectors;
import org.junit.Assert;
import org.junit.Before;
import org.junit.Rule;
import org.junit.Test;
import org.junit.contrib.java.lang.system.RestoreSystemProperties;
import org.junit.runner.RunWith;
import org.mockito.ArgumentMatcher;
import org.mockito.Mock;
import org.mockito.Mockito;
import org.mockito.junit.MockitoJUnitRunner;

/** Tests for {@link PluginConfigurationProcessor}. */
@RunWith(MockitoJUnitRunner.class)
public class PluginConfigurationProcessorTest {

  private static BuildConfiguration getBuildConfiguration(JibContainerBuilder jibContainerBuilder)
      throws InvalidImageReferenceException, IOException, CacheDirectoryCreationException {
    return JibContainerBuilderTestHelper.toBuildConfiguration(
        jibContainerBuilder, Containerizer.to(RegistryImage.named("ignored")));
  }

  private static <T> void assertLayerEntriesUnordered(
      List<T> expectedPaths, List<LayerEntry> entries, Function<LayerEntry, T> fieldSelector) {
    List<T> expected = expectedPaths.stream().sorted().collect(Collectors.toList());
    List<T> actual = entries.stream().map(fieldSelector).sorted().collect(Collectors.toList());
    Assert.assertEquals(expected, actual);
  }

  private static void assertSourcePathsUnordered(
      List<Path> expectedPaths, List<LayerEntry> entries) {
    assertLayerEntriesUnordered(expectedPaths, entries, LayerEntry::getSourceFile);
  }

  private static void assertExtractionPathsUnordered(
      List<String> expectedPaths, List<LayerEntry> entries) {
    assertLayerEntriesUnordered(
        expectedPaths, entries, layerEntry -> layerEntry.getExtractionPath().toString());
  }

  @Rule public final RestoreSystemProperties systemPropertyRestorer = new RestoreSystemProperties();

  @Mock private RawConfiguration rawConfiguration;
  @Mock private ProjectProperties projectProperties;
  @Mock private Containerizer containerizer;
  @Mock private AuthProperty authProperty;
  @Mock private Consumer<LogEvent> logger;

  @Before
  public void setUp() throws IOException, InvalidImageReferenceException {
    Mockito.when(rawConfiguration.getFromAuth()).thenReturn(authProperty);
    Mockito.when(rawConfiguration.getEntrypoint()).thenReturn(Optional.empty());
    Mockito.when(rawConfiguration.getAppRoot()).thenReturn("/app");
    Mockito.when(rawConfiguration.getFilesModificationTime()).thenReturn("EPOCH_PLUS_SECOND");
    Mockito.when(rawConfiguration.getCreationTime()).thenReturn("EPOCH");
    Mockito.when(rawConfiguration.getExtraDirectories())
        .thenReturn(Arrays.asList(Paths.get("nonexistent/path")));
    Mockito.when(rawConfiguration.getContainerizingMode()).thenReturn("exploded");

    Mockito.when(projectProperties.getToolName()).thenReturn("tool");
    Mockito.when(projectProperties.getMainClassFromJar()).thenReturn("java.lang.Object");
    Mockito.when(projectProperties.getDefaultCacheDirectory()).thenReturn(Paths.get("cache"));
    Mockito.when(
            projectProperties.createJibContainerBuilder(
                Mockito.any(JavaContainerBuilder.class), Mockito.any(ContainerizingMode.class)))
        .thenReturn(Jib.from("base"));
    Mockito.when(projectProperties.isOffline()).thenReturn(false);

    Mockito.when(containerizer.setToolName(Mockito.anyString())).thenReturn(containerizer);
    Mockito.when(containerizer.setAllowInsecureRegistries(Mockito.anyBoolean()))
        .thenReturn(containerizer);
    Mockito.when(containerizer.setBaseImageLayersCache(Mockito.any(Path.class)))
        .thenReturn(containerizer);
    Mockito.when(containerizer.setApplicationLayersCache(Mockito.any(Path.class)))
        .thenReturn(containerizer);
    Mockito.when(containerizer.setOfflineMode(Mockito.anyBoolean())).thenReturn(containerizer);
  }

  @Test
  public void testPluginConfigurationProcessor_defaults()
      throws InvalidImageReferenceException, IOException, CacheDirectoryCreationException,
          MainClassInferenceException, InvalidAppRootException, InvalidWorkingDirectoryException,
          InvalidContainerVolumeException, IncompatibleBaseImageJavaVersionException,
          NumberFormatException, InvalidContainerizingModeException,
          InvalidFilesModificationTimeException, InvalidCreationTimeException {
    BuildConfiguration buildConfiguration = getBuildConfiguration(processCommonConfiguration());

    Assert.assertNotNull(buildConfiguration.getContainerConfiguration());
    Assert.assertEquals(
        Arrays.asList("java", "-cp", "/app/resources:/app/classes:/app/libs/*", "java.lang.Object"),
        buildConfiguration.getContainerConfiguration().getEntrypoint());

    Mockito.verify(containerizer)
        .setBaseImageLayersCache(Containerizer.DEFAULT_BASE_CACHE_DIRECTORY);
    Mockito.verify(containerizer).setApplicationLayersCache(Paths.get("cache"));

    ArgumentMatcher<LogEvent> isLogWarn = logEvent -> logEvent.getLevel() == LogEvent.Level.WARN;
    Mockito.verify(logger, Mockito.never()).accept(Mockito.argThat(isLogWarn));
  }

  @Test
  public void testPluginConfigurationProcessor_extraDirectory()
      throws URISyntaxException, InvalidContainerVolumeException, MainClassInferenceException,
          InvalidAppRootException, IOException, IncompatibleBaseImageJavaVersionException,
          InvalidWorkingDirectoryException, InvalidImageReferenceException,
          CacheDirectoryCreationException, NumberFormatException,
          InvalidContainerizingModeException, InvalidFilesModificationTimeException,
          InvalidCreationTimeException {
    Path extraDirectory = Paths.get(Resources.getResource("core/layer").toURI());
    Mockito.when(rawConfiguration.getExtraDirectories()).thenReturn(Arrays.asList(extraDirectory));
    Mockito.when(rawConfiguration.getExtraDirectoryPermissions())
        .thenReturn(
            ImmutableMap.of(AbsoluteUnixPath.get("/foo"), FilePermissions.fromOctalString("123")));

    BuildConfiguration buildConfiguration = getBuildConfiguration(processCommonConfiguration());
    List<LayerEntry> extraFiles =
        buildConfiguration
            .getLayerConfigurations()
            .stream()
            .filter(layer -> layer.getName().equals("extra files"))
            .collect(Collectors.toList())
            .get(0)
            .getLayerEntries();

    assertSourcePathsUnordered(
        Arrays.asList(
            extraDirectory.resolve("a"),
            extraDirectory.resolve("a/b"),
            extraDirectory.resolve("a/b/bar"),
            extraDirectory.resolve("c"),
            extraDirectory.resolve("c/cat"),
            extraDirectory.resolve("foo")),
        extraFiles);
    assertExtractionPathsUnordered(
        Arrays.asList("/a", "/a/b", "/a/b/bar", "/c", "/c/cat", "/foo"), extraFiles);

    Optional<LayerEntry> fooEntry =
        extraFiles
            .stream()
            .filter(
                layerEntry -> layerEntry.getExtractionPath().equals(AbsoluteUnixPath.get("/foo")))
            .findFirst();
    Assert.assertTrue(fooEntry.isPresent());
    Assert.assertEquals("123", fooEntry.get().getPermissions().toOctalString());
  }

  @Test
  public void testPluginConfigurationProcessor_cacheDirectorySystemProperties()
      throws InvalidContainerVolumeException, MainClassInferenceException, InvalidAppRootException,
          IOException, InvalidWorkingDirectoryException, InvalidImageReferenceException,
          IncompatibleBaseImageJavaVersionException, NumberFormatException,
          InvalidContainerizingModeException, InvalidFilesModificationTimeException,
          InvalidCreationTimeException {
    System.setProperty(PropertyNames.BASE_IMAGE_CACHE, "new/base/cache");
    System.setProperty(PropertyNames.APPLICATION_CACHE, "/new/application/cache");

    processCommonConfiguration();

    Mockito.verify(containerizer).setBaseImageLayersCache(Paths.get("new/base/cache"));
    Mockito.verify(containerizer).setApplicationLayersCache(Paths.get("/new/application/cache"));
  }

  @Test
<<<<<<< HEAD
  public void testPluginConfigurationProcessor_warProjectBaseImage()
=======
  public void testGetBaseImage_warProject()
>>>>>>> bd992733
      throws IncompatibleBaseImageJavaVersionException, NumberFormatException {
    Mockito.when(projectProperties.isWarProject()).thenReturn(true);

    Assert.assertEquals(
        "gcr.io/distroless/java/jetty:java8",
        PluginConfigurationProcessor.getBaseImage(rawConfiguration, projectProperties));
  }

  @Test
  public void testEntrypoint()
      throws InvalidImageReferenceException, IOException, CacheDirectoryCreationException,
          MainClassInferenceException, InvalidAppRootException, InvalidWorkingDirectoryException,
          InvalidContainerVolumeException, IncompatibleBaseImageJavaVersionException,
          NumberFormatException, InvalidContainerizingModeException,
          InvalidFilesModificationTimeException, InvalidCreationTimeException {
    Mockito.when(rawConfiguration.getEntrypoint())
        .thenReturn(Optional.of(Arrays.asList("custom", "entrypoint")));

    BuildConfiguration buildConfiguration = getBuildConfiguration(processCommonConfiguration());

    Assert.assertNotNull(buildConfiguration.getContainerConfiguration());
    Assert.assertEquals(
        Arrays.asList("custom", "entrypoint"),
        buildConfiguration.getContainerConfiguration().getEntrypoint());
    Mockito.verifyZeroInteractions(logger);
  }

  @Test
  public void testComputeEntrypoint_inheritKeyword()
      throws MainClassInferenceException, InvalidAppRootException, IOException,
          InvalidContainerizingModeException {
    Mockito.when(rawConfiguration.getEntrypoint())
        .thenReturn(Optional.of(Collections.singletonList("INHERIT")));

    Assert.assertNull(
        PluginConfigurationProcessor.computeEntrypoint(rawConfiguration, projectProperties));
  }

  @Test
  public void testComputeEntrypoint_inheritKeywordInNonSingletonList()
      throws MainClassInferenceException, InvalidAppRootException, IOException,
          InvalidContainerizingModeException {
    Mockito.when(rawConfiguration.getEntrypoint())
        .thenReturn(Optional.of(Arrays.asList("INHERIT", "")));

    Assert.assertNotNull(
        PluginConfigurationProcessor.computeEntrypoint(rawConfiguration, projectProperties));
  }

  @Test
  public void testComputeEntrypoint_default()
      throws MainClassInferenceException, InvalidAppRootException, IOException,
          InvalidContainerizingModeException {
    Assert.assertEquals(
        Arrays.asList("java", "-cp", "/app/resources:/app/classes:/app/libs/*", "java.lang.Object"),
        PluginConfigurationProcessor.computeEntrypoint(rawConfiguration, projectProperties));
  }

  @Test
  public void testComputeEntrypoint_exploded()
      throws MainClassInferenceException, InvalidAppRootException, IOException,
          InvalidContainerizingModeException {
    Mockito.when(rawConfiguration.getContainerizingMode()).thenReturn("packaged");
    Assert.assertEquals(
        Arrays.asList("java", "-cp", "/app/classpath/*:/app/libs/*", "java.lang.Object"),
        PluginConfigurationProcessor.computeEntrypoint(rawConfiguration, projectProperties));
  }

  @Test
  public void testEntrypoint_defaultWarPackaging()
      throws IOException, InvalidImageReferenceException, CacheDirectoryCreationException,
          MainClassInferenceException, InvalidAppRootException, InvalidWorkingDirectoryException,
          InvalidContainerVolumeException, IncompatibleBaseImageJavaVersionException,
          NumberFormatException, InvalidContainerizingModeException,
          InvalidFilesModificationTimeException, InvalidCreationTimeException {
    Mockito.when(rawConfiguration.getEntrypoint()).thenReturn(Optional.empty());
    Mockito.when(projectProperties.isWarProject()).thenReturn(true);

    BuildConfiguration buildConfiguration = getBuildConfiguration(processCommonConfiguration());

    Assert.assertNotNull(buildConfiguration.getContainerConfiguration());
    Assert.assertNull(buildConfiguration.getContainerConfiguration().getEntrypoint());
    Mockito.verifyZeroInteractions(logger);
  }

  @Test
  public void testEntrypoint_defaultNonWarPackaging()
      throws IOException, InvalidImageReferenceException, CacheDirectoryCreationException,
          MainClassInferenceException, InvalidAppRootException, InvalidWorkingDirectoryException,
          InvalidContainerVolumeException, IncompatibleBaseImageJavaVersionException,
          NumberFormatException, InvalidContainerizingModeException,
          InvalidFilesModificationTimeException, InvalidCreationTimeException {
    Mockito.when(rawConfiguration.getEntrypoint()).thenReturn(Optional.empty());
    Mockito.when(projectProperties.isWarProject()).thenReturn(false);

    BuildConfiguration buildConfiguration = getBuildConfiguration(processCommonConfiguration());

    Assert.assertNotNull(buildConfiguration.getContainerConfiguration());
    Assert.assertEquals(
        Arrays.asList("java", "-cp", "/app/resources:/app/classes:/app/libs/*", "java.lang.Object"),
        buildConfiguration.getContainerConfiguration().getEntrypoint());

    ArgumentMatcher<LogEvent> isLogWarn = logEvent -> logEvent.getLevel() == LogEvent.Level.WARN;
    Mockito.verify(logger, Mockito.never()).accept(Mockito.argThat(isLogWarn));
  }

  @Test
  public void testEntrypoint_extraClasspathNonWarPackaging()
      throws IOException, InvalidImageReferenceException, CacheDirectoryCreationException,
          MainClassInferenceException, InvalidAppRootException, InvalidWorkingDirectoryException,
          InvalidContainerVolumeException, IncompatibleBaseImageJavaVersionException,
          NumberFormatException, InvalidContainerizingModeException,
          InvalidFilesModificationTimeException, InvalidCreationTimeException {
    Mockito.when(rawConfiguration.getEntrypoint()).thenReturn(Optional.empty());
    Mockito.when(rawConfiguration.getExtraClasspath())
        .thenReturn(Collections.singletonList("/foo"));
    Mockito.when(projectProperties.isWarProject()).thenReturn(false);

    BuildConfiguration buildConfiguration = getBuildConfiguration(processCommonConfiguration());

    Assert.assertNotNull(buildConfiguration.getContainerConfiguration());
    Assert.assertEquals(
        Arrays.asList(
            "java", "-cp", "/foo:/app/resources:/app/classes:/app/libs/*", "java.lang.Object"),
        buildConfiguration.getContainerConfiguration().getEntrypoint());

    ArgumentMatcher<LogEvent> isLogWarn = logEvent -> logEvent.getLevel() == LogEvent.Level.WARN;
    Mockito.verify(logger, Mockito.never()).accept(Mockito.argThat(isLogWarn));
  }

  @Test
  public void testUser()
      throws InvalidImageReferenceException, IOException, CacheDirectoryCreationException,
          MainClassInferenceException, InvalidAppRootException, InvalidWorkingDirectoryException,
          InvalidContainerVolumeException, IncompatibleBaseImageJavaVersionException,
          NumberFormatException, InvalidContainerizingModeException,
          InvalidFilesModificationTimeException, InvalidCreationTimeException {
    Mockito.when(rawConfiguration.getUser()).thenReturn(Optional.of("customUser"));

    BuildConfiguration buildConfiguration = getBuildConfiguration(processCommonConfiguration());

    Assert.assertNotNull(buildConfiguration.getContainerConfiguration());
    Assert.assertEquals("customUser", buildConfiguration.getContainerConfiguration().getUser());
  }

  @Test
  public void testUser_null()
      throws InvalidImageReferenceException, IOException, CacheDirectoryCreationException,
          MainClassInferenceException, InvalidAppRootException, InvalidWorkingDirectoryException,
          InvalidContainerVolumeException, IncompatibleBaseImageJavaVersionException,
          NumberFormatException, InvalidContainerizingModeException,
          InvalidFilesModificationTimeException, InvalidCreationTimeException {
    BuildConfiguration buildConfiguration = getBuildConfiguration(processCommonConfiguration());

    Assert.assertNotNull(buildConfiguration.getContainerConfiguration());
    Assert.assertNull(buildConfiguration.getContainerConfiguration().getUser());
  }

  @Test
  public void testEntrypoint_warningOnJvmFlags()
      throws InvalidImageReferenceException, IOException, CacheDirectoryCreationException,
          MainClassInferenceException, InvalidAppRootException, InvalidWorkingDirectoryException,
          InvalidContainerVolumeException, IncompatibleBaseImageJavaVersionException,
          NumberFormatException, InvalidContainerizingModeException,
          InvalidFilesModificationTimeException, InvalidCreationTimeException {
    Mockito.when(rawConfiguration.getEntrypoint())
        .thenReturn(Optional.of(Arrays.asList("custom", "entrypoint")));
    Mockito.when(rawConfiguration.getJvmFlags()).thenReturn(Collections.singletonList("jvmFlag"));

    BuildConfiguration buildConfiguration = getBuildConfiguration(processCommonConfiguration());

    Assert.assertNotNull(buildConfiguration.getContainerConfiguration());
    Assert.assertEquals(
        Arrays.asList("custom", "entrypoint"),
        buildConfiguration.getContainerConfiguration().getEntrypoint());
    Mockito.verify(projectProperties)
        .log(
            LogEvent.warn(
                "mainClass, extraClasspath, and jvmFlags are ignored when entrypoint is specified"));
  }

  @Test
  public void testEntrypoint_warningOnMainclass()
      throws InvalidImageReferenceException, IOException, CacheDirectoryCreationException,
          MainClassInferenceException, InvalidAppRootException, InvalidWorkingDirectoryException,
          InvalidContainerVolumeException, IncompatibleBaseImageJavaVersionException,
          NumberFormatException, InvalidContainerizingModeException,
          InvalidFilesModificationTimeException, InvalidCreationTimeException {
    Mockito.when(rawConfiguration.getEntrypoint())
        .thenReturn(Optional.of(Arrays.asList("custom", "entrypoint")));
    Mockito.when(rawConfiguration.getMainClass()).thenReturn(Optional.of("java.util.Object"));

    BuildConfiguration buildConfiguration = getBuildConfiguration(processCommonConfiguration());

    Assert.assertNotNull(buildConfiguration.getContainerConfiguration());
    Assert.assertEquals(
        Arrays.asList("custom", "entrypoint"),
        buildConfiguration.getContainerConfiguration().getEntrypoint());
    Mockito.verify(projectProperties)
        .log(
            LogEvent.warn(
                "mainClass, extraClasspath, and jvmFlags are ignored when entrypoint is specified"));
  }

  @Test
  public void testEntrypointClasspath_nonDefaultAppRoot()
      throws InvalidImageReferenceException, IOException, CacheDirectoryCreationException,
          MainClassInferenceException, InvalidAppRootException, InvalidWorkingDirectoryException,
          InvalidContainerVolumeException, IncompatibleBaseImageJavaVersionException,
          NumberFormatException, InvalidContainerizingModeException,
          InvalidFilesModificationTimeException, InvalidCreationTimeException {
    Mockito.when(rawConfiguration.getAppRoot()).thenReturn("/my/app");

    BuildConfiguration buildConfiguration = getBuildConfiguration(processCommonConfiguration());

    Assert.assertNotNull(buildConfiguration.getContainerConfiguration());
    Assert.assertNotNull(buildConfiguration.getContainerConfiguration().getEntrypoint());
    Assert.assertEquals(
        "java", buildConfiguration.getContainerConfiguration().getEntrypoint().get(0));
    Assert.assertEquals(
        "-cp", buildConfiguration.getContainerConfiguration().getEntrypoint().get(1));
    Assert.assertEquals(
        "/my/app/resources:/my/app/classes:/my/app/libs/*",
        buildConfiguration.getContainerConfiguration().getEntrypoint().get(2));
  }

  @Test
  public void testWebAppEntrypoint_inheritedFromBaseImage()
      throws InvalidImageReferenceException, IOException, CacheDirectoryCreationException,
          MainClassInferenceException, InvalidAppRootException, InvalidWorkingDirectoryException,
          InvalidContainerVolumeException, IncompatibleBaseImageJavaVersionException,
          NumberFormatException, InvalidContainerizingModeException,
          InvalidFilesModificationTimeException, InvalidCreationTimeException {
    Mockito.when(projectProperties.isWarProject()).thenReturn(true);

    BuildConfiguration buildConfiguration = getBuildConfiguration(processCommonConfiguration());

    Assert.assertNotNull(buildConfiguration.getContainerConfiguration());
    Assert.assertNull(buildConfiguration.getContainerConfiguration().getEntrypoint());
  }

  @Test
  public void testGetAppRootChecked() throws InvalidAppRootException {
    Mockito.when(rawConfiguration.getAppRoot()).thenReturn("/some/root");

    Assert.assertEquals(
        AbsoluteUnixPath.get("/some/root"),
        PluginConfigurationProcessor.getAppRootChecked(rawConfiguration, projectProperties));
  }

  @Test
  public void testGetAppRootChecked_errorOnNonAbsolutePath() {
    Mockito.when(rawConfiguration.getAppRoot()).thenReturn("relative/path");

    try {
      PluginConfigurationProcessor.getAppRootChecked(rawConfiguration, projectProperties);
      Assert.fail();
    } catch (InvalidAppRootException ex) {
      Assert.assertEquals("relative/path", ex.getMessage());
    }
  }

  @Test
  public void testGetAppRootChecked_errorOnWindowsPath() {
    Mockito.when(rawConfiguration.getAppRoot()).thenReturn("\\windows\\path");

    try {
      PluginConfigurationProcessor.getAppRootChecked(rawConfiguration, projectProperties);
      Assert.fail();
    } catch (InvalidAppRootException ex) {
      Assert.assertEquals("\\windows\\path", ex.getMessage());
    }
  }

  @Test
  public void testGetAppRootChecked_errorOnWindowsPathWithDriveLetter() {
    Mockito.when(rawConfiguration.getAppRoot()).thenReturn("C:\\windows\\path");

    try {
      PluginConfigurationProcessor.getAppRootChecked(rawConfiguration, projectProperties);
      Assert.fail();
    } catch (InvalidAppRootException ex) {
      Assert.assertEquals("C:\\windows\\path", ex.getMessage());
    }
  }

  @Test
  public void testGetAppRootChecked_defaultNonWarProject() throws InvalidAppRootException {
    Mockito.when(rawConfiguration.getAppRoot()).thenReturn("");
    Mockito.when(projectProperties.isWarProject()).thenReturn(false);

    Assert.assertEquals(
        AbsoluteUnixPath.get("/app"),
        PluginConfigurationProcessor.getAppRootChecked(rawConfiguration, projectProperties));
  }

  @Test
  public void testGetAppRootChecked_defaultWarProject() throws InvalidAppRootException {
    Mockito.when(rawConfiguration.getAppRoot()).thenReturn("");
    Mockito.when(projectProperties.isWarProject()).thenReturn(true);

    Assert.assertEquals(
        AbsoluteUnixPath.get("/jetty/webapps/ROOT"),
        PluginConfigurationProcessor.getAppRootChecked(rawConfiguration, projectProperties));
  }

  @Test
  public void testGetContainerizingModeChecked_exploded()
      throws InvalidContainerizingModeException {
    Mockito.when(rawConfiguration.getContainerizingMode()).thenReturn("exploded");

    Assert.assertEquals(
        ContainerizingMode.EXPLODED,
        PluginConfigurationProcessor.getContainerizingModeChecked(
            rawConfiguration, projectProperties));
  }

  @Test
  public void testGetContainerizingModeChecked_packaged()
      throws InvalidContainerizingModeException {
    Mockito.when(rawConfiguration.getContainerizingMode()).thenReturn("packaged");

    Assert.assertEquals(
        ContainerizingMode.PACKAGED,
        PluginConfigurationProcessor.getContainerizingModeChecked(
            rawConfiguration, projectProperties));
  }

  @Test
  public void testGetContainerizingModeChecked_caseSensitive() {
    Mockito.when(rawConfiguration.getContainerizingMode()).thenReturn("PACKAGED");

    try {
      PluginConfigurationProcessor.getContainerizingModeChecked(
          rawConfiguration, projectProperties);
      Assert.fail();
    } catch (InvalidContainerizingModeException ex) {
      Assert.assertEquals("PACKAGED", ex.getInvalidContainerizingMode());
      Assert.assertEquals("PACKAGED", ex.getMessage());
    }
  }

  @Test
  public void testGetContainerizingModeChecked_invalidValue() {
    Mockito.when(rawConfiguration.getContainerizingMode()).thenReturn("this is wrong");

    try {
      PluginConfigurationProcessor.getContainerizingModeChecked(
          rawConfiguration, projectProperties);
      Assert.fail();
    } catch (InvalidContainerizingModeException ex) {
      Assert.assertEquals("this is wrong", ex.getInvalidContainerizingMode());
      Assert.assertEquals("this is wrong", ex.getMessage());
    }
  }

  @Test
  public void testGetContainerizingModeChecked_packagedWithWar()
      throws InvalidContainerizingModeException {
    Mockito.when(rawConfiguration.getContainerizingMode()).thenReturn("packaged");
    Mockito.when(projectProperties.isWarProject()).thenReturn(true);

    try {
      PluginConfigurationProcessor.getContainerizingModeChecked(
          rawConfiguration, projectProperties);
      Assert.fail();
    } catch (UnsupportedOperationException ex) {
      Assert.assertEquals(
          "packaged containerizing mode for WAR is not yet supported", ex.getMessage());
    }
  }

  @Test
  public void testGetWorkingDirectoryChecked() throws InvalidWorkingDirectoryException {
    Mockito.when(rawConfiguration.getWorkingDirectory()).thenReturn(Optional.of("/valid/path"));

    Optional<AbsoluteUnixPath> checkedPath =
        PluginConfigurationProcessor.getWorkingDirectoryChecked(rawConfiguration);
    Assert.assertTrue(checkedPath.isPresent());
    Assert.assertEquals(AbsoluteUnixPath.get("/valid/path"), checkedPath.get());
  }

  @Test
  public void testGetWorkingDirectoryChecked_undefined() throws InvalidWorkingDirectoryException {
    Mockito.when(rawConfiguration.getWorkingDirectory()).thenReturn(Optional.empty());
    Assert.assertEquals(
        Optional.empty(),
        PluginConfigurationProcessor.getWorkingDirectoryChecked(rawConfiguration));
  }

  @Test
  public void testGetWorkingDirectoryChecked_notAbsolute() {
    Mockito.when(rawConfiguration.getWorkingDirectory()).thenReturn(Optional.of("relative/path"));

    try {
      PluginConfigurationProcessor.getWorkingDirectoryChecked(rawConfiguration);
      Assert.fail();
    } catch (InvalidWorkingDirectoryException ex) {
      Assert.assertEquals("relative/path", ex.getMessage());
      Assert.assertEquals("relative/path", ex.getInvalidPathValue());
    }
  }

  @Test
  public void testGetBaseImage_chooseJava8Distroless()
      throws IncompatibleBaseImageJavaVersionException {
    Mockito.when(projectProperties.getMajorJavaVersion()).thenReturn(6);
    Assert.assertEquals(
        "gcr.io/distroless/java:8",
        PluginConfigurationProcessor.getBaseImage(rawConfiguration, projectProperties));

    Mockito.when(projectProperties.getMajorJavaVersion()).thenReturn(7);
    Assert.assertEquals(
        "gcr.io/distroless/java:8",
        PluginConfigurationProcessor.getBaseImage(rawConfiguration, projectProperties));

    Mockito.when(projectProperties.getMajorJavaVersion()).thenReturn(8);
    Assert.assertEquals(
        "gcr.io/distroless/java:8",
        PluginConfigurationProcessor.getBaseImage(rawConfiguration, projectProperties));
  }

  @Test
  public void testGetBaseImage_chooseJava11Distroless()
      throws IncompatibleBaseImageJavaVersionException {
    Mockito.when(projectProperties.getMajorJavaVersion()).thenReturn(9);
    Assert.assertEquals(
        "gcr.io/distroless/java:11",
        PluginConfigurationProcessor.getBaseImage(rawConfiguration, projectProperties));

    Mockito.when(projectProperties.getMajorJavaVersion()).thenReturn(10);
    Assert.assertEquals(
        "gcr.io/distroless/java:11",
        PluginConfigurationProcessor.getBaseImage(rawConfiguration, projectProperties));

    Mockito.when(projectProperties.getMajorJavaVersion()).thenReturn(11);
    Assert.assertEquals(
        "gcr.io/distroless/java:11",
        PluginConfigurationProcessor.getBaseImage(rawConfiguration, projectProperties));
  }

  @Test
  public void testGetBaseImage_chooseJava8JettyDistroless()
      throws IncompatibleBaseImageJavaVersionException {
    Mockito.when(projectProperties.getMajorJavaVersion()).thenReturn(6);
    Mockito.when(projectProperties.isWarProject()).thenReturn(true);
    Assert.assertEquals(
        "gcr.io/distroless/java/jetty:java8",
        PluginConfigurationProcessor.getBaseImage(rawConfiguration, projectProperties));

    Mockito.when(projectProperties.getMajorJavaVersion()).thenReturn(7);
    Assert.assertEquals(
        "gcr.io/distroless/java/jetty:java8",
        PluginConfigurationProcessor.getBaseImage(rawConfiguration, projectProperties));

    Mockito.when(projectProperties.getMajorJavaVersion()).thenReturn(8);
    Assert.assertEquals(
        "gcr.io/distroless/java/jetty:java8",
        PluginConfigurationProcessor.getBaseImage(rawConfiguration, projectProperties));
  }

  @Test
  public void testGetBaseImage_chooseJava11JettyDistroless()
      throws IncompatibleBaseImageJavaVersionException {
    Mockito.when(projectProperties.getMajorJavaVersion()).thenReturn(9);
    Mockito.when(projectProperties.isWarProject()).thenReturn(true);
    Assert.assertEquals(
        "gcr.io/distroless/java/jetty:java11",
        PluginConfigurationProcessor.getBaseImage(rawConfiguration, projectProperties));

    Mockito.when(projectProperties.getMajorJavaVersion()).thenReturn(10);
    Assert.assertEquals(
        "gcr.io/distroless/java/jetty:java11",
        PluginConfigurationProcessor.getBaseImage(rawConfiguration, projectProperties));

    Mockito.when(projectProperties.getMajorJavaVersion()).thenReturn(11);
    Assert.assertEquals(
        "gcr.io/distroless/java/jetty:java11",
        PluginConfigurationProcessor.getBaseImage(rawConfiguration, projectProperties));
  }

  @Test
  public void testGetBaseImage_projectHigherThanJava11() {
    Mockito.when(projectProperties.getMajorJavaVersion()).thenReturn(12);

    try {
      PluginConfigurationProcessor.getBaseImage(rawConfiguration, projectProperties);
      Assert.fail();
    } catch (IncompatibleBaseImageJavaVersionException ex) {
      Assert.assertEquals(11, ex.getBaseImageMajorJavaVersion());
      Assert.assertEquals(12, ex.getProjectMajorJavaVersion());
    }
  }

  @Test
  public void testGetBaseImage_incompatibleJava8BaseImage() {
    Mockito.when(projectProperties.getMajorJavaVersion()).thenReturn(11);

    Mockito.when(rawConfiguration.getFromImage())
        .thenReturn(Optional.of("gcr.io/distroless/java:8"));
    try {
      PluginConfigurationProcessor.getBaseImage(rawConfiguration, projectProperties);
      Assert.fail();
    } catch (IncompatibleBaseImageJavaVersionException ex) {
      Assert.assertEquals(8, ex.getBaseImageMajorJavaVersion());
      Assert.assertEquals(11, ex.getProjectMajorJavaVersion());
    }

    Mockito.when(rawConfiguration.getFromImage())
        .thenReturn(Optional.of("gcr.io/distroless/java:latest"));
    try {
      PluginConfigurationProcessor.getBaseImage(rawConfiguration, projectProperties);
      Assert.fail();
    } catch (IncompatibleBaseImageJavaVersionException ex) {
      Assert.assertEquals(8, ex.getBaseImageMajorJavaVersion());
      Assert.assertEquals(11, ex.getProjectMajorJavaVersion());
    }
  }

  @Test
  public void testGetBaseImage_incompatibleJava11BaseImage() {
    Mockito.when(projectProperties.getMajorJavaVersion()).thenReturn(15);

    Mockito.when(rawConfiguration.getFromImage())
        .thenReturn(Optional.of("gcr.io/distroless/java:11"));
    try {
      PluginConfigurationProcessor.getBaseImage(rawConfiguration, projectProperties);
      Assert.fail();
    } catch (IncompatibleBaseImageJavaVersionException ex) {
      Assert.assertEquals(11, ex.getBaseImageMajorJavaVersion());
      Assert.assertEquals(15, ex.getProjectMajorJavaVersion());
    }
  }

  @Test
  public void testGetBaseImage_incompatibleJava8JettyBaseImage() {
    Mockito.when(projectProperties.getMajorJavaVersion()).thenReturn(11);

    Mockito.when(rawConfiguration.getFromImage())
        .thenReturn(Optional.of("gcr.io/distroless/java/jetty:java8"));
    try {
      PluginConfigurationProcessor.getBaseImage(rawConfiguration, projectProperties);
      Assert.fail();
    } catch (IncompatibleBaseImageJavaVersionException ex) {
      Assert.assertEquals(8, ex.getBaseImageMajorJavaVersion());
      Assert.assertEquals(11, ex.getProjectMajorJavaVersion());
    }
  }

  @Test
  public void testGetBaseImage_incompatibleJava11JettyBaseImage() {
    Mockito.when(projectProperties.getMajorJavaVersion()).thenReturn(15);

    Mockito.when(rawConfiguration.getFromImage())
        .thenReturn(Optional.of("gcr.io/distroless/java/jetty:java11"));
    try {
      PluginConfigurationProcessor.getBaseImage(rawConfiguration, projectProperties);
      Assert.fail();
    } catch (IncompatibleBaseImageJavaVersionException ex) {
      Assert.assertEquals(11, ex.getBaseImageMajorJavaVersion());
      Assert.assertEquals(15, ex.getProjectMajorJavaVersion());
    }
  }

  @Test
  public void testGetBaseImage_defaultNonWarPackaging()
      throws IncompatibleBaseImageJavaVersionException {
    Mockito.when(projectProperties.isWarProject()).thenReturn(false);

    Assert.assertEquals(
        "gcr.io/distroless/java:8",
        PluginConfigurationProcessor.getBaseImage(rawConfiguration, projectProperties));
  }

  @Test
  public void testGetBaseImage_defaultWarProject()
      throws IncompatibleBaseImageJavaVersionException {
    Mockito.when(projectProperties.isWarProject()).thenReturn(true);

    Assert.assertEquals(
        "gcr.io/distroless/java/jetty:java8",
        PluginConfigurationProcessor.getBaseImage(rawConfiguration, projectProperties));
  }

  @Test
  public void testGetBaseImage_nonDefault() throws IncompatibleBaseImageJavaVersionException {
    Mockito.when(rawConfiguration.getFromImage()).thenReturn(Optional.of("tomcat"));

    Assert.assertEquals(
        "tomcat", PluginConfigurationProcessor.getBaseImage(rawConfiguration, projectProperties));
  }

  @Test
  public void testGetValidVolumesList() throws InvalidContainerVolumeException {
    Mockito.when(rawConfiguration.getVolumes()).thenReturn(Collections.singletonList("/some/root"));

    Assert.assertEquals(
        ImmutableSet.of(AbsoluteUnixPath.get("/some/root")),
        PluginConfigurationProcessor.getVolumesSet(rawConfiguration));
  }

  @Test
  public void testGetInvalidVolumesList() {
    Mockito.when(rawConfiguration.getVolumes()).thenReturn(Collections.singletonList("`some/root"));

    try {
      PluginConfigurationProcessor.getVolumesSet(rawConfiguration);
      Assert.fail();
    } catch (InvalidContainerVolumeException ex) {
      Assert.assertEquals("`some/root", ex.getMessage());
      Assert.assertEquals("`some/root", ex.getInvalidVolume());
    }
  }

  @Test
  public void testCreateModificationTimeProvider_epochPlusSecond()
      throws InvalidFilesModificationTimeException {
    BiFunction<Path, AbsoluteUnixPath, Instant> timeProvider =
        PluginConfigurationProcessor.createModificationTimeProvider("EPOCH_PLUS_SECOND");
    Assert.assertEquals(
        Instant.ofEpochSecond(1),
        timeProvider.apply(Paths.get("foo"), AbsoluteUnixPath.get("/bar")));
  }

  @Test
  public void testCreateModificationTimeProvider_isoDateTimeValue()
      throws InvalidFilesModificationTimeException {
    BiFunction<Path, AbsoluteUnixPath, Instant> timeProvider =
        PluginConfigurationProcessor.createModificationTimeProvider("2011-12-03T10:15:30+09:00");
    Instant expected = DateTimeFormatter.ISO_DATE_TIME.parse("2011-12-03T01:15:30Z", Instant::from);
    Assert.assertEquals(
        expected, timeProvider.apply(Paths.get("foo"), AbsoluteUnixPath.get("/bar")));
  }

  @Test
  public void testCreateModificationTimeProvider_invalidValue() {
    try {
      BiFunction<Path, AbsoluteUnixPath, Instant> timeProvider =
          PluginConfigurationProcessor.createModificationTimeProvider("invalid format");
      timeProvider.apply(Paths.get("foo"), AbsoluteUnixPath.get("/bar"));
      Assert.fail();
    } catch (InvalidFilesModificationTimeException ex) {
      Assert.assertEquals("invalid format", ex.getMessage());
      Assert.assertEquals("invalid format", ex.getInvalidFilesModificationTime());
    }
  }

  @Test
  public void testGetCreationTime_epoch() throws InvalidCreationTimeException {
    Instant time = PluginConfigurationProcessor.getCreationTime("EPOCH", projectProperties);
    Assert.assertEquals(Instant.EPOCH, time);
  }

  @Test
  public void testGetCreationTime_useCurrentTimestamp() throws InvalidCreationTimeException {
    Instant now = Instant.now().minusSeconds(2);
    Instant time =
        PluginConfigurationProcessor.getCreationTime("USE_CURRENT_TIMESTAMP", projectProperties);
    Assert.assertTrue(time.isAfter(now));
  }

  @Test
  public void testGetCreationTime_isoDateTimeValue() throws InvalidCreationTimeException {
    Instant time =
        PluginConfigurationProcessor.getCreationTime(
            "2011-12-03T10:15:30+09:00", projectProperties);
    Instant expected = DateTimeFormatter.ISO_DATE_TIME.parse("2011-12-03T01:15:30Z", Instant::from);
    Assert.assertEquals(expected, time);
  }

  @Test
  public void testGetCreationTime_invalidValue() {
    try {
      PluginConfigurationProcessor.getCreationTime("invalid format", projectProperties);
      Assert.fail();
    } catch (InvalidCreationTimeException ex) {
      Assert.assertEquals("invalid format", ex.getMessage());
      Assert.assertEquals("invalid format", ex.getInvalidCreationTime());
    }
  }

  private JibContainerBuilder processCommonConfiguration()
      throws InvalidImageReferenceException, MainClassInferenceException, InvalidAppRootException,
          IOException, InvalidWorkingDirectoryException, InvalidContainerVolumeException,
          IncompatibleBaseImageJavaVersionException, NumberFormatException,
          InvalidContainerizingModeException, InvalidFilesModificationTimeException,
          InvalidCreationTimeException {
    return PluginConfigurationProcessor.processCommonConfiguration(
        rawConfiguration, ignored -> Optional.empty(), projectProperties, containerizer);
  }
}<|MERGE_RESOLUTION|>--- conflicted
+++ resolved
@@ -208,11 +208,7 @@
   }
 
   @Test
-<<<<<<< HEAD
-  public void testPluginConfigurationProcessor_warProjectBaseImage()
-=======
   public void testGetBaseImage_warProject()
->>>>>>> bd992733
       throws IncompatibleBaseImageJavaVersionException, NumberFormatException {
     Mockito.when(projectProperties.isWarProject()).thenReturn(true);
 
