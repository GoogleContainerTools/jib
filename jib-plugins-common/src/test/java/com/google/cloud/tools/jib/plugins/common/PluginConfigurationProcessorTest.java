--- conflicted
+++ resolved
@@ -18,20 +18,12 @@
 
 import static com.google.common.truth.Truth.assertThat;
 import static com.google.common.truth.Truth8.assertThat;
-<<<<<<< HEAD
-import static org.junit.Assert.assertEquals;
-import static org.junit.Assert.assertThrows;
-import static org.junit.Assert.fail;
-import static org.mockito.ArgumentMatchers.any;
-import static org.mockito.Mockito.verify;
-=======
 import static org.junit.Assert.assertThrows;
 import static org.mockito.ArgumentMatchers.any;
 import static org.mockito.ArgumentMatchers.argThat;
 import static org.mockito.Mockito.never;
 import static org.mockito.Mockito.verify;
 import static org.mockito.Mockito.verifyNoInteractions;
->>>>>>> 6e32fab7
 import static org.mockito.Mockito.when;
 
 import com.google.cloud.tools.jib.api.CacheDirectoryCreationException;
@@ -99,27 +91,6 @@
         jibContainerBuilder, Containerizer.to(RegistryImage.named("ignored")));
   }
 
-<<<<<<< HEAD
-  private static <T> void assertLayerEntriesUnordered(
-      List<T> expectedPaths, List<FileEntry> entries, Function<FileEntry, T> fieldSelector) {
-    List<T> expected = expectedPaths.stream().sorted().collect(Collectors.toList());
-    List<T> actual = entries.stream().map(fieldSelector).sorted().collect(Collectors.toList());
-    assertEquals(expected, actual);
-  }
-
-  private static void assertSourcePathsUnordered(
-      List<Path> expectedPaths, List<FileEntry> entries) {
-    assertLayerEntriesUnordered(expectedPaths, entries, FileEntry::getSourceFile);
-  }
-
-  private static void assertExtractionPathsUnordered(
-      List<String> expectedPaths, List<FileEntry> entries) {
-    assertLayerEntriesUnordered(
-        expectedPaths, entries, layerEntry -> layerEntry.getExtractionPath().toString());
-  }
-
-=======
->>>>>>> 6e32fab7
   @Rule public final RestoreSystemProperties systemPropertyRestorer = new RestoreSystemProperties();
   @Rule public final TemporaryFolder temporaryFolder = new TemporaryFolder();
 
@@ -186,26 +157,16 @@
           InvalidCreationTimeException {
     BuildContext buildContext = getBuildContext(processCommonConfiguration());
 
-<<<<<<< HEAD
-    assertEquals(
-        Arrays.asList("java", "-cp", "/app/resources:/app/classes:/app/libs/*", "java.lang.Object"),
-        buildContext.getContainerConfiguration().getEntrypoint());
-=======
     assertThat(buildContext.getContainerConfiguration().getEntrypoint())
         .containsExactly(
             "java", "-cp", "/app/resources:/app/classes:/app/libs/*", "java.lang.Object")
         .inOrder();
->>>>>>> 6e32fab7
 
     verify(containerizer).setBaseImageLayersCache(Containerizer.DEFAULT_BASE_CACHE_DIRECTORY);
     verify(containerizer).setApplicationLayersCache(Paths.get("cache"));
 
     ArgumentMatcher<LogEvent> isLogWarn = logEvent -> logEvent.getLevel() == LogEvent.Level.WARN;
-<<<<<<< HEAD
-    verify(logger, Mockito.never()).accept(Mockito.argThat(isLogWarn));
-=======
     verify(logger, never()).accept(argThat(isLogWarn));
->>>>>>> 6e32fab7
   }
 
   @Test
@@ -217,7 +178,6 @@
           InvalidContainerizingModeException, InvalidFilesModificationTimeException,
           InvalidCreationTimeException {
     Path extraDirectory = Paths.get(Resources.getResource("core/layer").toURI());
-<<<<<<< HEAD
     ExtraDirectoriesConfiguration extraDirectoryConfig =
         new ExtraDirectoriesConfiguration() {
 
@@ -243,10 +203,6 @@
         };
     Mockito.<List<?>>when(rawConfiguration.getExtraDirectories())
         .thenReturn(Arrays.asList(extraDirectoryConfig));
-=======
-    when(rawConfiguration.getExtraDirectories())
-        .thenReturn(ImmutableMap.of(extraDirectory, AbsoluteUnixPath.get("/target/dir")));
->>>>>>> 6e32fab7
     when(rawConfiguration.getExtraDirectoryPermissions())
         .thenReturn(ImmutableMap.of("/target/dir/foo", FilePermissions.fromOctalString("123")));
 
@@ -286,13 +242,8 @@
                 layerEntry ->
                     layerEntry.getExtractionPath().equals(AbsoluteUnixPath.get("/target/dir/foo")))
             .findFirst();
-<<<<<<< HEAD
-    assertThat(fooEntry.isPresent());
-    assertEquals("123", fooEntry.get().getPermissions().toOctalString());
-=======
     assertThat(fooEntry).isPresent();
     assertThat(fooEntry.get().getPermissions().toOctalString()).isEqualTo("123");
->>>>>>> 6e32fab7
   }
 
   @Test
@@ -324,17 +275,10 @@
 
     BuildContext buildContext = getBuildContext(processCommonConfiguration());
 
-<<<<<<< HEAD
-    assertEquals(
-        Arrays.asList("custom", "entrypoint"),
-        buildContext.getContainerConfiguration().getEntrypoint());
-    Mockito.verifyNoInteractions(logger);
-=======
     assertThat(buildContext.getContainerConfiguration().getEntrypoint())
         .containsExactly("custom", "entrypoint")
         .inOrder();
     verifyNoInteractions(logger);
->>>>>>> 6e32fab7
   }
 
   @Test
@@ -362,16 +306,10 @@
   public void testComputeEntrypoint_default()
       throws MainClassInferenceException, InvalidAppRootException, IOException,
           InvalidContainerizingModeException {
-<<<<<<< HEAD
-    assertEquals(
-        Arrays.asList("java", "-cp", "/app/resources:/app/classes:/app/libs/*", "java.lang.Object"),
-        PluginConfigurationProcessor.computeEntrypoint(rawConfiguration, projectProperties));
-=======
     assertThat(PluginConfigurationProcessor.computeEntrypoint(rawConfiguration, projectProperties))
         .containsExactly(
             "java", "-cp", "/app/resources:/app/classes:/app/libs/*", "java.lang.Object")
         .inOrder();
->>>>>>> 6e32fab7
   }
 
   @Test
@@ -379,15 +317,9 @@
       throws MainClassInferenceException, InvalidAppRootException, IOException,
           InvalidContainerizingModeException {
     when(rawConfiguration.getContainerizingMode()).thenReturn("packaged");
-<<<<<<< HEAD
-    assertEquals(
-        Arrays.asList("java", "-cp", "/app/classpath/*:/app/libs/*", "java.lang.Object"),
-        PluginConfigurationProcessor.computeEntrypoint(rawConfiguration, projectProperties));
-=======
     assertThat(PluginConfigurationProcessor.computeEntrypoint(rawConfiguration, projectProperties))
         .containsExactly("java", "-cp", "/app/classpath/*:/app/libs/*", "java.lang.Object")
         .inOrder();
->>>>>>> 6e32fab7
   }
 
   @Test
@@ -395,13 +327,8 @@
       throws MainClassInferenceException, InvalidAppRootException, IOException,
           InvalidContainerizingModeException {
     when(rawConfiguration.getExpandClasspathDependencies()).thenReturn(true);
-<<<<<<< HEAD
-    assertEquals(
-        Arrays.asList(
-=======
     assertThat(PluginConfigurationProcessor.computeEntrypoint(rawConfiguration, projectProperties))
         .containsExactly(
->>>>>>> 6e32fab7
             "java",
             "-cp",
             "/app/resources:/app/classes:/app/libs/foo-1.jar:/app/libs/bar-2.jar",
@@ -439,14 +366,6 @@
 
     BuildContext buildContext = getBuildContext(processCommonConfiguration());
 
-<<<<<<< HEAD
-    assertEquals(
-        Arrays.asList("java", "-cp", "/app/resources:/app/classes:/app/libs/*", "java.lang.Object"),
-        buildContext.getContainerConfiguration().getEntrypoint());
-
-    ArgumentMatcher<LogEvent> isLogWarn = logEvent -> logEvent.getLevel() == LogEvent.Level.WARN;
-    verify(logger, Mockito.never()).accept(Mockito.argThat(isLogWarn));
-=======
     assertThat(buildContext.getContainerConfiguration().getEntrypoint())
         .containsExactly(
             "java", "-cp", "/app/resources:/app/classes:/app/libs/*", "java.lang.Object")
@@ -454,7 +373,6 @@
 
     ArgumentMatcher<LogEvent> isLogWarn = logEvent -> logEvent.getLevel() == LogEvent.Level.WARN;
     verify(logger, never()).accept(argThat(isLogWarn));
->>>>>>> 6e32fab7
   }
 
   @Test
@@ -471,15 +389,6 @@
 
     BuildContext buildContext = getBuildContext(processCommonConfiguration());
 
-<<<<<<< HEAD
-    assertEquals(
-        Arrays.asList(
-            "java", "-cp", "/foo:/app/resources:/app/classes:/app/libs/*", "java.lang.Object"),
-        buildContext.getContainerConfiguration().getEntrypoint());
-
-    ArgumentMatcher<LogEvent> isLogWarn = logEvent -> logEvent.getLevel() == LogEvent.Level.WARN;
-    verify(logger, Mockito.never()).accept(Mockito.argThat(isLogWarn));
-=======
     assertThat(buildContext.getContainerConfiguration().getEntrypoint())
         .containsExactly(
             "java", "-cp", "/foo:/app/resources:/app/classes:/app/libs/*", "java.lang.Object")
@@ -487,7 +396,6 @@
 
     ArgumentMatcher<LogEvent> isLogWarn = logEvent -> logEvent.getLevel() == LogEvent.Level.WARN;
     verify(logger, never()).accept(argThat(isLogWarn));
->>>>>>> 6e32fab7
   }
 
   @Test
@@ -502,11 +410,7 @@
 
     BuildContext buildContext = getBuildContext(processCommonConfiguration());
 
-<<<<<<< HEAD
-    assertEquals("customUser", buildContext.getContainerConfiguration().getUser());
-=======
     assertThat(buildContext.getContainerConfiguration().getUser()).isEqualTo("customUser");
->>>>>>> 6e32fab7
   }
 
   @Test
@@ -536,15 +440,9 @@
 
     BuildContext buildContext = getBuildContext(processCommonConfiguration());
 
-<<<<<<< HEAD
-    assertEquals(
-        Arrays.asList("custom", "entrypoint"),
-        buildContext.getContainerConfiguration().getEntrypoint());
-=======
     assertThat(buildContext.getContainerConfiguration().getEntrypoint())
         .containsExactly("custom", "entrypoint")
         .inOrder();
->>>>>>> 6e32fab7
     verify(projectProperties)
         .log(
             LogEvent.warn(
@@ -566,15 +464,9 @@
 
     BuildContext buildContext = getBuildContext(processCommonConfiguration());
 
-<<<<<<< HEAD
-    assertEquals(
-        Arrays.asList("custom", "entrypoint"),
-        buildContext.getContainerConfiguration().getEntrypoint());
-=======
     assertThat(buildContext.getContainerConfiguration().getEntrypoint())
         .containsExactly("custom", "entrypoint")
         .inOrder();
->>>>>>> 6e32fab7
     verify(projectProperties)
         .log(
             LogEvent.warn(
@@ -596,15 +488,9 @@
 
     BuildContext buildContext = getBuildContext(processCommonConfiguration());
 
-<<<<<<< HEAD
-    assertEquals(
-        Arrays.asList("custom", "entrypoint"),
-        buildContext.getContainerConfiguration().getEntrypoint());
-=======
     assertThat(buildContext.getContainerConfiguration().getEntrypoint())
         .containsExactly("custom", "entrypoint")
         .inOrder();
->>>>>>> 6e32fab7
     verify(projectProperties)
         .log(
             LogEvent.warn(
@@ -624,11 +510,7 @@
 
     BuildContext buildContext = getBuildContext(processCommonConfiguration());
 
-<<<<<<< HEAD
-    Assert.assertNull(buildContext.getContainerConfiguration().getEntrypoint());
-=======
     assertThat(buildContext.getContainerConfiguration().getEntrypoint()).isNull();
->>>>>>> 6e32fab7
     verify(projectProperties)
         .log(
             LogEvent.warn(
@@ -648,11 +530,7 @@
 
     BuildContext buildContext = getBuildContext(processCommonConfiguration());
 
-<<<<<<< HEAD
-    Assert.assertNull(buildContext.getContainerConfiguration().getEntrypoint());
-=======
     assertThat(buildContext.getContainerConfiguration().getEntrypoint()).isNull();
->>>>>>> 6e32fab7
     verify(projectProperties)
         .log(
             LogEvent.warn(
@@ -672,17 +550,10 @@
 
     BuildContext buildContext = getBuildContext(processCommonConfiguration());
 
-<<<<<<< HEAD
-    assertEquals(
-        Arrays.asList(
-            "java", "-cp", "/my/app/resources:/my/app/classes:/my/app/libs/*", "java.lang.Object"),
-        buildContext.getContainerConfiguration().getEntrypoint());
-=======
     assertThat(buildContext.getContainerConfiguration().getEntrypoint())
         .containsExactly(
             "java", "-cp", "/my/app/resources:/my/app/classes:/my/app/libs/*", "java.lang.Object")
         .inOrder();
->>>>>>> 6e32fab7
   }
 
   @Test
@@ -704,14 +575,8 @@
   public void testGetAppRootChecked() throws InvalidAppRootException {
     when(rawConfiguration.getAppRoot()).thenReturn("/some/root");
 
-<<<<<<< HEAD
-    assertEquals(
-        AbsoluteUnixPath.get("/some/root"),
-        PluginConfigurationProcessor.getAppRootChecked(rawConfiguration, projectProperties));
-=======
     assertThat(PluginConfigurationProcessor.getAppRootChecked(rawConfiguration, projectProperties))
         .isEqualTo(AbsoluteUnixPath.get("/some/root"));
->>>>>>> 6e32fab7
   }
 
   @Test
@@ -758,14 +623,8 @@
     when(rawConfiguration.getAppRoot()).thenReturn("");
     when(projectProperties.isWarProject()).thenReturn(false);
 
-<<<<<<< HEAD
-    assertEquals(
-        AbsoluteUnixPath.get("/app"),
-        PluginConfigurationProcessor.getAppRootChecked(rawConfiguration, projectProperties));
-=======
     assertThat(PluginConfigurationProcessor.getAppRootChecked(rawConfiguration, projectProperties))
         .isEqualTo(AbsoluteUnixPath.get("/app"));
->>>>>>> 6e32fab7
   }
 
   @Test
@@ -773,14 +632,8 @@
     when(rawConfiguration.getAppRoot()).thenReturn("");
     when(projectProperties.isWarProject()).thenReturn(true);
 
-<<<<<<< HEAD
-    assertEquals(
-        AbsoluteUnixPath.get("/jetty/webapps/ROOT"),
-        PluginConfigurationProcessor.getAppRootChecked(rawConfiguration, projectProperties));
-=======
     assertThat(PluginConfigurationProcessor.getAppRootChecked(rawConfiguration, projectProperties))
         .isEqualTo(AbsoluteUnixPath.get("/jetty/webapps/ROOT"));
->>>>>>> 6e32fab7
   }
 
   @Test
@@ -805,12 +658,7 @@
 
     Optional<AbsoluteUnixPath> checkedPath =
         PluginConfigurationProcessor.getWorkingDirectoryChecked(rawConfiguration);
-<<<<<<< HEAD
-    assertThat(checkedPath).isPresent();
-    assertEquals(AbsoluteUnixPath.get("/valid/path"), checkedPath.get());
-=======
     assertThat(checkedPath).hasValue(AbsoluteUnixPath.get("/valid/path"));
->>>>>>> 6e32fab7
   }
 
   @Test
@@ -836,14 +684,8 @@
       throws IncompatibleBaseImageJavaVersionException {
     when(projectProperties.isWarProject()).thenReturn(false);
 
-<<<<<<< HEAD
-    assertEquals(
-        "gcr.io/distroless/java:8",
-        PluginConfigurationProcessor.getDefaultBaseImage(projectProperties));
-=======
     assertThat(PluginConfigurationProcessor.getDefaultBaseImage(projectProperties))
         .isEqualTo("gcr.io/distroless/java:8");
->>>>>>> 6e32fab7
   }
 
   @Test
@@ -851,78 +693,40 @@
       throws IncompatibleBaseImageJavaVersionException {
     when(projectProperties.isWarProject()).thenReturn(true);
 
-<<<<<<< HEAD
-    assertEquals(
-        "gcr.io/distroless/java/jetty:java8",
-        PluginConfigurationProcessor.getDefaultBaseImage(projectProperties));
-=======
     assertThat(PluginConfigurationProcessor.getDefaultBaseImage(projectProperties))
         .isEqualTo("gcr.io/distroless/java/jetty:java8");
->>>>>>> 6e32fab7
   }
 
   @Test
   public void testGetDefaultBaseImage_chooseJava8Distroless()
       throws IncompatibleBaseImageJavaVersionException {
     when(projectProperties.getMajorJavaVersion()).thenReturn(6);
-<<<<<<< HEAD
-    assertEquals(
-        "gcr.io/distroless/java:8",
-        PluginConfigurationProcessor.getDefaultBaseImage(projectProperties));
+    assertThat(PluginConfigurationProcessor.getDefaultBaseImage(projectProperties))
+        .isEqualTo("gcr.io/distroless/java:8");
 
     when(projectProperties.getMajorJavaVersion()).thenReturn(7);
-    assertEquals(
-        "gcr.io/distroless/java:8",
-        PluginConfigurationProcessor.getDefaultBaseImage(projectProperties));
+    assertThat(PluginConfigurationProcessor.getDefaultBaseImage(projectProperties))
+        .isEqualTo("gcr.io/distroless/java:8");
 
     when(projectProperties.getMajorJavaVersion()).thenReturn(8);
-    assertEquals(
-        "gcr.io/distroless/java:8",
-        PluginConfigurationProcessor.getDefaultBaseImage(projectProperties));
-=======
     assertThat(PluginConfigurationProcessor.getDefaultBaseImage(projectProperties))
         .isEqualTo("gcr.io/distroless/java:8");
-
-    when(projectProperties.getMajorJavaVersion()).thenReturn(7);
-    assertThat(PluginConfigurationProcessor.getDefaultBaseImage(projectProperties))
-        .isEqualTo("gcr.io/distroless/java:8");
-
-    when(projectProperties.getMajorJavaVersion()).thenReturn(8);
-    assertThat(PluginConfigurationProcessor.getDefaultBaseImage(projectProperties))
-        .isEqualTo("gcr.io/distroless/java:8");
->>>>>>> 6e32fab7
   }
 
   @Test
   public void testGetDefaultBaseImage_chooseJava11Distroless()
       throws IncompatibleBaseImageJavaVersionException {
     when(projectProperties.getMajorJavaVersion()).thenReturn(9);
-<<<<<<< HEAD
-    assertEquals(
-        "gcr.io/distroless/java:11",
-        PluginConfigurationProcessor.getDefaultBaseImage(projectProperties));
+    assertThat(PluginConfigurationProcessor.getDefaultBaseImage(projectProperties))
+        .isEqualTo("gcr.io/distroless/java:11");
 
     when(projectProperties.getMajorJavaVersion()).thenReturn(10);
-    assertEquals(
-        "gcr.io/distroless/java:11",
-        PluginConfigurationProcessor.getDefaultBaseImage(projectProperties));
+    assertThat(PluginConfigurationProcessor.getDefaultBaseImage(projectProperties))
+        .isEqualTo("gcr.io/distroless/java:11");
 
     when(projectProperties.getMajorJavaVersion()).thenReturn(11);
-    assertEquals(
-        "gcr.io/distroless/java:11",
-        PluginConfigurationProcessor.getDefaultBaseImage(projectProperties));
-=======
     assertThat(PluginConfigurationProcessor.getDefaultBaseImage(projectProperties))
         .isEqualTo("gcr.io/distroless/java:11");
-
-    when(projectProperties.getMajorJavaVersion()).thenReturn(10);
-    assertThat(PluginConfigurationProcessor.getDefaultBaseImage(projectProperties))
-        .isEqualTo("gcr.io/distroless/java:11");
-
-    when(projectProperties.getMajorJavaVersion()).thenReturn(11);
-    assertThat(PluginConfigurationProcessor.getDefaultBaseImage(projectProperties))
-        .isEqualTo("gcr.io/distroless/java:11");
->>>>>>> 6e32fab7
   }
 
   @Test
@@ -930,32 +734,16 @@
       throws IncompatibleBaseImageJavaVersionException {
     when(projectProperties.getMajorJavaVersion()).thenReturn(6);
     when(projectProperties.isWarProject()).thenReturn(true);
-<<<<<<< HEAD
-    assertEquals(
-        "gcr.io/distroless/java/jetty:java8",
-        PluginConfigurationProcessor.getDefaultBaseImage(projectProperties));
+    assertThat(PluginConfigurationProcessor.getDefaultBaseImage(projectProperties))
+        .isEqualTo("gcr.io/distroless/java/jetty:java8");
 
     when(projectProperties.getMajorJavaVersion()).thenReturn(7);
-    assertEquals(
-        "gcr.io/distroless/java/jetty:java8",
-        PluginConfigurationProcessor.getDefaultBaseImage(projectProperties));
+    assertThat(PluginConfigurationProcessor.getDefaultBaseImage(projectProperties))
+        .isEqualTo("gcr.io/distroless/java/jetty:java8");
 
     when(projectProperties.getMajorJavaVersion()).thenReturn(8);
-    assertEquals(
-        "gcr.io/distroless/java/jetty:java8",
-        PluginConfigurationProcessor.getDefaultBaseImage(projectProperties));
-=======
     assertThat(PluginConfigurationProcessor.getDefaultBaseImage(projectProperties))
         .isEqualTo("gcr.io/distroless/java/jetty:java8");
-
-    when(projectProperties.getMajorJavaVersion()).thenReturn(7);
-    assertThat(PluginConfigurationProcessor.getDefaultBaseImage(projectProperties))
-        .isEqualTo("gcr.io/distroless/java/jetty:java8");
-
-    when(projectProperties.getMajorJavaVersion()).thenReturn(8);
-    assertThat(PluginConfigurationProcessor.getDefaultBaseImage(projectProperties))
-        .isEqualTo("gcr.io/distroless/java/jetty:java8");
->>>>>>> 6e32fab7
   }
 
   @Test
@@ -963,32 +751,16 @@
       throws IncompatibleBaseImageJavaVersionException {
     when(projectProperties.getMajorJavaVersion()).thenReturn(9);
     when(projectProperties.isWarProject()).thenReturn(true);
-<<<<<<< HEAD
-    assertEquals(
-        "gcr.io/distroless/java/jetty:java11",
-        PluginConfigurationProcessor.getDefaultBaseImage(projectProperties));
+    assertThat(PluginConfigurationProcessor.getDefaultBaseImage(projectProperties))
+        .isEqualTo("gcr.io/distroless/java/jetty:java11");
 
     when(projectProperties.getMajorJavaVersion()).thenReturn(10);
-    assertEquals(
-        "gcr.io/distroless/java/jetty:java11",
-        PluginConfigurationProcessor.getDefaultBaseImage(projectProperties));
+    assertThat(PluginConfigurationProcessor.getDefaultBaseImage(projectProperties))
+        .isEqualTo("gcr.io/distroless/java/jetty:java11");
 
     when(projectProperties.getMajorJavaVersion()).thenReturn(11);
-    assertEquals(
-        "gcr.io/distroless/java/jetty:java11",
-        PluginConfigurationProcessor.getDefaultBaseImage(projectProperties));
-=======
     assertThat(PluginConfigurationProcessor.getDefaultBaseImage(projectProperties))
         .isEqualTo("gcr.io/distroless/java/jetty:java11");
-
-    when(projectProperties.getMajorJavaVersion()).thenReturn(10);
-    assertThat(PluginConfigurationProcessor.getDefaultBaseImage(projectProperties))
-        .isEqualTo("gcr.io/distroless/java/jetty:java11");
-
-    when(projectProperties.getMajorJavaVersion()).thenReturn(11);
-    assertThat(PluginConfigurationProcessor.getDefaultBaseImage(projectProperties))
-        .isEqualTo("gcr.io/distroless/java/jetty:java11");
->>>>>>> 6e32fab7
   }
 
   @Test
@@ -1010,11 +782,7 @@
           CacheDirectoryCreationException {
     when(rawConfiguration.getFromImage()).thenReturn(Optional.of("docker://ima.ge/name"));
     ImageConfiguration result = getCommonImageConfiguration();
-<<<<<<< HEAD
-    assertEquals("ima.ge/name", result.getImage().toString());
-=======
     assertThat(result.getImage().toString()).isEqualTo("ima.ge/name");
->>>>>>> 6e32fab7
     assertThat(result.getDockerClient()).isPresent();
     assertThat(result.getTarPath()).isEmpty();
   }
@@ -1025,11 +793,7 @@
           CacheDirectoryCreationException {
     when(rawConfiguration.getFromImage()).thenReturn(Optional.of("tar:///path/to.tar"));
     ImageConfiguration result = getCommonImageConfiguration();
-<<<<<<< HEAD
-    assertEquals(Paths.get("/path/to.tar"), result.getTarPath().get());
-=======
     assertThat(result.getTarPath()).hasValue(Paths.get("/path/to.tar"));
->>>>>>> 6e32fab7
     assertThat(result.getDockerClient()).isEmpty();
   }
 
@@ -1039,11 +803,7 @@
           CacheDirectoryCreationException {
     when(rawConfiguration.getFromImage()).thenReturn(Optional.of("ima.ge/name"));
     ImageConfiguration result = getCommonImageConfiguration();
-<<<<<<< HEAD
-    assertEquals("ima.ge/name", result.getImage().toString());
-=======
     assertThat(result.getImage().toString()).isEqualTo("ima.ge/name");
->>>>>>> 6e32fab7
     assertThat(result.getDockerClient()).isEmpty();
     assertThat(result.getTarPath()).isEmpty();
   }
@@ -1054,62 +814,12 @@
           CacheDirectoryCreationException {
     when(rawConfiguration.getFromImage()).thenReturn(Optional.of("registry://ima.ge/name"));
     ImageConfiguration result = getCommonImageConfiguration();
-<<<<<<< HEAD
-    assertEquals("ima.ge/name", result.getImage().toString());
-=======
     assertThat(result.getImage().toString()).isEqualTo("ima.ge/name");
->>>>>>> 6e32fab7
     assertThat(result.getDockerClient()).isEmpty();
     assertThat(result.getTarPath()).isEmpty();
   }
 
   @Test
-<<<<<<< HEAD
-  public void testGetJavaContainerBuilderWithBaseImage_incompatibleJava8BaseImage()
-      throws InvalidImageReferenceException, FileNotFoundException {
-    when(projectProperties.getMajorJavaVersion()).thenReturn(11);
-
-    when(rawConfiguration.getFromImage()).thenReturn(Optional.of("gcr.io/distroless/java:8"));
-    try {
-      PluginConfigurationProcessor.getJavaContainerBuilderWithBaseImage(
-          rawConfiguration, projectProperties, inferredAuthProvider);
-      fail();
-    } catch (IncompatibleBaseImageJavaVersionException ex) {
-      assertEquals(8, ex.getBaseImageMajorJavaVersion());
-      assertEquals(11, ex.getProjectMajorJavaVersion());
-    }
-
-    when(rawConfiguration.getFromImage()).thenReturn(Optional.of("gcr.io/distroless/java:latest"));
-    try {
-      PluginConfigurationProcessor.getJavaContainerBuilderWithBaseImage(
-          rawConfiguration, projectProperties, inferredAuthProvider);
-      fail();
-    } catch (IncompatibleBaseImageJavaVersionException ex) {
-      assertEquals(8, ex.getBaseImageMajorJavaVersion());
-      assertEquals(11, ex.getProjectMajorJavaVersion());
-    }
-  }
-
-  @Test
-  public void testGetJavaContainerBuilderWithBaseImage_incompatibleJava11BaseImage()
-      throws InvalidImageReferenceException, FileNotFoundException {
-    when(projectProperties.getMajorJavaVersion()).thenReturn(15);
-
-    when(rawConfiguration.getFromImage()).thenReturn(Optional.of("gcr.io/distroless/java:11"));
-    try {
-      PluginConfigurationProcessor.getJavaContainerBuilderWithBaseImage(
-          rawConfiguration, projectProperties, inferredAuthProvider);
-      fail();
-    } catch (IncompatibleBaseImageJavaVersionException ex) {
-      assertEquals(11, ex.getBaseImageMajorJavaVersion());
-      assertEquals(15, ex.getProjectMajorJavaVersion());
-    }
-  }
-
-  @Test
-  public void testGetJavaContainerBuilderWithBaseImage_incompatibleJava8JettyBaseImage()
-      throws InvalidImageReferenceException, FileNotFoundException {
-=======
   public void testGetJavaContainerBuilderWithBaseImage_incompatibleJava8BaseImage() {
     when(projectProperties.getMajorJavaVersion()).thenReturn(11);
 
@@ -1151,26 +861,10 @@
 
   @Test
   public void testGetJavaContainerBuilderWithBaseImage_incompatibleJava8JettyBaseImage() {
->>>>>>> 6e32fab7
     when(projectProperties.getMajorJavaVersion()).thenReturn(11);
 
     when(rawConfiguration.getFromImage())
         .thenReturn(Optional.of("gcr.io/distroless/java/jetty:java8"));
-<<<<<<< HEAD
-    try {
-      PluginConfigurationProcessor.getJavaContainerBuilderWithBaseImage(
-          rawConfiguration, projectProperties, inferredAuthProvider);
-      fail();
-    } catch (IncompatibleBaseImageJavaVersionException ex) {
-      assertEquals(8, ex.getBaseImageMajorJavaVersion());
-      assertEquals(11, ex.getProjectMajorJavaVersion());
-    }
-  }
-
-  @Test
-  public void testGetJavaContainerBuilderWithBaseImage_incompatibleJava11JettyBaseImage()
-      throws InvalidImageReferenceException, FileNotFoundException {
-=======
     IncompatibleBaseImageJavaVersionException exception =
         assertThrows(
             IncompatibleBaseImageJavaVersionException.class,
@@ -1183,21 +877,10 @@
 
   @Test
   public void testGetJavaContainerBuilderWithBaseImage_incompatibleJava11JettyBaseImage() {
->>>>>>> 6e32fab7
     when(projectProperties.getMajorJavaVersion()).thenReturn(15);
 
     when(rawConfiguration.getFromImage())
         .thenReturn(Optional.of("gcr.io/distroless/java/jetty:java11"));
-<<<<<<< HEAD
-    try {
-      PluginConfigurationProcessor.getJavaContainerBuilderWithBaseImage(
-          rawConfiguration, projectProperties, inferredAuthProvider);
-      fail();
-    } catch (IncompatibleBaseImageJavaVersionException ex) {
-      assertEquals(11, ex.getBaseImageMajorJavaVersion());
-      assertEquals(15, ex.getProjectMajorJavaVersion());
-    }
-=======
     IncompatibleBaseImageJavaVersionException exception =
         assertThrows(
             IncompatibleBaseImageJavaVersionException.class,
@@ -1206,7 +889,6 @@
                     rawConfiguration, projectProperties, inferredAuthProvider));
     assertThat(exception.getBaseImageMajorJavaVersion()).isEqualTo(11);
     assertThat(exception.getProjectMajorJavaVersion()).isEqualTo(15);
->>>>>>> 6e32fab7
   }
 
   // https://github.com/GoogleContainerTools/jib/issues/1995
@@ -1217,25 +899,6 @@
     when(projectProperties.getMajorJavaVersion()).thenReturn(12);
     when(rawConfiguration.getFromImage()).thenReturn(Optional.of("regis.try/java12image"));
     ImageConfiguration imageConfiguration = getCommonImageConfiguration();
-<<<<<<< HEAD
-    assertEquals("regis.try", imageConfiguration.getImageRegistry());
-    assertEquals("java12image", imageConfiguration.getImageRepository());
-  }
-
-  @Test
-  public void testGetJavaContainerBuilderWithBaseImage_java12NoBaseImage()
-      throws InvalidImageReferenceException, IOException {
-    when(projectProperties.getMajorJavaVersion()).thenReturn(12);
-    when(rawConfiguration.getFromImage()).thenReturn(Optional.empty());
-    try {
-      PluginConfigurationProcessor.getJavaContainerBuilderWithBaseImage(
-          rawConfiguration, projectProperties, inferredAuthProvider);
-      fail();
-    } catch (IncompatibleBaseImageJavaVersionException ex) {
-      assertEquals(11, ex.getBaseImageMajorJavaVersion());
-      assertEquals(12, ex.getProjectMajorJavaVersion());
-    }
-=======
     assertThat(imageConfiguration.getImageRegistry()).isEqualTo("regis.try");
     assertThat(imageConfiguration.getImageRepository()).isEqualTo("java12image");
   }
@@ -1252,7 +915,6 @@
                     rawConfiguration, projectProperties, inferredAuthProvider));
     assertThat(exception.getBaseImageMajorJavaVersion()).isEqualTo(11);
     assertThat(exception.getProjectMajorJavaVersion()).isEqualTo(12);
->>>>>>> 6e32fab7
   }
 
   @Test
@@ -1260,14 +922,8 @@
     Mockito.<List<?>>when(rawConfiguration.getPlatforms())
         .thenReturn(Arrays.asList(new TestPlatformConfiguration("testArchitecture", "testOs")));
 
-<<<<<<< HEAD
-    assertEquals(
-        ImmutableSet.of(new Platform("testArchitecture", "testOs")),
-        PluginConfigurationProcessor.getPlatformsSet(rawConfiguration));
-=======
     assertThat(PluginConfigurationProcessor.getPlatformsSet(rawConfiguration))
         .containsExactly(new Platform("testArchitecture", "testOs"));
->>>>>>> 6e32fab7
   }
 
   @Test
@@ -1275,15 +931,6 @@
     TestPlatformConfiguration platform = new TestPlatformConfiguration(null, "testOs");
     Mockito.<List<?>>when(rawConfiguration.getPlatforms()).thenReturn(Arrays.asList(platform));
 
-<<<<<<< HEAD
-    try {
-      PluginConfigurationProcessor.getPlatformsSet(rawConfiguration);
-      fail();
-    } catch (InvalidPlatformException ex) {
-      assertEquals("platform configuration is missing an architecture value", ex.getMessage());
-      assertEquals("architecture=<missing>, os=testOs", ex.getInvalidPlatform());
-    }
-=======
     InvalidPlatformException exception =
         assertThrows(
             InvalidPlatformException.class,
@@ -1292,7 +939,6 @@
         .hasMessageThat()
         .isEqualTo("platform configuration is missing an architecture value");
     assertThat(exception.getInvalidPlatform()).isEqualTo("architecture=<missing>, os=testOs");
->>>>>>> 6e32fab7
   }
 
   @Test
@@ -1304,30 +950,19 @@
         assertThrows(
             InvalidPlatformException.class,
             () -> PluginConfigurationProcessor.getPlatformsSet(rawConfiguration));
-<<<<<<< HEAD
-    assertEquals("platform configuration is missing an OS value", exception.getMessage());
-    assertEquals("architecture=testArchitecture, os=<missing>", exception.getInvalidPlatform());
-=======
     assertThat(exception)
         .hasMessageThat()
         .isEqualTo("platform configuration is missing an OS value");
     assertThat(exception.getInvalidPlatform())
         .isEqualTo("architecture=testArchitecture, os=<missing>");
->>>>>>> 6e32fab7
   }
 
   @Test
   public void testGetValidVolumesList() throws InvalidContainerVolumeException {
     when(rawConfiguration.getVolumes()).thenReturn(Collections.singletonList("/some/root"));
 
-<<<<<<< HEAD
-    assertEquals(
-        ImmutableSet.of(AbsoluteUnixPath.get("/some/root")),
-        PluginConfigurationProcessor.getVolumesSet(rawConfiguration));
-=======
     assertThat(PluginConfigurationProcessor.getVolumesSet(rawConfiguration))
         .containsExactly(AbsoluteUnixPath.get("/some/root"));
->>>>>>> 6e32fab7
   }
 
   @Test
@@ -1382,10 +1017,6 @@
     Instant now = Instant.now().minusSeconds(2);
     Instant time =
         PluginConfigurationProcessor.getCreationTime("USE_CURRENT_TIMESTAMP", projectProperties);
-<<<<<<< HEAD
-    assertThat(time.isAfter(now)).isTrue();
-=======
->>>>>>> 6e32fab7
     assertThat(time).isGreaterThan(now);
   }
 
@@ -1471,29 +1102,16 @@
     File rootFile = temporaryFolder.newFile("file");
     File folder = temporaryFolder.newFolder("folder");
     File folderFile = temporaryFolder.newFile("folder/file2");
-<<<<<<< HEAD
-    assertEquals(
-        ImmutableSet.of(rootFile.toPath().toAbsolutePath(), folderFile.toPath().toAbsolutePath()),
-        PluginConfigurationProcessor.getAllFiles(
-            ImmutableSet.of(rootFile.toPath(), folder.toPath())));
-=======
     assertThat(
             PluginConfigurationProcessor.getAllFiles(
                 ImmutableSet.of(rootFile.toPath(), folder.toPath())))
         .containsExactly(rootFile.toPath().toAbsolutePath(), folderFile.toPath().toAbsolutePath());
->>>>>>> 6e32fab7
   }
 
   @Test
   public void getAllFiles_doesntBreakForNonExistentFiles() throws IOException {
     Path testPath = Paths.get("/a/file/that/doesnt/exist");
-<<<<<<< HEAD
-    Assert.assertFalse(Files.exists(testPath));
-    assertEquals(
-        ImmutableSet.of(), PluginConfigurationProcessor.getAllFiles(ImmutableSet.of(testPath)));
-=======
     assertThat(Files.exists(testPath)).isFalse();
     assertThat(PluginConfigurationProcessor.getAllFiles(ImmutableSet.of(testPath))).isEmpty();
->>>>>>> 6e32fab7
   }
 }