--- conflicted
+++ resolved
@@ -863,42 +863,6 @@
   }
 
   @Test
-<<<<<<< HEAD
-  public void testGetDefaultBaseImage_chooseJava8BaseImage()
-      throws IncompatibleBaseImageJavaVersionException {
-    when(projectProperties.getMajorJavaVersion()).thenReturn(6);
-    assertThat(PluginConfigurationProcessor.getDefaultBaseImage(projectProperties))
-        .isEqualTo("eclipse-temurin:8-jre");
-
-    when(projectProperties.getMajorJavaVersion()).thenReturn(7);
-    assertThat(PluginConfigurationProcessor.getDefaultBaseImage(projectProperties))
-        .isEqualTo("eclipse-temurin:8-jre");
-
-    when(projectProperties.getMajorJavaVersion()).thenReturn(8);
-    assertThat(PluginConfigurationProcessor.getDefaultBaseImage(projectProperties))
-        .isEqualTo("eclipse-temurin:8-jre");
-  }
-
-  @Test
-  public void testGetDefaultBaseImage_chooseJava11BaseImage()
-      throws IncompatibleBaseImageJavaVersionException {
-    when(projectProperties.getMajorJavaVersion()).thenReturn(9);
-    assertThat(PluginConfigurationProcessor.getDefaultBaseImage(projectProperties))
-        .isEqualTo("eclipse-temurin:11-jre");
-
-    when(projectProperties.getMajorJavaVersion()).thenReturn(10);
-    assertThat(PluginConfigurationProcessor.getDefaultBaseImage(projectProperties))
-        .isEqualTo("eclipse-temurin:11-jre");
-
-    when(projectProperties.getMajorJavaVersion()).thenReturn(11);
-    assertThat(PluginConfigurationProcessor.getDefaultBaseImage(projectProperties))
-        .isEqualTo("eclipse-temurin:11-jre");
-  }
-
-  @Test
-  public void testGetDefaultBaseImage_projectHigherThanJava11() {
-    when(projectProperties.getMajorJavaVersion()).thenReturn(12);
-=======
   @Parameters(
       value = {
         "6, eclipse-temurin:8-jre",
@@ -918,7 +882,6 @@
   @Test
   public void testGetDefaultBaseImage_projectHigherThanJava17() {
     when(projectProperties.getMajorJavaVersion()).thenReturn(20);
->>>>>>> 1f828124
 
     IncompatibleBaseImageJavaVersionException exception =
         assertThrows(
@@ -973,68 +936,6 @@
   }
 
   @Test
-<<<<<<< HEAD
-  public void testGetJavaContainerBuilderWithBaseImage_incompatibleJava8BaseImage() {
-    when(projectProperties.getMajorJavaVersion()).thenReturn(11);
-
-    when(rawConfiguration.getFromImage()).thenReturn(Optional.of("adoptopenjdk:8"));
-    IncompatibleBaseImageJavaVersionException exception1 =
-        assertThrows(
-            IncompatibleBaseImageJavaVersionException.class,
-            () ->
-                PluginConfigurationProcessor.getJavaContainerBuilderWithBaseImage(
-                    rawConfiguration, projectProperties, inferredAuthProvider));
-    assertThat(exception1.getBaseImageMajorJavaVersion()).isEqualTo(8);
-    assertThat(exception1.getProjectMajorJavaVersion()).isEqualTo(11);
-
-    when(rawConfiguration.getFromImage()).thenReturn(Optional.of("adoptopenjdk:8-jre"));
-    IncompatibleBaseImageJavaVersionException exception2 =
-        assertThrows(
-            IncompatibleBaseImageJavaVersionException.class,
-            () ->
-                PluginConfigurationProcessor.getJavaContainerBuilderWithBaseImage(
-                    rawConfiguration, projectProperties, inferredAuthProvider));
-    assertThat(exception2.getBaseImageMajorJavaVersion()).isEqualTo(8);
-    assertThat(exception2.getProjectMajorJavaVersion()).isEqualTo(11);
-
-    when(rawConfiguration.getFromImage()).thenReturn(Optional.of("eclipse-temurin:8"));
-    IncompatibleBaseImageJavaVersionException exception3 =
-        assertThrows(
-            IncompatibleBaseImageJavaVersionException.class,
-            () ->
-                PluginConfigurationProcessor.getJavaContainerBuilderWithBaseImage(
-                    rawConfiguration, projectProperties, inferredAuthProvider));
-    assertThat(exception3.getBaseImageMajorJavaVersion()).isEqualTo(8);
-    assertThat(exception3.getProjectMajorJavaVersion()).isEqualTo(11);
-
-    when(rawConfiguration.getFromImage()).thenReturn(Optional.of("eclipse-temurin:8-jre"));
-    IncompatibleBaseImageJavaVersionException exception4 =
-        assertThrows(
-            IncompatibleBaseImageJavaVersionException.class,
-            () ->
-                PluginConfigurationProcessor.getJavaContainerBuilderWithBaseImage(
-                    rawConfiguration, projectProperties, inferredAuthProvider));
-    assertThat(exception4.getBaseImageMajorJavaVersion()).isEqualTo(8);
-    assertThat(exception4.getProjectMajorJavaVersion()).isEqualTo(11);
-  }
-
-  @Test
-  public void testGetJavaContainerBuilderWithBaseImage_incompatibleJava11BaseImage() {
-    when(projectProperties.getMajorJavaVersion()).thenReturn(15);
-
-    when(rawConfiguration.getFromImage()).thenReturn(Optional.of("adoptopenjdk:11"));
-    IncompatibleBaseImageJavaVersionException exception1 =
-        assertThrows(
-            IncompatibleBaseImageJavaVersionException.class,
-            () ->
-                PluginConfigurationProcessor.getJavaContainerBuilderWithBaseImage(
-                    rawConfiguration, projectProperties, inferredAuthProvider));
-    assertThat(exception1.getBaseImageMajorJavaVersion()).isEqualTo(11);
-    assertThat(exception1.getProjectMajorJavaVersion()).isEqualTo(15);
-
-    when(rawConfiguration.getFromImage()).thenReturn(Optional.of("adoptopenjdk:11-jre"));
-    IncompatibleBaseImageJavaVersionException exception2 =
-=======
   @Parameters(
       value = {
         "adoptopenjdk:8, 8, 11",
@@ -1053,39 +954,13 @@
 
     when(rawConfiguration.getFromImage()).thenReturn(Optional.of(baseImage));
     IncompatibleBaseImageJavaVersionException exception =
->>>>>>> 1f828124
         assertThrows(
             IncompatibleBaseImageJavaVersionException.class,
             () ->
                 PluginConfigurationProcessor.getJavaContainerBuilderWithBaseImage(
                     rawConfiguration, projectProperties, inferredAuthProvider));
-<<<<<<< HEAD
-    assertThat(exception2.getBaseImageMajorJavaVersion()).isEqualTo(11);
-    assertThat(exception2.getProjectMajorJavaVersion()).isEqualTo(15);
-
-    when(rawConfiguration.getFromImage()).thenReturn(Optional.of("eclipse-temurin:11"));
-    IncompatibleBaseImageJavaVersionException exception3 =
-        assertThrows(
-            IncompatibleBaseImageJavaVersionException.class,
-            () ->
-                PluginConfigurationProcessor.getJavaContainerBuilderWithBaseImage(
-                    rawConfiguration, projectProperties, inferredAuthProvider));
-    assertThat(exception3.getBaseImageMajorJavaVersion()).isEqualTo(11);
-    assertThat(exception3.getProjectMajorJavaVersion()).isEqualTo(15);
-
-    when(rawConfiguration.getFromImage()).thenReturn(Optional.of("eclipse-temurin:11-jre"));
-    IncompatibleBaseImageJavaVersionException exception4 =
-        assertThrows(
-            IncompatibleBaseImageJavaVersionException.class,
-            () ->
-                PluginConfigurationProcessor.getJavaContainerBuilderWithBaseImage(
-                    rawConfiguration, projectProperties, inferredAuthProvider));
-    assertThat(exception4.getBaseImageMajorJavaVersion()).isEqualTo(11);
-    assertThat(exception4.getProjectMajorJavaVersion()).isEqualTo(15);
-=======
     assertThat(exception.getBaseImageMajorJavaVersion()).isEqualTo(baseImageJavaVersion);
     assertThat(exception.getProjectMajorJavaVersion()).isEqualTo(appJavaVersion);
->>>>>>> 1f828124
   }
 
   // https://github.com/GoogleContainerTools/jib/issues/1995
