--- conflicted
+++ resolved
@@ -104,11 +104,9 @@
     Mockito.when(projectProperties.getDefaultCacheDirectory()).thenReturn(Paths.get("cache"));
     Mockito.when(
             projectProperties.createContainerBuilder(
-<<<<<<< HEAD
-                Mockito.any(), Mockito.any(ContainerizingMode.class)))
-=======
-                Mockito.any(RegistryImage.class), Mockito.any(AbsoluteUnixPath.class)))
->>>>>>> 9231d43e
+                Mockito.any(RegistryImage.class),
+                Mockito.any(AbsoluteUnixPath.class),
+                Mockito.any(ContainerizingMode.class)))
         .thenReturn(Jib.from("base"));
     Mockito.when(projectProperties.isOffline()).thenReturn(false);
 
