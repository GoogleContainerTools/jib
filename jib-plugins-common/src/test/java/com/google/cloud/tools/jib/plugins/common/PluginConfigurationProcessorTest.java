--- conflicted
+++ resolved
@@ -17,10 +17,7 @@
 package com.google.cloud.tools.jib.plugins.common;
 
 import static com.google.common.truth.Truth.assertThat;
-<<<<<<< HEAD
-=======
 import static com.google.common.truth.Truth8.assertThat;
->>>>>>> ff8c5b2e
 import static org.junit.Assert.assertThrows;
 import static org.mockito.ArgumentMatchers.any;
 import static org.mockito.ArgumentMatchers.argThat;
@@ -210,13 +207,8 @@
           InvalidContainerizingModeException, InvalidFilesModificationTimeException,
           InvalidCreationTimeException {
     Path extraDirectory = Paths.get(Resources.getResource("core/layer").toURI());
-<<<<<<< HEAD
-    when(rawConfiguration.getExtraDirectories())
-        .thenReturn(ImmutableMap.of(extraDirectory, AbsoluteUnixPath.get("/target/dir")));
-=======
     Mockito.<List<?>>when(rawConfiguration.getExtraDirectories())
         .thenReturn(Arrays.asList(new TestExtraDirectoriesConfiguration(extraDirectory)));
->>>>>>> ff8c5b2e
     when(rawConfiguration.getExtraDirectoryPermissions())
         .thenReturn(ImmutableMap.of("/target/dir/foo", FilePermissions.fromOctalString("123")));
 
@@ -289,15 +281,9 @@
 
     BuildContext buildContext = getBuildContext(processCommonConfiguration());
 
-<<<<<<< HEAD
-    Assert.assertEquals(
-        Arrays.asList("custom", "entrypoint"),
-        buildContext.getContainerConfiguration().getEntrypoint());
-=======
     assertThat(buildContext.getContainerConfiguration().getEntrypoint())
         .containsExactly("custom", "entrypoint")
         .inOrder();
->>>>>>> ff8c5b2e
     verifyNoInteractions(logger);
   }
 
@@ -337,15 +323,9 @@
       throws MainClassInferenceException, InvalidAppRootException, IOException,
           InvalidContainerizingModeException {
     when(rawConfiguration.getContainerizingMode()).thenReturn("packaged");
-<<<<<<< HEAD
-    Assert.assertEquals(
-        Arrays.asList("java", "-cp", "/app/classpath/*:/app/libs/*", "java.lang.Object"),
-        PluginConfigurationProcessor.computeEntrypoint(rawConfiguration, projectProperties));
-=======
     assertThat(PluginConfigurationProcessor.computeEntrypoint(rawConfiguration, projectProperties))
         .containsExactly("java", "-cp", "/app/classpath/*:/app/libs/*", "java.lang.Object")
         .inOrder();
->>>>>>> ff8c5b2e
   }
 
   @Test
@@ -353,13 +333,8 @@
       throws MainClassInferenceException, InvalidAppRootException, IOException,
           InvalidContainerizingModeException {
     when(rawConfiguration.getExpandClasspathDependencies()).thenReturn(true);
-<<<<<<< HEAD
-    Assert.assertEquals(
-        Arrays.asList(
-=======
     assertThat(PluginConfigurationProcessor.computeEntrypoint(rawConfiguration, projectProperties))
         .containsExactly(
->>>>>>> ff8c5b2e
             "java",
             "-cp",
             "/app/resources:/app/classes:/app/libs/foo-1.jar:/app/libs/bar-2.jar",
@@ -380,13 +355,9 @@
 
     BuildContext buildContext = getBuildContext(processCommonConfiguration());
 
-<<<<<<< HEAD
     assertThat(buildContext.getContainerConfiguration().getEntrypoint())
         .containsExactly("java", "-jar", "/usr/local/jetty/start.jar")
         .inOrder();
-=======
-    assertThat(buildContext.getContainerConfiguration().getEntrypoint()).isNull();
->>>>>>> ff8c5b2e
     verifyNoInteractions(logger);
   }
 
@@ -477,15 +448,9 @@
 
     BuildContext buildContext = getBuildContext(processCommonConfiguration());
 
-<<<<<<< HEAD
-    Assert.assertEquals(
-        Arrays.asList("custom", "entrypoint"),
-        buildContext.getContainerConfiguration().getEntrypoint());
-=======
     assertThat(buildContext.getContainerConfiguration().getEntrypoint())
         .containsExactly("custom", "entrypoint")
         .inOrder();
->>>>>>> ff8c5b2e
     verify(projectProperties)
         .log(
             LogEvent.warn(
@@ -507,15 +472,9 @@
 
     BuildContext buildContext = getBuildContext(processCommonConfiguration());
 
-<<<<<<< HEAD
-    Assert.assertEquals(
-        Arrays.asList("custom", "entrypoint"),
-        buildContext.getContainerConfiguration().getEntrypoint());
-=======
     assertThat(buildContext.getContainerConfiguration().getEntrypoint())
         .containsExactly("custom", "entrypoint")
         .inOrder();
->>>>>>> ff8c5b2e
     verify(projectProperties)
         .log(
             LogEvent.warn(
@@ -537,15 +496,9 @@
 
     BuildContext buildContext = getBuildContext(processCommonConfiguration());
 
-<<<<<<< HEAD
-    Assert.assertEquals(
-        Arrays.asList("custom", "entrypoint"),
-        buildContext.getContainerConfiguration().getEntrypoint());
-=======
     assertThat(buildContext.getContainerConfiguration().getEntrypoint())
         .containsExactly("custom", "entrypoint")
         .inOrder();
->>>>>>> ff8c5b2e
     verify(projectProperties)
         .log(
             LogEvent.warn(
@@ -565,13 +518,9 @@
 
     BuildContext buildContext = getBuildContext(processCommonConfiguration());
 
-<<<<<<< HEAD
     assertThat(buildContext.getContainerConfiguration().getEntrypoint())
         .containsExactly("java", "-jar", "/usr/local/jetty/start.jar")
         .inOrder();
-=======
-    assertThat(buildContext.getContainerConfiguration().getEntrypoint()).isNull();
->>>>>>> ff8c5b2e
     verify(projectProperties)
         .log(
             LogEvent.warn(
@@ -591,13 +540,9 @@
 
     BuildContext buildContext = getBuildContext(processCommonConfiguration());
 
-<<<<<<< HEAD
     assertThat(buildContext.getContainerConfiguration().getEntrypoint())
         .containsExactly("java", "-jar", "/usr/local/jetty/start.jar")
         .inOrder();
-=======
-    assertThat(buildContext.getContainerConfiguration().getEntrypoint()).isNull();
->>>>>>> ff8c5b2e
     verify(projectProperties)
         .log(
             LogEvent.warn(
@@ -624,24 +569,6 @@
   }
 
   @Test
-<<<<<<< HEAD
-=======
-  public void testWebAppEntrypoint_inheritedFromBaseImage()
-      throws InvalidImageReferenceException, IOException, CacheDirectoryCreationException,
-          MainClassInferenceException, InvalidAppRootException, InvalidWorkingDirectoryException,
-          InvalidPlatformException, InvalidContainerVolumeException,
-          IncompatibleBaseImageJavaVersionException, NumberFormatException,
-          InvalidContainerizingModeException, InvalidFilesModificationTimeException,
-          InvalidCreationTimeException {
-    when(projectProperties.isWarProject()).thenReturn(true);
-
-    BuildContext buildContext = getBuildContext(processCommonConfiguration());
-
-    assertThat(buildContext.getContainerConfiguration().getEntrypoint()).isNull();
-  }
-
-  @Test
->>>>>>> ff8c5b2e
   public void testGetAppRootChecked() throws InvalidAppRootException {
     when(rawConfiguration.getAppRoot()).thenReturn("/some/root");
 
@@ -703,20 +630,12 @@
     when(projectProperties.isWarProject()).thenReturn(true);
 
     assertThat(PluginConfigurationProcessor.getAppRootChecked(rawConfiguration, projectProperties))
-<<<<<<< HEAD
         .isEqualTo(AbsoluteUnixPath.get("/var/lib/jetty/webapps/ROOT"));
   }
 
   @Test
   public void testGetContainerizingModeChecked_packagedWithWar()
       throws InvalidContainerizingModeException {
-=======
-        .isEqualTo(AbsoluteUnixPath.get("/jetty/webapps/ROOT"));
-  }
-
-  @Test
-  public void testGetContainerizingModeChecked_packagedWithWar() {
->>>>>>> ff8c5b2e
     when(rawConfiguration.getContainerizingMode()).thenReturn("packaged");
     when(projectProperties.isWarProject()).thenReturn(true);
 
@@ -743,35 +662,19 @@
   @Test
   public void testGetWorkingDirectoryChecked_undefined() throws InvalidWorkingDirectoryException {
     when(rawConfiguration.getWorkingDirectory()).thenReturn(Optional.empty());
-<<<<<<< HEAD
-    Assert.assertEquals(
-        Optional.empty(),
-        PluginConfigurationProcessor.getWorkingDirectoryChecked(rawConfiguration));
-=======
     assertThat(PluginConfigurationProcessor.getWorkingDirectoryChecked(rawConfiguration)).isEmpty();
->>>>>>> ff8c5b2e
   }
 
   @Test
   public void testGetWorkingDirectoryChecked_notAbsolute() {
     when(rawConfiguration.getWorkingDirectory()).thenReturn(Optional.of("relative/path"));
 
-<<<<<<< HEAD
-    try {
-      PluginConfigurationProcessor.getWorkingDirectoryChecked(rawConfiguration);
-      Assert.fail();
-    } catch (InvalidWorkingDirectoryException ex) {
-      Assert.assertEquals("relative/path", ex.getMessage());
-      Assert.assertEquals("relative/path", ex.getInvalidPathValue());
-    }
-=======
     InvalidWorkingDirectoryException exception =
         assertThrows(
             InvalidWorkingDirectoryException.class,
             () -> PluginConfigurationProcessor.getWorkingDirectoryChecked(rawConfiguration));
     assertThat(exception).hasMessageThat().isEqualTo("relative/path");
     assertThat(exception.getInvalidPathValue()).isEqualTo("relative/path");
->>>>>>> ff8c5b2e
   }
 
   @Test
@@ -780,96 +683,39 @@
     when(projectProperties.isWarProject()).thenReturn(false);
 
     assertThat(PluginConfigurationProcessor.getDefaultBaseImage(projectProperties))
-<<<<<<< HEAD
         .isEqualTo("adoptopenjdk:8-jre");
-=======
-        .isEqualTo("gcr.io/distroless/java:8");
->>>>>>> ff8c5b2e
   }
 
   @Test
   public void testGetDefaultBaseImage_warProject()
       throws IncompatibleBaseImageJavaVersionException {
     when(projectProperties.isWarProject()).thenReturn(true);
-<<<<<<< HEAD
 
     assertThat(PluginConfigurationProcessor.getDefaultBaseImage(projectProperties))
         .isEqualTo("jetty");
-=======
-
-    assertThat(PluginConfigurationProcessor.getDefaultBaseImage(projectProperties))
-        .isEqualTo("gcr.io/distroless/java/jetty:java8");
-  }
-
-  @Test
-  public void testGetDefaultBaseImage_chooseJava8Distroless()
+  }
+
+  @Test
+  public void testGetDefaultBaseImage_chooseJava8BaseImage()
       throws IncompatibleBaseImageJavaVersionException {
     when(projectProperties.getMajorJavaVersion()).thenReturn(6);
     assertThat(PluginConfigurationProcessor.getDefaultBaseImage(projectProperties))
-        .isEqualTo("gcr.io/distroless/java:8");
+        .isEqualTo("adoptopenjdk:8-jre");
 
     when(projectProperties.getMajorJavaVersion()).thenReturn(7);
     assertThat(PluginConfigurationProcessor.getDefaultBaseImage(projectProperties))
-        .isEqualTo("gcr.io/distroless/java:8");
+        .isEqualTo("adoptopenjdk:8-jre");
 
     when(projectProperties.getMajorJavaVersion()).thenReturn(8);
     assertThat(PluginConfigurationProcessor.getDefaultBaseImage(projectProperties))
-        .isEqualTo("gcr.io/distroless/java:8");
-  }
-
-  @Test
-  public void testGetDefaultBaseImage_chooseJava11Distroless()
+        .isEqualTo("adoptopenjdk:8-jre");
+  }
+
+  @Test
+  public void testGetDefaultBaseImage_chooseJava11BaseImage()
       throws IncompatibleBaseImageJavaVersionException {
     when(projectProperties.getMajorJavaVersion()).thenReturn(9);
     assertThat(PluginConfigurationProcessor.getDefaultBaseImage(projectProperties))
-        .isEqualTo("gcr.io/distroless/java:11");
-
-    when(projectProperties.getMajorJavaVersion()).thenReturn(10);
-    assertThat(PluginConfigurationProcessor.getDefaultBaseImage(projectProperties))
-        .isEqualTo("gcr.io/distroless/java:11");
-
-    when(projectProperties.getMajorJavaVersion()).thenReturn(11);
-    assertThat(PluginConfigurationProcessor.getDefaultBaseImage(projectProperties))
-        .isEqualTo("gcr.io/distroless/java:11");
->>>>>>> ff8c5b2e
-  }
-
-  @Test
-  public void testGetDefaultBaseImage_chooseJava8BaseImage()
-      throws IncompatibleBaseImageJavaVersionException {
-    when(projectProperties.getMajorJavaVersion()).thenReturn(6);
-<<<<<<< HEAD
-    assertThat(PluginConfigurationProcessor.getDefaultBaseImage(projectProperties))
-        .isEqualTo("adoptopenjdk:8-jre");
-
-    when(projectProperties.getMajorJavaVersion()).thenReturn(7);
-    assertThat(PluginConfigurationProcessor.getDefaultBaseImage(projectProperties))
-        .isEqualTo("adoptopenjdk:8-jre");
-
-    when(projectProperties.getMajorJavaVersion()).thenReturn(8);
-    assertThat(PluginConfigurationProcessor.getDefaultBaseImage(projectProperties))
-        .isEqualTo("adoptopenjdk:8-jre");
-=======
-    when(projectProperties.isWarProject()).thenReturn(true);
-    assertThat(PluginConfigurationProcessor.getDefaultBaseImage(projectProperties))
-        .isEqualTo("gcr.io/distroless/java/jetty:java8");
-
-    when(projectProperties.getMajorJavaVersion()).thenReturn(7);
-    assertThat(PluginConfigurationProcessor.getDefaultBaseImage(projectProperties))
-        .isEqualTo("gcr.io/distroless/java/jetty:java8");
-
-    when(projectProperties.getMajorJavaVersion()).thenReturn(8);
-    assertThat(PluginConfigurationProcessor.getDefaultBaseImage(projectProperties))
-        .isEqualTo("gcr.io/distroless/java/jetty:java8");
->>>>>>> ff8c5b2e
-  }
-
-  @Test
-  public void testGetDefaultBaseImage_chooseJava11BaseImage()
-      throws IncompatibleBaseImageJavaVersionException {
-    when(projectProperties.getMajorJavaVersion()).thenReturn(9);
-<<<<<<< HEAD
-    assertThat(PluginConfigurationProcessor.getDefaultBaseImage(projectProperties))
         .isEqualTo("adoptopenjdk:11-jre");
 
     when(projectProperties.getMajorJavaVersion()).thenReturn(10);
@@ -879,34 +725,12 @@
     when(projectProperties.getMajorJavaVersion()).thenReturn(11);
     assertThat(PluginConfigurationProcessor.getDefaultBaseImage(projectProperties))
         .isEqualTo("adoptopenjdk:11-jre");
-=======
-    when(projectProperties.isWarProject()).thenReturn(true);
-    assertThat(PluginConfigurationProcessor.getDefaultBaseImage(projectProperties))
-        .isEqualTo("gcr.io/distroless/java/jetty:java11");
-
-    when(projectProperties.getMajorJavaVersion()).thenReturn(10);
-    assertThat(PluginConfigurationProcessor.getDefaultBaseImage(projectProperties))
-        .isEqualTo("gcr.io/distroless/java/jetty:java11");
-
-    when(projectProperties.getMajorJavaVersion()).thenReturn(11);
-    assertThat(PluginConfigurationProcessor.getDefaultBaseImage(projectProperties))
-        .isEqualTo("gcr.io/distroless/java/jetty:java11");
->>>>>>> ff8c5b2e
   }
 
   @Test
   public void testGetDefaultBaseImage_projectHigherThanJava11() {
     when(projectProperties.getMajorJavaVersion()).thenReturn(12);
 
-<<<<<<< HEAD
-    try {
-      PluginConfigurationProcessor.getDefaultBaseImage(projectProperties);
-      Assert.fail();
-    } catch (IncompatibleBaseImageJavaVersionException ex) {
-      Assert.assertEquals(11, ex.getBaseImageMajorJavaVersion());
-      Assert.assertEquals(12, ex.getProjectMajorJavaVersion());
-    }
-=======
     IncompatibleBaseImageJavaVersionException exception =
         assertThrows(
             IncompatibleBaseImageJavaVersionException.class,
@@ -914,7 +738,6 @@
 
     assertThat(exception.getBaseImageMajorJavaVersion()).isEqualTo(11);
     assertThat(exception.getProjectMajorJavaVersion()).isEqualTo(12);
->>>>>>> ff8c5b2e
   }
 
   @Test
@@ -964,11 +787,7 @@
   public void testGetJavaContainerBuilderWithBaseImage_incompatibleJava8BaseImage() {
     when(projectProperties.getMajorJavaVersion()).thenReturn(11);
 
-<<<<<<< HEAD
     when(rawConfiguration.getFromImage()).thenReturn(Optional.of("adoptopenjdk:8"));
-=======
-    when(rawConfiguration.getFromImage()).thenReturn(Optional.of("gcr.io/distroless/java:8"));
->>>>>>> ff8c5b2e
     IncompatibleBaseImageJavaVersionException exception1 =
         assertThrows(
             IncompatibleBaseImageJavaVersionException.class,
@@ -978,11 +797,7 @@
     assertThat(exception1.getBaseImageMajorJavaVersion()).isEqualTo(8);
     assertThat(exception1.getProjectMajorJavaVersion()).isEqualTo(11);
 
-<<<<<<< HEAD
     when(rawConfiguration.getFromImage()).thenReturn(Optional.of("adoptopenjdk:8-jre"));
-=======
-    when(rawConfiguration.getFromImage()).thenReturn(Optional.of("gcr.io/distroless/java:latest"));
->>>>>>> ff8c5b2e
     IncompatibleBaseImageJavaVersionException exception2 =
         assertThrows(
             IncompatibleBaseImageJavaVersionException.class,
@@ -997,65 +812,25 @@
   public void testGetJavaContainerBuilderWithBaseImage_incompatibleJava11BaseImage() {
     when(projectProperties.getMajorJavaVersion()).thenReturn(15);
 
-<<<<<<< HEAD
     when(rawConfiguration.getFromImage()).thenReturn(Optional.of("adoptopenjdk:11"));
     IncompatibleBaseImageJavaVersionException exception1 =
-=======
-    when(rawConfiguration.getFromImage()).thenReturn(Optional.of("gcr.io/distroless/java:11"));
-    IncompatibleBaseImageJavaVersionException exception =
->>>>>>> ff8c5b2e
         assertThrows(
             IncompatibleBaseImageJavaVersionException.class,
             () ->
                 PluginConfigurationProcessor.getJavaContainerBuilderWithBaseImage(
                     rawConfiguration, projectProperties, inferredAuthProvider));
-<<<<<<< HEAD
     assertThat(exception1.getBaseImageMajorJavaVersion()).isEqualTo(11);
     assertThat(exception1.getProjectMajorJavaVersion()).isEqualTo(15);
 
     when(rawConfiguration.getFromImage()).thenReturn(Optional.of("adoptopenjdk:11-jre"));
     IncompatibleBaseImageJavaVersionException exception2 =
-=======
-    assertThat(exception.getBaseImageMajorJavaVersion()).isEqualTo(11);
-    assertThat(exception.getProjectMajorJavaVersion()).isEqualTo(15);
-  }
-
-  @Test
-  public void testGetJavaContainerBuilderWithBaseImage_incompatibleJava8JettyBaseImage() {
-    when(projectProperties.getMajorJavaVersion()).thenReturn(11);
-
-    when(rawConfiguration.getFromImage())
-        .thenReturn(Optional.of("gcr.io/distroless/java/jetty:java8"));
-    IncompatibleBaseImageJavaVersionException exception =
         assertThrows(
             IncompatibleBaseImageJavaVersionException.class,
             () ->
                 PluginConfigurationProcessor.getJavaContainerBuilderWithBaseImage(
                     rawConfiguration, projectProperties, inferredAuthProvider));
-    assertThat(exception.getBaseImageMajorJavaVersion()).isEqualTo(8);
-    assertThat(exception.getProjectMajorJavaVersion()).isEqualTo(11);
-  }
-
-  @Test
-  public void testGetJavaContainerBuilderWithBaseImage_incompatibleJava11JettyBaseImage() {
-    when(projectProperties.getMajorJavaVersion()).thenReturn(15);
-
-    when(rawConfiguration.getFromImage())
-        .thenReturn(Optional.of("gcr.io/distroless/java/jetty:java11"));
-    IncompatibleBaseImageJavaVersionException exception =
->>>>>>> ff8c5b2e
-        assertThrows(
-            IncompatibleBaseImageJavaVersionException.class,
-            () ->
-                PluginConfigurationProcessor.getJavaContainerBuilderWithBaseImage(
-                    rawConfiguration, projectProperties, inferredAuthProvider));
-<<<<<<< HEAD
     assertThat(exception2.getBaseImageMajorJavaVersion()).isEqualTo(11);
     assertThat(exception2.getProjectMajorJavaVersion()).isEqualTo(15);
-=======
-    assertThat(exception.getBaseImageMajorJavaVersion()).isEqualTo(11);
-    assertThat(exception.getProjectMajorJavaVersion()).isEqualTo(15);
->>>>>>> ff8c5b2e
   }
 
   // https://github.com/GoogleContainerTools/jib/issues/1995
@@ -1066,25 +841,6 @@
     when(projectProperties.getMajorJavaVersion()).thenReturn(12);
     when(rawConfiguration.getFromImage()).thenReturn(Optional.of("regis.try/java12image"));
     ImageConfiguration imageConfiguration = getCommonImageConfiguration();
-<<<<<<< HEAD
-    Assert.assertEquals("regis.try", imageConfiguration.getImageRegistry());
-    Assert.assertEquals("java12image", imageConfiguration.getImageRepository());
-  }
-
-  @Test
-  public void testGetJavaContainerBuilderWithBaseImage_java12NoBaseImage()
-      throws InvalidImageReferenceException, IOException {
-    when(projectProperties.getMajorJavaVersion()).thenReturn(12);
-    when(rawConfiguration.getFromImage()).thenReturn(Optional.empty());
-    try {
-      PluginConfigurationProcessor.getJavaContainerBuilderWithBaseImage(
-          rawConfiguration, projectProperties, inferredAuthProvider);
-      Assert.fail();
-    } catch (IncompatibleBaseImageJavaVersionException ex) {
-      Assert.assertEquals(11, ex.getBaseImageMajorJavaVersion());
-      Assert.assertEquals(12, ex.getProjectMajorJavaVersion());
-    }
-=======
     assertThat(imageConfiguration.getImageRegistry()).isEqualTo("regis.try");
     assertThat(imageConfiguration.getImageRepository()).isEqualTo("java12image");
   }
@@ -1101,7 +857,6 @@
                     rawConfiguration, projectProperties, inferredAuthProvider));
     assertThat(exception.getBaseImageMajorJavaVersion()).isEqualTo(11);
     assertThat(exception.getProjectMajorJavaVersion()).isEqualTo(12);
->>>>>>> ff8c5b2e
   }
 
   @Test
@@ -1156,22 +911,12 @@
   public void testGetInvalidVolumesList() {
     when(rawConfiguration.getVolumes()).thenReturn(Collections.singletonList("`some/root"));
 
-<<<<<<< HEAD
-    try {
-      PluginConfigurationProcessor.getVolumesSet(rawConfiguration);
-      Assert.fail();
-    } catch (InvalidContainerVolumeException ex) {
-      Assert.assertEquals("`some/root", ex.getMessage());
-      Assert.assertEquals("`some/root", ex.getInvalidVolume());
-    }
-=======
     InvalidContainerVolumeException exception =
         assertThrows(
             InvalidContainerVolumeException.class,
             () -> PluginConfigurationProcessor.getVolumesSet(rawConfiguration));
     assertThat(exception).hasMessageThat().isEqualTo("`some/root");
     assertThat(exception.getInvalidVolume()).isEqualTo("`some/root");
->>>>>>> ff8c5b2e
   }
 
   @Test
