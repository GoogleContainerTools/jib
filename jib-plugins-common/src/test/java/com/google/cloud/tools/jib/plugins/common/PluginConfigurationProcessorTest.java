/*
 * Copyright 2018 Google LLC.
 *
 * Licensed under the Apache License, Version 2.0 (the "License"); you may not
 * use this file except in compliance with the License. You may obtain a copy of
 * the License at
 *
 *      http://www.apache.org/licenses/LICENSE-2.0
 *
 * Unless required by applicable law or agreed to in writing, software
 * distributed under the License is distributed on an "AS IS" BASIS, WITHOUT
 * WARRANTIES OR CONDITIONS OF ANY KIND, either express or implied. See the
 * License for the specific language governing permissions and limitations under
 * the License.
 */

package com.google.cloud.tools.jib.plugins.common;

import com.google.cloud.tools.jib.api.Containerizer;
import com.google.cloud.tools.jib.api.JibContainerBuilder;
import com.google.cloud.tools.jib.api.JibContainerBuilderTestHelper;
import com.google.cloud.tools.jib.api.RegistryImage;
import com.google.cloud.tools.jib.configuration.BuildConfiguration;
import com.google.cloud.tools.jib.configuration.CacheDirectoryCreationException;
import com.google.cloud.tools.jib.event.EventHandlers;
import com.google.cloud.tools.jib.event.JibEventType;
import com.google.cloud.tools.jib.event.events.LogEvent;
import com.google.cloud.tools.jib.filesystem.AbsoluteUnixPath;
import com.google.cloud.tools.jib.frontend.JavaLayerConfigurations;
import com.google.cloud.tools.jib.image.ImageReference;
import com.google.cloud.tools.jib.image.InvalidImageReferenceException;
import java.io.IOException;
import java.nio.file.Path;
import java.nio.file.Paths;
import java.util.Arrays;
import java.util.Collections;
import java.util.Optional;
import java.util.function.Consumer;
import org.junit.Assert;
import org.junit.Before;
import org.junit.Test;
import org.junit.runner.RunWith;
import org.mockito.ArgumentMatcher;
import org.mockito.Mock;
import org.mockito.Mockito;
import org.mockito.junit.MockitoJUnitRunner;

/** Tests for {@link PluginConfigurationProcessor}. */
@RunWith(MockitoJUnitRunner.class)
public class PluginConfigurationProcessorTest {

  private static BuildConfiguration getBuildConfiguration(JibContainerBuilder jibContainerBuilder)
      throws InvalidImageReferenceException, IOException, CacheDirectoryCreationException {
    return JibContainerBuilderTestHelper.toBuildConfiguration(
        jibContainerBuilder, Containerizer.to(RegistryImage.named("ignored")));
  }

  @Mock private RawConfiguration rawConfiguration;
  @Mock private ProjectProperties projectProperties;
  @Mock private Containerizer containerizer;
  @Mock private ImageReference targetImageReference;
  @Mock private AuthProperty authProperty;
  @Mock private Consumer<LogEvent> logger;

  @Before
  public void setUp() {
    Mockito.when(rawConfiguration.getFromAuth()).thenReturn(authProperty);
    Mockito.when(rawConfiguration.getEntrypoint()).thenReturn(Optional.empty());
    Mockito.when(rawConfiguration.getAppRoot()).thenReturn("/app");

    Mockito.when(projectProperties.getToolName()).thenReturn("tool");
    Mockito.when(projectProperties.getJavaLayerConfigurations())
        .thenReturn(JavaLayerConfigurations.builder().build());
    Mockito.when(projectProperties.getMainClassFromJar()).thenReturn("java.lang.Object");
    Mockito.when(projectProperties.getEventHandlers())
        .thenReturn(new EventHandlers().add(JibEventType.LOGGING, logger));
    Mockito.when(projectProperties.getCacheDirectory()).thenReturn(Paths.get("cache"));

    Mockito.when(containerizer.setToolName(Mockito.anyString())).thenReturn(containerizer);
    Mockito.when(containerizer.setEventHandlers(Mockito.any(EventHandlers.class)))
        .thenReturn(containerizer);
    Mockito.when(containerizer.setAllowInsecureRegistries(Mockito.anyBoolean()))
        .thenReturn(containerizer);
    Mockito.when(containerizer.setBaseImageLayersCache(Mockito.any(Path.class)))
        .thenReturn(containerizer);
    Mockito.when(containerizer.setApplicationLayersCache(Mockito.any(Path.class)))
        .thenReturn(containerizer);
  }

  /**
   * Test with our default mocks, which try to mimic the bare Gradle configuration.
   *
   * @throws InvalidWorkingDirectoryException
   */
  @Test
  public void testPluginConfigurationProcessor_defaults()
      throws InvalidImageReferenceException, IOException, CacheDirectoryCreationException,
<<<<<<< HEAD
          MainClassInferenceException, AppRootInvalidException, InferredAuthRetrievalException,
          InvalidContainerVolumeException {
=======
          MainClassInferenceException, InvalidAppRootException, InferredAuthRetrievalException,
          InvalidWorkingDirectoryException {
>>>>>>> 7fe4b4be
    PluginConfigurationProcessor processor =
        PluginConfigurationProcessor.processCommonConfiguration(
            rawConfiguration, projectProperties, containerizer, targetImageReference, false);
    BuildConfiguration buildConfiguration =
        getBuildConfiguration(processor.getJibContainerBuilder());
    Assert.assertNotNull(buildConfiguration.getContainerConfiguration());
    Assert.assertEquals(
        Arrays.asList("java", "-cp", "/app/resources:/app/classes:/app/libs/*", "java.lang.Object"),
        buildConfiguration.getContainerConfiguration().getEntrypoint());

    ArgumentMatcher<LogEvent> isLogWarn = logEvent -> logEvent.getLevel() == LogEvent.Level.WARN;
    Mockito.verify(logger, Mockito.never()).accept(Mockito.argThat(isLogWarn));
  }

  @Test
  public void testPluginConfigurationProcessor_warProjectBaseImage()
<<<<<<< HEAD
      throws InvalidImageReferenceException, MainClassInferenceException, AppRootInvalidException,
          InferredAuthRetrievalException, IOException, InvalidContainerVolumeException {
=======
      throws InvalidImageReferenceException, MainClassInferenceException, InvalidAppRootException,
          InferredAuthRetrievalException, IOException, InvalidWorkingDirectoryException {
>>>>>>> 7fe4b4be
    Mockito.when(projectProperties.isWarProject()).thenReturn(true);

    PluginConfigurationProcessor processor =
        PluginConfigurationProcessor.processCommonConfiguration(
            rawConfiguration, projectProperties, containerizer, targetImageReference, false);

    Assert.assertEquals(
        ImageReference.parse("gcr.io/distroless/java/jetty").toString(),
        processor.getBaseImageReference().toString());
    Mockito.verifyNoMoreInteractions(logger);
  }

  @Test
  public void testEntrypoint()
      throws InvalidImageReferenceException, IOException, CacheDirectoryCreationException,
<<<<<<< HEAD
          MainClassInferenceException, AppRootInvalidException, InferredAuthRetrievalException,
          InvalidContainerVolumeException {
=======
          MainClassInferenceException, InvalidAppRootException, InferredAuthRetrievalException,
          InvalidWorkingDirectoryException {
>>>>>>> 7fe4b4be
    Mockito.when(rawConfiguration.getEntrypoint())
        .thenReturn(Optional.of(Arrays.asList("custom", "entrypoint")));

    PluginConfigurationProcessor processor =
        PluginConfigurationProcessor.processCommonConfiguration(
            rawConfiguration, projectProperties, containerizer, targetImageReference, false);
    BuildConfiguration buildConfiguration =
        getBuildConfiguration(processor.getJibContainerBuilder());

    Assert.assertNotNull(buildConfiguration.getContainerConfiguration());
    Assert.assertEquals(
        Arrays.asList("custom", "entrypoint"),
        buildConfiguration.getContainerConfiguration().getEntrypoint());
    Mockito.verifyZeroInteractions(logger);
  }

  @Test
  public void testComputeEntrypoint_inheritKeyword()
      throws MainClassInferenceException, InvalidAppRootException {
    Mockito.when(rawConfiguration.getEntrypoint())
        .thenReturn(Optional.of(Collections.singletonList("INHERIT")));

    Assert.assertNull(
        PluginConfigurationProcessor.computeEntrypoint(rawConfiguration, projectProperties));
  }

  @Test
  public void testComputeEntrypoint_inheritKeywordInNonSingletonList()
      throws MainClassInferenceException, InvalidAppRootException {
    Mockito.when(rawConfiguration.getEntrypoint())
        .thenReturn(Optional.of(Arrays.asList("INHERIT", "")));

    Assert.assertNotNull(
        PluginConfigurationProcessor.computeEntrypoint(rawConfiguration, projectProperties));
  }

  @Test
  public void testEntrypoint_defaultWarPackaging()
      throws IOException, InvalidImageReferenceException, CacheDirectoryCreationException,
<<<<<<< HEAD
          MainClassInferenceException, AppRootInvalidException, InferredAuthRetrievalException,
          InvalidContainerVolumeException {
=======
          MainClassInferenceException, InvalidAppRootException, InferredAuthRetrievalException,
          InvalidWorkingDirectoryException {
>>>>>>> 7fe4b4be
    Mockito.when(rawConfiguration.getEntrypoint()).thenReturn(Optional.empty());
    Mockito.when(projectProperties.isWarProject()).thenReturn(true);

    PluginConfigurationProcessor processor =
        PluginConfigurationProcessor.processCommonConfiguration(
            rawConfiguration, projectProperties, containerizer, targetImageReference, false);

    JibContainerBuilder jibContainerBuilder = processor.getJibContainerBuilder();
    BuildConfiguration buildConfiguration = getBuildConfiguration(jibContainerBuilder);
    Assert.assertNull(buildConfiguration.getContainerConfiguration().getEntrypoint());
    Assert.assertNotNull(buildConfiguration.getContainerConfiguration());
    Assert.assertNull(buildConfiguration.getContainerConfiguration().getEntrypoint());
    Mockito.verifyZeroInteractions(logger);
  }

  @Test
  public void testEntrypoint_defaulNonWarPackaging()
      throws IOException, InvalidImageReferenceException, CacheDirectoryCreationException,
<<<<<<< HEAD
          MainClassInferenceException, AppRootInvalidException, InferredAuthRetrievalException,
          InvalidContainerVolumeException {
=======
          MainClassInferenceException, InvalidAppRootException, InferredAuthRetrievalException,
          InvalidWorkingDirectoryException {
>>>>>>> 7fe4b4be
    Mockito.when(rawConfiguration.getEntrypoint()).thenReturn(Optional.empty());
    Mockito.when(projectProperties.isWarProject()).thenReturn(false);

    PluginConfigurationProcessor processor =
        PluginConfigurationProcessor.processCommonConfiguration(
            rawConfiguration, projectProperties, containerizer, targetImageReference, false);
    JibContainerBuilder jibContainerBuilder = processor.getJibContainerBuilder();
    BuildConfiguration buildConfiguration = getBuildConfiguration(jibContainerBuilder);
    Assert.assertNotNull(buildConfiguration.getContainerConfiguration());
    Assert.assertEquals(
        Arrays.asList("java", "-cp", "/app/resources:/app/classes:/app/libs/*", "java.lang.Object"),
        buildConfiguration.getContainerConfiguration().getEntrypoint());

    ArgumentMatcher<LogEvent> isLogWarn = logEvent -> logEvent.getLevel() == LogEvent.Level.WARN;
    Mockito.verify(logger, Mockito.never()).accept(Mockito.argThat(isLogWarn));
  }

  @Test
  public void testUser()
      throws InvalidImageReferenceException, IOException, CacheDirectoryCreationException,
<<<<<<< HEAD
          MainClassInferenceException, AppRootInvalidException, InferredAuthRetrievalException,
          InvalidContainerVolumeException {
=======
          MainClassInferenceException, InvalidAppRootException, InferredAuthRetrievalException,
          InvalidWorkingDirectoryException {
>>>>>>> 7fe4b4be
    Mockito.when(rawConfiguration.getUser()).thenReturn(Optional.of("customUser"));

    PluginConfigurationProcessor processor =
        PluginConfigurationProcessor.processCommonConfiguration(
            rawConfiguration, projectProperties, containerizer, targetImageReference, false);
    BuildConfiguration buildConfiguration =
        getBuildConfiguration(processor.getJibContainerBuilder());

    Assert.assertNotNull(buildConfiguration.getContainerConfiguration());
    Assert.assertEquals("customUser", buildConfiguration.getContainerConfiguration().getUser());
  }

  @Test
  public void testUser_null()
      throws InvalidImageReferenceException, IOException, CacheDirectoryCreationException,
<<<<<<< HEAD
          MainClassInferenceException, AppRootInvalidException, InferredAuthRetrievalException,
          InvalidContainerVolumeException {
=======
          MainClassInferenceException, InvalidAppRootException, InferredAuthRetrievalException,
          InvalidWorkingDirectoryException {
>>>>>>> 7fe4b4be
    PluginConfigurationProcessor processor =
        PluginConfigurationProcessor.processCommonConfiguration(
            rawConfiguration, projectProperties, containerizer, targetImageReference, false);
    BuildConfiguration buildConfiguration =
        getBuildConfiguration(processor.getJibContainerBuilder());

    Assert.assertNotNull(buildConfiguration.getContainerConfiguration());
    Assert.assertNull(buildConfiguration.getContainerConfiguration().getUser());
  }

  @Test
  public void testEntrypoint_warningOnJvmFlags()
      throws InvalidImageReferenceException, IOException, CacheDirectoryCreationException,
<<<<<<< HEAD
          MainClassInferenceException, AppRootInvalidException, InferredAuthRetrievalException,
          InvalidContainerVolumeException {
=======
          MainClassInferenceException, InvalidAppRootException, InferredAuthRetrievalException,
          InvalidWorkingDirectoryException {
>>>>>>> 7fe4b4be
    Mockito.when(rawConfiguration.getEntrypoint())
        .thenReturn(Optional.of(Arrays.asList("custom", "entrypoint")));
    Mockito.when(rawConfiguration.getJvmFlags()).thenReturn(Collections.singletonList("jvmFlag"));

    PluginConfigurationProcessor processor =
        PluginConfigurationProcessor.processCommonConfiguration(
            rawConfiguration, projectProperties, containerizer, targetImageReference, false);
    BuildConfiguration buildConfiguration =
        getBuildConfiguration(processor.getJibContainerBuilder());

    Assert.assertNotNull(buildConfiguration.getContainerConfiguration());
    Assert.assertEquals(
        Arrays.asList("custom", "entrypoint"),
        buildConfiguration.getContainerConfiguration().getEntrypoint());
    Mockito.verify(logger)
        .accept(LogEvent.warn("mainClass and jvmFlags are ignored when entrypoint is specified"));
  }

  @Test
  public void testEntrypoint_warningOnMainclass()
      throws InvalidImageReferenceException, IOException, CacheDirectoryCreationException,
<<<<<<< HEAD
          MainClassInferenceException, AppRootInvalidException, InferredAuthRetrievalException,
          InvalidContainerVolumeException {
=======
          MainClassInferenceException, InvalidAppRootException, InferredAuthRetrievalException,
          InvalidWorkingDirectoryException {
>>>>>>> 7fe4b4be
    Mockito.when(rawConfiguration.getEntrypoint())
        .thenReturn(Optional.of(Arrays.asList("custom", "entrypoint")));
    Mockito.when(rawConfiguration.getMainClass()).thenReturn(Optional.of("java.util.Object"));

    PluginConfigurationProcessor processor =
        PluginConfigurationProcessor.processCommonConfiguration(
            rawConfiguration, projectProperties, containerizer, targetImageReference, false);
    BuildConfiguration buildConfiguration =
        getBuildConfiguration(processor.getJibContainerBuilder());

    Assert.assertNotNull(buildConfiguration.getContainerConfiguration());
    Assert.assertEquals(
        Arrays.asList("custom", "entrypoint"),
        buildConfiguration.getContainerConfiguration().getEntrypoint());
    Mockito.verify(logger)
        .accept(LogEvent.warn("mainClass and jvmFlags are ignored when entrypoint is specified"));
  }

  @Test
  public void testEntrypointClasspath_nonDefaultAppRoot()
      throws InvalidImageReferenceException, IOException, CacheDirectoryCreationException,
<<<<<<< HEAD
          MainClassInferenceException, AppRootInvalidException, InferredAuthRetrievalException,
          InvalidContainerVolumeException {
=======
          MainClassInferenceException, InvalidAppRootException, InferredAuthRetrievalException,
          InvalidWorkingDirectoryException {
>>>>>>> 7fe4b4be
    Mockito.when(rawConfiguration.getAppRoot()).thenReturn("/my/app");

    PluginConfigurationProcessor processor =
        PluginConfigurationProcessor.processCommonConfiguration(
            rawConfiguration, projectProperties, containerizer, targetImageReference, false);
    BuildConfiguration buildConfiguration =
        getBuildConfiguration(processor.getJibContainerBuilder());

    Assert.assertNotNull(buildConfiguration.getContainerConfiguration());
    Assert.assertNotNull(buildConfiguration.getContainerConfiguration().getEntrypoint());
    Assert.assertEquals(
        "java", buildConfiguration.getContainerConfiguration().getEntrypoint().get(0));
    Assert.assertEquals(
        "-cp", buildConfiguration.getContainerConfiguration().getEntrypoint().get(1));
    Assert.assertEquals(
        "/my/app/resources:/my/app/classes:/my/app/libs/*",
        buildConfiguration.getContainerConfiguration().getEntrypoint().get(2));
  }

  @Test
  public void testWebAppEntrypoint_inheritedFromBaseImage()
      throws InvalidImageReferenceException, IOException, CacheDirectoryCreationException,
<<<<<<< HEAD
          MainClassInferenceException, AppRootInvalidException, InferredAuthRetrievalException,
          InvalidContainerVolumeException {
=======
          MainClassInferenceException, InvalidAppRootException, InferredAuthRetrievalException,
          InvalidWorkingDirectoryException {
>>>>>>> 7fe4b4be
    Mockito.when(projectProperties.isWarProject()).thenReturn(true);

    PluginConfigurationProcessor processor =
        PluginConfigurationProcessor.processCommonConfiguration(
            rawConfiguration, projectProperties, containerizer, targetImageReference, false);
    BuildConfiguration buildConfiguration =
        getBuildConfiguration(processor.getJibContainerBuilder());

    Assert.assertNotNull(buildConfiguration.getContainerConfiguration());
    Assert.assertNull(buildConfiguration.getContainerConfiguration().getEntrypoint());
  }

  @Test
  public void testGetAppRootChecked() throws InvalidAppRootException {
    Mockito.when(rawConfiguration.getAppRoot()).thenReturn("/some/root");

    Assert.assertEquals(
        AbsoluteUnixPath.get("/some/root"),
        PluginConfigurationProcessor.getAppRootChecked(rawConfiguration, projectProperties));
  }

  @Test
  public void testGetAppRootChecked_errorOnNonAbsolutePath() {
    Mockito.when(rawConfiguration.getAppRoot()).thenReturn("relative/path");

    try {
      PluginConfigurationProcessor.getAppRootChecked(rawConfiguration, projectProperties);
      Assert.fail();
    } catch (InvalidAppRootException ex) {
      Assert.assertEquals("relative/path", ex.getMessage());
    }
  }

  @Test
  public void testGetAppRootChecked_errorOnWindowsPath() {
    Mockito.when(rawConfiguration.getAppRoot()).thenReturn("\\windows\\path");

    try {
      PluginConfigurationProcessor.getAppRootChecked(rawConfiguration, projectProperties);
      Assert.fail();
    } catch (InvalidAppRootException ex) {
      Assert.assertEquals("\\windows\\path", ex.getMessage());
    }
  }

  @Test
  public void testGetAppRootChecked_errorOnWindowsPathWithDriveLetter() {
    Mockito.when(rawConfiguration.getAppRoot()).thenReturn("C:\\windows\\path");

    try {
      PluginConfigurationProcessor.getAppRootChecked(rawConfiguration, projectProperties);
      Assert.fail();
    } catch (InvalidAppRootException ex) {
      Assert.assertEquals("C:\\windows\\path", ex.getMessage());
    }
  }

  @Test
  public void testGetAppRootChecked_defaultNonWarProject() throws InvalidAppRootException {
    Mockito.when(rawConfiguration.getAppRoot()).thenReturn("");
    Mockito.when(projectProperties.isWarProject()).thenReturn(false);

    Assert.assertEquals(
        AbsoluteUnixPath.get("/app"),
        PluginConfigurationProcessor.getAppRootChecked(rawConfiguration, projectProperties));
  }

  @Test
  public void testGetAppRootChecked_defaultWarProject() throws InvalidAppRootException {
    Mockito.when(rawConfiguration.getAppRoot()).thenReturn("");
    Mockito.when(projectProperties.isWarProject()).thenReturn(true);

    Assert.assertEquals(
        AbsoluteUnixPath.get("/jetty/webapps/ROOT"),
        PluginConfigurationProcessor.getAppRootChecked(rawConfiguration, projectProperties));
  }

  @Test
  public void testGetWorkingDirectoryChecked() throws InvalidWorkingDirectoryException {
    Mockito.when(rawConfiguration.getWorkingDirectory()).thenReturn(Optional.of("/valid/path"));

    Optional<AbsoluteUnixPath> checkedPath =
        PluginConfigurationProcessor.getWorkingDirectoryChecked(rawConfiguration);
    Assert.assertTrue(checkedPath.isPresent());
    Assert.assertEquals(AbsoluteUnixPath.get("/valid/path"), checkedPath.get());
  }

  @Test
  public void testGetWorkingDirectoryChecked_undefined() throws InvalidWorkingDirectoryException {
    Mockito.when(rawConfiguration.getWorkingDirectory()).thenReturn(Optional.empty());
    Assert.assertEquals(
        Optional.empty(),
        PluginConfigurationProcessor.getWorkingDirectoryChecked(rawConfiguration));
  }

  @Test
  public void testGetWorkingDirectoryChecked_notAbsolute() {
    Mockito.when(rawConfiguration.getWorkingDirectory()).thenReturn(Optional.of("relative/path"));

    try {
      PluginConfigurationProcessor.getWorkingDirectoryChecked(rawConfiguration);
      Assert.fail();
    } catch (InvalidWorkingDirectoryException ex) {
      Assert.assertEquals("relative/path", ex.getMessage());
      Assert.assertEquals("relative/path", ex.getInvalidPathValue());
    }
  }

  @Test
  public void testGetBaseImage_defaultNonWarPackaging() {
    Mockito.when(projectProperties.isWarProject()).thenReturn(false);

    Assert.assertEquals(
        "gcr.io/distroless/java",
        PluginConfigurationProcessor.getBaseImage(rawConfiguration, projectProperties));
  }

  @Test
  public void testGetBaseImage_defaultWarProject() {
    Mockito.when(projectProperties.isWarProject()).thenReturn(true);

    Assert.assertEquals(
        "gcr.io/distroless/java/jetty",
        PluginConfigurationProcessor.getBaseImage(rawConfiguration, projectProperties));
  }

  @Test
  public void testGetBaseImage_nonDefault() {
    Mockito.when(rawConfiguration.getFromImage()).thenReturn(Optional.of("tomcat"));

    Assert.assertEquals(
        "tomcat", PluginConfigurationProcessor.getBaseImage(rawConfiguration, projectProperties));
  }

  @Test
  public void testGetValidVolumesList() throws InvalidContainerVolumeException {
    Mockito.when(rawConfiguration.getVolumes()).thenReturn(Collections.singletonList("/some/root"));

    Assert.assertEquals(
        Collections.singletonList(AbsoluteUnixPath.get("/some/root")),
        PluginConfigurationProcessor.getVolumesList(rawConfiguration));
  }

  @Test
  public void testGetInvalidVolumesList() {
    Mockito.when(rawConfiguration.getVolumes()).thenReturn(Collections.singletonList("`some/root"));

    try {
      PluginConfigurationProcessor.getVolumesList(rawConfiguration);
      Assert.fail();
    } catch (InvalidContainerVolumeException e) {
      Assert.assertEquals("`some/root", e.getMessage());
      Assert.assertEquals("`some/root", e.getInvalidVolume());
    }
  }
}<|MERGE_RESOLUTION|>--- conflicted
+++ resolved
@@ -95,13 +95,8 @@
   @Test
   public void testPluginConfigurationProcessor_defaults()
       throws InvalidImageReferenceException, IOException, CacheDirectoryCreationException,
-<<<<<<< HEAD
-          MainClassInferenceException, AppRootInvalidException, InferredAuthRetrievalException,
-          InvalidContainerVolumeException {
-=======
-          MainClassInferenceException, InvalidAppRootException, InferredAuthRetrievalException,
-          InvalidWorkingDirectoryException {
->>>>>>> 7fe4b4be
+          MainClassInferenceException, InvalidAppRootException, InferredAuthRetrievalException,
+          InvalidWorkingDirectoryException, InvalidContainerVolumeException {
     PluginConfigurationProcessor processor =
         PluginConfigurationProcessor.processCommonConfiguration(
             rawConfiguration, projectProperties, containerizer, targetImageReference, false);
@@ -118,13 +113,9 @@
 
   @Test
   public void testPluginConfigurationProcessor_warProjectBaseImage()
-<<<<<<< HEAD
-      throws InvalidImageReferenceException, MainClassInferenceException, AppRootInvalidException,
-          InferredAuthRetrievalException, IOException, InvalidContainerVolumeException {
-=======
       throws InvalidImageReferenceException, MainClassInferenceException, InvalidAppRootException,
-          InferredAuthRetrievalException, IOException, InvalidWorkingDirectoryException {
->>>>>>> 7fe4b4be
+          InferredAuthRetrievalException, IOException, InvalidWorkingDirectoryException,
+          InvalidContainerVolumeException {
     Mockito.when(projectProperties.isWarProject()).thenReturn(true);
 
     PluginConfigurationProcessor processor =
@@ -140,13 +131,8 @@
   @Test
   public void testEntrypoint()
       throws InvalidImageReferenceException, IOException, CacheDirectoryCreationException,
-<<<<<<< HEAD
-          MainClassInferenceException, AppRootInvalidException, InferredAuthRetrievalException,
-          InvalidContainerVolumeException {
-=======
-          MainClassInferenceException, InvalidAppRootException, InferredAuthRetrievalException,
-          InvalidWorkingDirectoryException {
->>>>>>> 7fe4b4be
+          MainClassInferenceException, InvalidAppRootException, InferredAuthRetrievalException,
+          InvalidWorkingDirectoryException, InvalidContainerVolumeException {
     Mockito.when(rawConfiguration.getEntrypoint())
         .thenReturn(Optional.of(Arrays.asList("custom", "entrypoint")));
 
@@ -186,13 +172,8 @@
   @Test
   public void testEntrypoint_defaultWarPackaging()
       throws IOException, InvalidImageReferenceException, CacheDirectoryCreationException,
-<<<<<<< HEAD
-          MainClassInferenceException, AppRootInvalidException, InferredAuthRetrievalException,
-          InvalidContainerVolumeException {
-=======
-          MainClassInferenceException, InvalidAppRootException, InferredAuthRetrievalException,
-          InvalidWorkingDirectoryException {
->>>>>>> 7fe4b4be
+          MainClassInferenceException, InvalidAppRootException, InferredAuthRetrievalException,
+          InvalidWorkingDirectoryException, InvalidContainerVolumeException {
     Mockito.when(rawConfiguration.getEntrypoint()).thenReturn(Optional.empty());
     Mockito.when(projectProperties.isWarProject()).thenReturn(true);
 
@@ -211,13 +192,8 @@
   @Test
   public void testEntrypoint_defaulNonWarPackaging()
       throws IOException, InvalidImageReferenceException, CacheDirectoryCreationException,
-<<<<<<< HEAD
-          MainClassInferenceException, AppRootInvalidException, InferredAuthRetrievalException,
-          InvalidContainerVolumeException {
-=======
-          MainClassInferenceException, InvalidAppRootException, InferredAuthRetrievalException,
-          InvalidWorkingDirectoryException {
->>>>>>> 7fe4b4be
+          MainClassInferenceException, InvalidAppRootException, InferredAuthRetrievalException,
+          InvalidWorkingDirectoryException, InvalidContainerVolumeException {
     Mockito.when(rawConfiguration.getEntrypoint()).thenReturn(Optional.empty());
     Mockito.when(projectProperties.isWarProject()).thenReturn(false);
 
@@ -238,13 +214,8 @@
   @Test
   public void testUser()
       throws InvalidImageReferenceException, IOException, CacheDirectoryCreationException,
-<<<<<<< HEAD
-          MainClassInferenceException, AppRootInvalidException, InferredAuthRetrievalException,
-          InvalidContainerVolumeException {
-=======
-          MainClassInferenceException, InvalidAppRootException, InferredAuthRetrievalException,
-          InvalidWorkingDirectoryException {
->>>>>>> 7fe4b4be
+          MainClassInferenceException, InvalidAppRootException, InferredAuthRetrievalException,
+          InvalidWorkingDirectoryException, InvalidContainerVolumeException {
     Mockito.when(rawConfiguration.getUser()).thenReturn(Optional.of("customUser"));
 
     PluginConfigurationProcessor processor =
@@ -260,13 +231,8 @@
   @Test
   public void testUser_null()
       throws InvalidImageReferenceException, IOException, CacheDirectoryCreationException,
-<<<<<<< HEAD
-          MainClassInferenceException, AppRootInvalidException, InferredAuthRetrievalException,
-          InvalidContainerVolumeException {
-=======
-          MainClassInferenceException, InvalidAppRootException, InferredAuthRetrievalException,
-          InvalidWorkingDirectoryException {
->>>>>>> 7fe4b4be
+          MainClassInferenceException, InvalidAppRootException, InferredAuthRetrievalException,
+          InvalidWorkingDirectoryException, InvalidContainerVolumeException {
     PluginConfigurationProcessor processor =
         PluginConfigurationProcessor.processCommonConfiguration(
             rawConfiguration, projectProperties, containerizer, targetImageReference, false);
@@ -280,13 +246,8 @@
   @Test
   public void testEntrypoint_warningOnJvmFlags()
       throws InvalidImageReferenceException, IOException, CacheDirectoryCreationException,
-<<<<<<< HEAD
-          MainClassInferenceException, AppRootInvalidException, InferredAuthRetrievalException,
-          InvalidContainerVolumeException {
-=======
-          MainClassInferenceException, InvalidAppRootException, InferredAuthRetrievalException,
-          InvalidWorkingDirectoryException {
->>>>>>> 7fe4b4be
+          MainClassInferenceException, InvalidAppRootException, InferredAuthRetrievalException,
+          InvalidWorkingDirectoryException, InvalidContainerVolumeException {
     Mockito.when(rawConfiguration.getEntrypoint())
         .thenReturn(Optional.of(Arrays.asList("custom", "entrypoint")));
     Mockito.when(rawConfiguration.getJvmFlags()).thenReturn(Collections.singletonList("jvmFlag"));
@@ -308,13 +269,8 @@
   @Test
   public void testEntrypoint_warningOnMainclass()
       throws InvalidImageReferenceException, IOException, CacheDirectoryCreationException,
-<<<<<<< HEAD
-          MainClassInferenceException, AppRootInvalidException, InferredAuthRetrievalException,
-          InvalidContainerVolumeException {
-=======
-          MainClassInferenceException, InvalidAppRootException, InferredAuthRetrievalException,
-          InvalidWorkingDirectoryException {
->>>>>>> 7fe4b4be
+          MainClassInferenceException, InvalidAppRootException, InferredAuthRetrievalException,
+          InvalidWorkingDirectoryException, InvalidContainerVolumeException {
     Mockito.when(rawConfiguration.getEntrypoint())
         .thenReturn(Optional.of(Arrays.asList("custom", "entrypoint")));
     Mockito.when(rawConfiguration.getMainClass()).thenReturn(Optional.of("java.util.Object"));
@@ -336,13 +292,8 @@
   @Test
   public void testEntrypointClasspath_nonDefaultAppRoot()
       throws InvalidImageReferenceException, IOException, CacheDirectoryCreationException,
-<<<<<<< HEAD
-          MainClassInferenceException, AppRootInvalidException, InferredAuthRetrievalException,
-          InvalidContainerVolumeException {
-=======
-          MainClassInferenceException, InvalidAppRootException, InferredAuthRetrievalException,
-          InvalidWorkingDirectoryException {
->>>>>>> 7fe4b4be
+          MainClassInferenceException, InvalidAppRootException, InferredAuthRetrievalException,
+          InvalidWorkingDirectoryException, InvalidContainerVolumeException {
     Mockito.when(rawConfiguration.getAppRoot()).thenReturn("/my/app");
 
     PluginConfigurationProcessor processor =
@@ -365,13 +316,8 @@
   @Test
   public void testWebAppEntrypoint_inheritedFromBaseImage()
       throws InvalidImageReferenceException, IOException, CacheDirectoryCreationException,
-<<<<<<< HEAD
-          MainClassInferenceException, AppRootInvalidException, InferredAuthRetrievalException,
-          InvalidContainerVolumeException {
-=======
-          MainClassInferenceException, InvalidAppRootException, InferredAuthRetrievalException,
-          InvalidWorkingDirectoryException {
->>>>>>> 7fe4b4be
+          MainClassInferenceException, InvalidAppRootException, InferredAuthRetrievalException,
+          InvalidWorkingDirectoryException, InvalidContainerVolumeException {
     Mockito.when(projectProperties.isWarProject()).thenReturn(true);
 
     PluginConfigurationProcessor processor =
