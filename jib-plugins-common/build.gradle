plugins {
  id 'eclipse'
}

dependencies {
  implementation project(':jib-core')
  // since jib core doesn't export dependencies to a compile scope
  // (they are "runtime"), just grab them manually. This means we don't have
  // to synchronize dependencies between the two projects -- we don't
  // want to use the sourceProject helper because it does things we don't want
  // for an unpublished library.
  implementation project(':jib-core').configurations.implementation.dependencies

  testImplementation "junit:junit:${dependencyVersions.JUNIT}"
  testImplementation "org.mockito:mockito-core:${dependencyVersions.MOCKITO_CORE}"
  testImplementation "org.slf4j:slf4j-api:${dependencyVersions.SLF4J_API}"
  testImplementation "com.github.stefanbirkner:system-rules:${dependencyVersions.SYSTEM_RULES}"
  testImplementation project(path:':jib-core', configuration:'tests')
}

sourceSets.test.resources.srcDirs project(':jib-core').sourceSets.test.resources

/* ECLIPSE */
<<<<<<< HEAD
eclipse.classpath.file.whenMerged {
  entries.each {
    if (it.path == 'src/test/java' || it.path == 'src/test/resources' || it.path == 'test-resources') {
      it.entryAttributes['test'] = 'true'
    }
=======
// TODO: remove after upgrading to Gradle 5.6. (https://github.com/eclipse/buildship/issues/689)
// Also remove the 'eclipse' plugin.
eclipse.classpath.file.whenMerged {
  entries.findAll {
    it.path in ['src/test/java', 'src/test/resources', 'test-resources']
  }.each {
    it.entryAttributes['test'] = 'true'
>>>>>>> 29efd1cb
  }
}
/* ECLIPSE */<|MERGE_RESOLUTION|>--- conflicted
+++ resolved
@@ -21,13 +21,6 @@
 sourceSets.test.resources.srcDirs project(':jib-core').sourceSets.test.resources
 
 /* ECLIPSE */
-<<<<<<< HEAD
-eclipse.classpath.file.whenMerged {
-  entries.each {
-    if (it.path == 'src/test/java' || it.path == 'src/test/resources' || it.path == 'test-resources') {
-      it.entryAttributes['test'] = 'true'
-    }
-=======
 // TODO: remove after upgrading to Gradle 5.6. (https://github.com/eclipse/buildship/issues/689)
 // Also remove the 'eclipse' plugin.
 eclipse.classpath.file.whenMerged {
@@ -35,7 +28,6 @@
     it.path in ['src/test/java', 'src/test/resources', 'test-resources']
   }.each {
     it.entryAttributes['test'] = 'true'
->>>>>>> 29efd1cb
   }
 }
 /* ECLIPSE */