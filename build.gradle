// define all versioned plugins here and apply in subprojects as necessary without version
plugins {
  id 'com.github.sherter.google-java-format' version '0.9' apply false
  id 'net.ltgt.apt' version '0.21' apply false
  id 'net.ltgt.errorprone' version '1.3.0' apply false
  id 'net.researchgate.release' version '2.8.1' apply false
  id 'com.gradle.plugin-publish' version '0.12.0' apply false
  id 'io.freefair.maven-plugin' version '5.3.0' apply false

  // apply so we can correctly configure the test runner to be gradle at the project level
  id 'org.jetbrains.gradle.plugin.idea-ext' version '0.10'
}

// run tests in intellij using gradle test runner
idea.project.settings {
  delegateActions {
    delegateBuildRunToGradle = false
    testRunner = 'GRADLE'
  }
}

import net.ltgt.gradle.errorprone.CheckSeverity

// `java-library` must be applied before `java`
// java-gradle-plugin (in jib-gradle-plugin) auto applies java-library, so ensure that happens first
['jib-core', 'jib-gradle-plugin', 'jib-gradle-plugin-extension-api', 'jib-maven-plugin-extension-api'].each { projectName ->
  project(projectName) {
    apply plugin: 'java-library'
  }
}

subprojects {
  group 'com.google.cloud.tools'

  repositories {
    mavenCentral()
  }

  apply plugin: 'java'
  apply plugin: 'checkstyle'
  apply plugin: 'com.github.sherter.google-java-format'
  apply plugin: 'net.ltgt.apt'
  apply plugin: 'net.ltgt.errorprone'

  sourceCompatibility = JavaVersion.VERSION_1_8
  targetCompatibility = JavaVersion.VERSION_1_8
  compileJava.options.encoding = 'UTF-8'
  compileJava.options.compilerArgs += [ '-Xlint:deprecation' ]
  compileTestJava.options.compilerArgs += [ '-Xlint:deprecation' ]

  /* PROJECT DEPENDENCY VERSIONS */
  // define all common versioned dependencies here
  project.ext.dependencyStrings = [
    // For Google libraries, check the following boms for best compatibility.
    // - https://github.com/googleapis/java-shared-dependencies
    // - https://github.com/googleapis/java-cloud-bom
    GOOGLE_HTTP_CLIENT: 'com.google.http-client:google-http-client:1.38.1',
    GOOGLE_HTTP_CLIENT_APACHE_V2: 'com.google.http-client:google-http-client-apache-v2:1.38.1',
    GOOGLE_AUTH_LIBRARY_OAUTH2_HTTP: 'com.google.auth:google-auth-library-oauth2-http:0.22.2',
    GUAVA: 'com.google.guava:guava:30.1-jre',
    JSR305: 'com.google.code.findbugs:jsr305:3.0.2', // transitively pulled in by GUAVA

    // for Build Plan and Jib Plugins Extension API
    BUILD_PLAN: 'com.google.cloud.tools:jib-build-plan:0.4.0',
    EXTENSION_COMMON: 'com.google.cloud.tools:jib-plugins-extension-common:0.2.0',
    GRADLE_EXTENSION: 'com.google.cloud.tools:jib-gradle-plugin-extension-api:0.4.0',
    MAVEN_EXTENSION: 'com.google.cloud.tools:jib-maven-plugin-extension-api:0.4.0',

    COMMONS_COMPRESS: 'org.apache.commons:commons-compress:1.20',
    COMMONS_TEXT: 'org.apache.commons:commons-text:1.9',
    JACKSON_DATABIND: 'com.fasterxml.jackson.core:jackson-databind:2.12.1',
    JACKSON_DATAFORMAT_YAML: 'com.fasterxml.jackson.dataformat:jackson-dataformat-yaml:2.12.1',
    JACKSON_DATATYPE_JSR310: 'com.fasterxml.jackson.datatype:jackson-datatype-jsr310:2.12.1',
    ASM: 'org.ow2.asm:asm:9.0',
    PICOCLI: 'info.picocli:picocli:4.6.1',

    MAVEN_API: 'org.apache.maven:maven-plugin-api:3.6.3',
    MAVEN_CORE: 'org.apache.maven:maven-core:3.6.3',
    MAVEN_COMPAT: 'org.apache.maven:maven-compat:3.6.3',
    MAVEN_PLUGIN_ANNOTATIONS: 'org.apache.maven.plugin-tools:maven-plugin-annotations:3.6.0',

    //test
    TRUTH: 'com.google.truth:truth:1.1',
    TRUTH8: 'com.google.truth.extensions:truth-java8-extension:1.1', // should match TRUTH version
    JUNIT: 'junit:junit:4.13.1',
    JUNIT_PARAMS: 'pl.pragmatists:JUnitParams:1.1.1',
    MAVEN_TESTING_HARNESS: 'org.apache.maven.plugin-testing:maven-plugin-testing-harness:3.3.0',
    MAVEN_VERIFIER: 'org.apache.maven.shared:maven-verifier:1.7.2',
    MOCKITO_CORE: 'org.mockito:mockito-core:3.7.0',
    SISU_PLEXUS: 'org.eclipse.sisu:org.eclipse.sisu.plexus:0.3.4',
    SLF4J_API: 'org.slf4j:slf4j-api:1.7.30',
    SLF4J_SIMPLE: 'org.slf4j:slf4j-simple:1.7.30',
    SYSTEM_RULES:  'com.github.stefanbirkner:system-rules:1.19.0',
    JBCRYPT: 'org.mindrot:jbcrypt:0.4',
  ]

  // Use this to ensure we correctly override transitive dependencies
  // TODO: There might be a plugin that does this
  task ensureTransitiveDependencyOverrides {
    def dependenciesList = [dependencyStrings.GOOGLE_HTTP_CLIENT, dependencyStrings.GOOGLE_HTTP_CLIENT_APACHE_V2]
    def rules = dependenciesList.collectEntries{[/*name*/ it.split(':')[1], /*version*/ it.split(':')[2]]}
    doLast {
      configurations.runtimeClasspath.resolvedConfiguration.resolvedArtifacts.each { artifact ->
        def dependency = artifact.moduleVersion.id
        if (rules[dependency.name] && rules[dependency.name] != dependency.version) {
          throw new GradleException(
              dependency.name + ' version error in ' + project
              + ', expected:' + rules[dependency.name]
              + ', found:' + dependency.version);
        }
      }
    }
  }
  compileJava.dependsOn ensureTransitiveDependencyOverrides
  /* PROJECT DEPENDENCY VERSIONS */

  /* ERROR PRONE */
  dependencies {
    // NullAway errorprone plugin
<<<<<<< HEAD
    annotationProcessor 'com.uber.nullaway:nullaway:0.7.9'
    errorprone 'com.google.errorprone:error_prone_core:2.4.0'
=======
    annotationProcessor 'com.uber.nullaway:nullaway:0.8.0'
    errorprone 'com.google.errorprone:error_prone_core:2.5.1'
>>>>>>> fd28b42c
    // Using github.com/google/error-prone-javac is required when running on
    // JDK 8. Remove when migrating to JDK 11.
    if (System.getProperty('java.version').startsWith('1.8.')) {
      errorproneJavac('com.google.errorprone:javac:9+181-r4173-1')
    }
  }

  // Adds NullAway errorprone checks.
  tasks.withType(JavaCompile) {
    if (!name.toLowerCase().contains('test')) {
      options.errorprone {
        check('NullAway', CheckSeverity.ERROR)
        check('InlineFormatString', CheckSeverity.OFF)
        option('NullAway:ExcludedFieldAnnotations', 'org.apache.maven.plugins.annotations.Component')
        option('NullAway:AnnotatedPackages', 'com.google.cloud.tools')
      }
    }
  }
  /* ERROR PRONE */

  /* GOOGLE JAVA FORMAT */
  googleJavaFormat {
    toolVersion = '1.6'
  }
  check.dependsOn verifyGoogleJavaFormat
  /* GOOGLE JAVA FORMAT */

  /* CHECKSTYLE */
  checkstyle {
    toolVersion = '8.29'

    // use google checks from the jar
    def googleChecks = resources.text.fromArchiveEntry(configurations.checkstyle[0], 'google_checks.xml').asString()

    // set the location of the suppressions file referenced in google_checks.xml
    configProperties['org.checkstyle.google.suppressionfilter.config'] = getConfigDirectory().file('checkstyle-suppressions.xml').get().toString()

    // add in copyright header check on only java files (replace the last </module> in file)
    def copyrightChecks = '''
        <module name="RegexpHeader">
            <property name="headerFile" value="${config_loc}/copyright-java.header"/>
            <property name="fileExtensions" value="java"/>
            <property name="id" value="header"/>
        </module>
    </module>
    '''
    googleChecks = googleChecks.substring(0, googleChecks.lastIndexOf('</module>')) + copyrightChecks

    // this is the actual checkstyle config
    config = resources.text.fromString(googleChecks)

    maxErrors = 0
    maxWarnings = 0
  }
  /* CHECKSTYLE */

  /* TEST CONFIG */
  tasks.withType(Test) {
    reports.html.setDestination file("${reporting.baseDir}/${name}")
  }

  test {
    testLogging {
      showStandardStreams = true
      exceptionFormat = 'full'
    }
  }
  // jar to export tests classes for import in other project by doing:
  // testCompile project(path:':project-name', configuration:'tests')
  task testJar(type: Jar) {
    from sourceSets.test.output.classesDirs
    classifier = 'tests'
  }
  // to import resources do: sourceSets.test.resources.srcDirs project(':project-name').sourceSets.test.resources

  configurations {
    tests
  }

  artifacts {
    tests testJar
  }
  /* TEST CONFIG */

  /* INTEGRATION TESTS */
  sourceSets {
    integrationTest {
      java.srcDir file('src/integration-test/java')
      resources.srcDir file('src/integration-test/resources')
    }
  }

  configurations {
    integrationTestImplementation.extendsFrom testImplementation
    integrationTestImplementation.setCanBeResolved(true)
    integrationTestRuntime.extendsFrom testRuntime
  }

  dependencies {
    integrationTestImplementation sourceSets.main.output
    integrationTestImplementation sourceSets.test.output
    integrationTestImplementation configurations.compile
    integrationTestImplementation configurations.testImplementation
    integrationTestImplementation configurations.runtime
    integrationTestImplementation configurations.testRuntime
  }

  // Integration tests must be run explicitly
  task integrationTest(type: Test) {
    testClassesDirs = sourceSets.integrationTest.output.classesDirs
    classpath = sourceSets.integrationTest.runtimeClasspath
    systemProperty '_JIB_DISABLE_USER_AGENT', true
  }


  task integrationTestJar(type: Jar) {
    from sourceSets.integrationTest.output.classesDirs
    classifier = 'integration-tests'
  }

  configurations {
    integrationTests
  }

  artifacts {
    integrationTests integrationTestJar
  }

  integrationTest {
    testLogging {
      showStandardStreams = true
      exceptionFormat = 'full'
    }
  }
  /* INTEGRATION TESTS */

  /* JAVADOC ENFORCEMENT */
  // Fail build on javadoc warnings
  tasks.withType(Javadoc) {
    options.addBooleanOption('Xwerror', true)
  }
  assemble.dependsOn javadoc
  /* JAVADOC ENFORCEMENT */

  /* JAR */
  jar {
    manifest {
      attributes 'Implementation-Title': project.name,
                 'Implementation-Version': archiveVersion,
                 'Built-By': System.getProperty('user.name'),
                 'Built-Date': new Date(),
                 'Built-JDK': System.getProperty('java.version'),
                 'Built-Gradle': gradle.gradleVersion
    }
  }
  /* JAR */

  /* MAVEN CENTRAL RELEASES */
  // for projects that release to maven central
  project.ext.configureMavenRelease = {
    apply plugin: 'maven-publish'
    task sourceJar(type: Jar) {
      from sourceSets.main.allJava
      classifier 'sources'
    }

    task javadocJar(type: Jar, dependsOn: javadoc) {
      from javadoc.destinationDir
      classifier 'javadoc'
    }

    publishing {
      publications {
        mavenJava(MavenPublication) {
          pom {
            // to be filled by subproject after calling configure configureMavenRelease
            // name = ''
            // description = ''

            url = 'https://github.com/GoogleContainerTools/jib'
            inceptionYear = '2018'

            licenses {
              license {
                name = 'The Apache License, Version 2.0'
                url = 'http://www.apache.org/licenses/LICENSE-2.0.txt'
                distribution = 'repo'
              }
            }
            developers {
              developer {
                id = 'chanseokoh'
                name = 'Chanseok Oh'
                email = 'chanseok@google.com'
              }
              developer {
                id = 'loosebazooka'
                name = 'Appu Goundan'
                email = 'appu@google.com'
              }
              developer {
                id = 'TadCordle'
                name = 'Tad Cordle'
                email = 'tcordle@google.com'
              }
              developer {
                id = 'briandealwis'
                name = 'Brian de Alwis'
                email = 'bdealwis@google.com'
              }
              developer {
                id = 'coollog'
                name = 'Qingyang Chen'
              }
            }
            scm {
              url = 'https://github.com/GoogleContainerTools/jib'
              connection = 'scm:https://github.com/GoogleContainerTools/jib.git'
              developerConnection = 'scm:git://github.com/GoogleContainerTools/jib.git'
            }
          }
        }
      }
    }
    generatePomFileForMavenJavaPublication {
      destination = file("${project.buildDir}/pom/${project.name}-${project.version}.pom")
    }
    // define a special install task that handles installing locally for manual testing
    task install {
      dependsOn publishToMavenLocal
    }

    // For kokoro sign and release to maven central
    task prepareRelease(type: Copy) {
      from jar
      from sourceJar
      from javadocJar
      from generatePomFileForMavenJavaPublication
      into "${project.buildDir}/release-artifacts"
      dependsOn build
      dependsOn cleanPrepareRelease
    }
  }
  /* MAVEN CENTRAL RELEASE */

  /* INCLUDED PROJECT DEPENDENCY HELPER */
  // to keep track of all source projects
  project.ext.sourceProjects = []
  // sourceProject(Project) accepts a project and adds it as a dependency in a special manner:
  // 1. force evaluation of the project first
  // 2. add the project classes as "compileOnly" and make it available to tests in "testImplementation"
  // 3. add the project's depedencies as "implementation"
  // 4. remove any transitive reference of any sourceProject depenency that may have appeared
  // 5. add the project's classes to the final jar
  // Other nice effects (vs shadowJar)
  // 1. Generated poms will be correct
  // 2. Configuration is isolated to this single "sourceProject" call
  // 3. These configurations are compliant with IDEs
  project.ext.sourceProject = { Project dependencyProject ->
    // make sure those projects are evaluated first so we know their dependencies
    project.evaluationDependsOn dependencyProject.path
    // add the sourceProjecect dependency
    def dependencyProjectClasses = dependencyProject.sourceSets.main.output
    dependencies {
      // add the dependencyProject classes as compileOnly, make it available to tests
      compileOnly(dependencyProject) { transitive = false }
      testImplementation dependencyProjectClasses
      // add dependencyProject's dependencies as implementation dependencies
      implementation dependencyProject.configurations.implementation.dependencies
      if (dependencyProject.configurations.hasProperty('api')) {
        implementation dependencyProject.configurations.api.dependencies
      }
    }
    // keep track of all dependencyProjects for removal
    sourceProjects += dependencyProject
    // if we find any project dependencies that were brought in transitively, go remove them
    project.configurations.implementation.dependencies.removeAll { d ->
      return d instanceof ProjectDependency && sourceProjects.contains(d.dependencyProject)
    }
    // adds dependencyProject's classes to jar (fat jar-esque)
    jar {
      from dependencyProjectClasses
    }
    // also configure the java-gradle-plugin if necessary
    if (project.hasProperty('gradlePlugin')) {
      project.tasks.pluginUnderTestMetadata.pluginClasspath.from dependencyProjectClasses
    }
  }

  // ensure no dependencies in the implementation group are project dependencies
  project.ext.ensureNoProjectDependencies = {
    project.afterEvaluate {
      project.configurations.implementation.dependencies.each { dependency ->
        if (dependency instanceof ProjectDependency) {
          throw new GradleException("disallowed project dependency:" + dependency + ", in project:" + project);
        }
      }
    }
  }
  /* INCLUDED PROJECT DEPENDENCY HELPER */

  /* LOCAL DEVELOPMENT HELPER TASKS */
  tasks.register('dev') {
    classes.dependsOn tasks.googleJavaFormat
    dependsOn check
    dependsOn javadoc
  }

  tasks.register('devFull') {
    dependsOn dev
    dependsOn integrationTest
  }
  /* LOCAL DEVELOPMENT HELPER TASKS */
}<|MERGE_RESOLUTION|>--- conflicted
+++ resolved
@@ -117,13 +117,8 @@
   /* ERROR PRONE */
   dependencies {
     // NullAway errorprone plugin
-<<<<<<< HEAD
-    annotationProcessor 'com.uber.nullaway:nullaway:0.7.9'
-    errorprone 'com.google.errorprone:error_prone_core:2.4.0'
-=======
     annotationProcessor 'com.uber.nullaway:nullaway:0.8.0'
     errorprone 'com.google.errorprone:error_prone_core:2.5.1'
->>>>>>> fd28b42c
     // Using github.com/google/error-prone-javac is required when running on
     // JDK 8. Remove when migrating to JDK 11.
     if (System.getProperty('java.version').startsWith('1.8.')) {
@@ -136,7 +131,6 @@
     if (!name.toLowerCase().contains('test')) {
       options.errorprone {
         check('NullAway', CheckSeverity.ERROR)
-        check('InlineFormatString', CheckSeverity.OFF)
         option('NullAway:ExcludedFieldAnnotations', 'org.apache.maven.plugins.annotations.Component')
         option('NullAway:AnnotatedPackages', 'com.google.cloud.tools')
       }
